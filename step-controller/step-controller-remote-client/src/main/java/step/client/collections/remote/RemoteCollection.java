--- conflicted
+++ resolved
@@ -67,14 +67,8 @@
     }
 
     @Override
-<<<<<<< HEAD
-    public Stream<T> findLazy(Filter filter, SearchOrder searchOrder, Integer integer, Integer integer1, int i) {
-        // TODO: implement
-        throw new UnsupportedOperationException();
-=======
     public Stream<T> findLazy(Filter filter, SearchOrder order, Integer skip, Integer limit, int maxTime) {
         return find(filter, order, skip, limit, maxTime);
->>>>>>> 9392a570
     }
 
     private GenericType<List<T>> genericTypeForEntityList() {
