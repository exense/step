--- conflicted
+++ resolved
@@ -19,12 +19,14 @@
 
 public class RemoteCollection<T> implements Collection<T> {
 
+    protected final String collectionName;
     protected final String path;
     protected final Class<T> entityClass;
     protected AbstractRemoteClient client;
 
     public RemoteCollection(AbstractRemoteClient client, String collection, Class<T> entityClass){
         super();
+        this.collectionName = collection;
         this.path = "/rest/remote/" + collection;
         this.entityClass = entityClass;
         this.client = client;
@@ -177,18 +179,11 @@
     }
 
     @Override
-<<<<<<< HEAD
     public String getName() {
-        //Temporary fix conflicts introduce by SED-2693 directly implemented on master
-        return path;
-=======
-    // Empty implementation to be replaced
-    public String getName() {
-        return null;
->>>>>>> 0781bd1e
+        return collectionName;
     }
 
-    @Override
+	@Override
 	public long count(Filter filter, Integer limit) {
         Invocation.Builder builder = client.requestBuilder(path + "/count");
         Entity<CountRequest> entity = Entity.entity(new CountRequest(filter, limit), MediaType.APPLICATION_JSON);
