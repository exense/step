--- conflicted
+++ resolved
@@ -133,11 +133,7 @@
     }
 
     @Override
-<<<<<<< HEAD
-    public void createOrUpdateIndex(String s, int i) {
-=======
     public void createOrUpdateIndex(String field, int order) {
->>>>>>> d521f9eb
         throw notImplemented();
     }
 
@@ -147,13 +143,13 @@
     }
 
     @Override
-<<<<<<< HEAD
     public void createOrUpdateCompoundIndex(Map<String, Integer> map) {
         throw notImplemented();
-=======
+    }
+
+    @Override
     public void createOrUpdateCompoundIndex(Map<String, Integer> fields) {
-
->>>>>>> d521f9eb
+        throw notImplemented();
     }
 
     @Override
