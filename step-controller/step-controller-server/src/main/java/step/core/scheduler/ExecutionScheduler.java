/*******************************************************************************
 * Copyright (C) 2020, exense GmbH
 *  
 * This file is part of STEP
 *  
 * STEP is free software: you can redistribute it and/or modify
 * it under the terms of the GNU Affero General Public License as published by
 * the Free Software Foundation, either version 3 of the License, or
 * (at your option) any later version.
 *  
 * STEP is distributed in the hope that it will be useful,
 * but WITHOUT ANY WARRANTY; without even the implied warranty of
 * MERCHANTABILITY or FITNESS FOR A PARTICULAR PURPOSE.  See the
 * GNU Affero General Public License for more details.
 *  
 * You should have received a copy of the GNU Affero General Public License
 * along with STEP.  If not, see <http://www.gnu.org/licenses/>.
 ******************************************************************************/
package step.core.scheduler;

import java.util.ArrayList;
import java.util.Iterator;
import java.util.List;

import org.bson.types.ObjectId;
import org.slf4j.Logger;
import org.slf4j.LoggerFactory;

import step.core.accessors.AbstractOrganizableObject;
import step.core.controller.ControllerSettingAccessor;
import step.core.execution.ExecutionContext;
import step.core.execution.model.ExecutionParameters;

public class ExecutionScheduler {
	
	private final Logger logger = LoggerFactory.getLogger(ExecutionScheduler.class);
	
	private final ControllerSettingAccessor controllerSettingAccessor;
	private final ExecutionTaskAccessor executionTaskAccessor;		
	private final Executor executor;
	private List<ExecutionSchedulerHook> executionSchedulerHooks = new ArrayList<>();
	
	public static final String SETTING_SCHEDULER_ENABLED = "scheduler_enabled";
		
	public ExecutionScheduler(ControllerSettingAccessor controllerSettingAccessor,
			ExecutionTaskAccessor executionTaskAccessor, Executor executor) {
		super();
		this.controllerSettingAccessor = controllerSettingAccessor;
		this.executionTaskAccessor = executionTaskAccessor;
		this.executor = executor;
	}

	public void shutdown() {
		executor.shutdown();
	}

	public void start() {
		executor.start();
		loadExecutionTasks();
	}
	
	private void loadExecutionTasks() {
		if(isSchedulerEnabled()) {
			Iterator<ExecutiontTaskParameters> it = getActiveExecutionTasks();
			while(it.hasNext()) {
				ExecutiontTaskParameters task = it.next();
				logger.info("Loading schedule for task '" + task.getAttribute(AbstractOrganizableObject.NAME) + "' having for id : " + task.getId());
				try {
					boolean mayFireAgain = executor.schedule(task);
					if(!mayFireAgain) {
						removeExecutionTask(task.getId().toString());
					}
				} catch (Exception e) {
					logger.error("An error occurred while scheduling task. "+ task.toString()+ ". Disabling task.", e);
					disableExecutionTask(task.getId().toString());
				}
			}
		}		
	}
	
	public Iterator<ExecutiontTaskParameters> getActiveExecutionTasks() {
		return executionTaskAccessor.getActiveExecutionTasks();
	}
	
	public Iterator<ExecutiontTaskParameters> getActiveAndInactiveExecutionTasks() {
		return executionTaskAccessor.getAll();
	}
	
	public void removeExecutionTask(String executionTaskID) {
		ExecutiontTaskParameters task = get(executionTaskID);
		remove(task);
		executor.deleteSchedule(task);
		runOnRemoveExecutionTasks(executionTaskID);
	}
	
	public void enableExecutionTask(String executionTaskID) {
		ExecutiontTaskParameters task = get(executionTaskID);
		task.setActive(true);
		save(task);
		if(isSchedulerEnabled()) {
			executor.schedule(task);			
		} 
	}
	
	public void disableExecutionTask(String executionTaskID) {
		ExecutiontTaskParameters task = get(executionTaskID);
		task.setActive(false);
		save(task);
		executor.deleteSchedule(task);
	}

	public boolean addExecutionTask(ExecutiontTaskParameters task) {
		return addExecutionTask(task, true);
	}

	public boolean addExecutionTask(ExecutiontTaskParameters task, boolean autoActivateNewTask) {
		executor.validate(task);
		if (autoActivateNewTask && !taskAlreadyExists(task)) {
			task.setActive(true);
		}
<<<<<<< HEAD
		save(task);

		if (isSchedulerEnabled() && task.isActive()) {
			return executor.schedule(task);
		} else {
			return true;
=======
		boolean triggerMayFireAgain = true;
		if(isSchedulerEnabled() && task.isActive()) {
			triggerMayFireAgain = executor.schedule(task);
>>>>>>> d85eeb41
		}
		//Only save task if it could be scheduled
		save(task);
		return triggerMayFireAgain;
	}
	
	private boolean taskAlreadyExists(ExecutiontTaskParameters task) {
		boolean exist = false;
		Iterator<ExecutiontTaskParameters> it = getActiveAndInactiveExecutionTasks();
		while(it.hasNext()) {
			ExecutiontTaskParameters taskToCompare = it.next();
			exist = task.equals(taskToCompare);
			if(exist) break;
		}
		return exist;
	}

	private boolean isSchedulerEnabled() {
		return controllerSettingAccessor.getSettingAsBoolean(SETTING_SCHEDULER_ENABLED);
	}
	
	public String execute(ExecutionParameters executionParameters) {
		return executor.execute(executionParameters);
	}

	public String executeExecutionTask(String executionTaskID, String user) {
		ExecutiontTaskParameters task = get(executionTaskID);
		task.getExecutionsParameters().setUserID(user);
		return executor.execute(task);
	}
	
	public ExecutiontTaskParameters get(String id) {
		return executionTaskAccessor.get(new ObjectId(id));
	}
	
	private void save(ExecutiontTaskParameters schedule) {
		executionTaskAccessor.save(schedule);
	}
	
	private void remove(ExecutiontTaskParameters schedule) {
		executionTaskAccessor.remove(schedule.getId());
	}
	
	public List<ExecutionContext> getCurrentExecutions() {
		return executor.getCurrentExecutions();
	}

	public void enableAllExecutionTasksSchedule() {
		// Save setting
		controllerSettingAccessor.updateOrCreateSetting(SETTING_SCHEDULER_ENABLED, Boolean.TRUE.toString());
		
		logger.info("Enabling Scheduler...");
		loadExecutionTasks();	
	}
	
	public void disableAllExecutionTasksSchedule() {
		// Save setting
		controllerSettingAccessor.updateOrCreateSetting(SETTING_SCHEDULER_ENABLED, Boolean.FALSE.toString());
		
		logger.info("Disabling Scheduler...");
		Iterator<ExecutiontTaskParameters> it = getActiveExecutionTasks();
		while(it.hasNext()) {
			ExecutiontTaskParameters task = it.next();
			logger.info("Disabling schedule for task '" + task.getAttribute(AbstractOrganizableObject.NAME) + "' having for id : " + task.getId());
			executor.deleteSchedule(task);
		}
	}
	
	public void registerExecutionSchedulerHook(ExecutionSchedulerHook executionSchedulerHook) {
		executionSchedulerHooks.add(executionSchedulerHook);
	}
	
	private void runOnRemoveExecutionTasks(String executionTaskId){
		executionSchedulerHooks.forEach(e -> e.onRemoveExecutionTask(executionTaskId));
	}
}
<|MERGE_RESOLUTION|>--- conflicted
+++ resolved
@@ -1,208 +1,201 @@
-/*******************************************************************************
- * Copyright (C) 2020, exense GmbH
- *  
- * This file is part of STEP
- *  
- * STEP is free software: you can redistribute it and/or modify
- * it under the terms of the GNU Affero General Public License as published by
- * the Free Software Foundation, either version 3 of the License, or
- * (at your option) any later version.
- *  
- * STEP is distributed in the hope that it will be useful,
- * but WITHOUT ANY WARRANTY; without even the implied warranty of
- * MERCHANTABILITY or FITNESS FOR A PARTICULAR PURPOSE.  See the
- * GNU Affero General Public License for more details.
- *  
- * You should have received a copy of the GNU Affero General Public License
- * along with STEP.  If not, see <http://www.gnu.org/licenses/>.
- ******************************************************************************/
-package step.core.scheduler;
-
-import java.util.ArrayList;
-import java.util.Iterator;
-import java.util.List;
-
-import org.bson.types.ObjectId;
-import org.slf4j.Logger;
-import org.slf4j.LoggerFactory;
-
-import step.core.accessors.AbstractOrganizableObject;
-import step.core.controller.ControllerSettingAccessor;
-import step.core.execution.ExecutionContext;
-import step.core.execution.model.ExecutionParameters;
-
-public class ExecutionScheduler {
-	
-	private final Logger logger = LoggerFactory.getLogger(ExecutionScheduler.class);
-	
-	private final ControllerSettingAccessor controllerSettingAccessor;
-	private final ExecutionTaskAccessor executionTaskAccessor;		
-	private final Executor executor;
-	private List<ExecutionSchedulerHook> executionSchedulerHooks = new ArrayList<>();
-	
-	public static final String SETTING_SCHEDULER_ENABLED = "scheduler_enabled";
-		
-	public ExecutionScheduler(ControllerSettingAccessor controllerSettingAccessor,
-			ExecutionTaskAccessor executionTaskAccessor, Executor executor) {
-		super();
-		this.controllerSettingAccessor = controllerSettingAccessor;
-		this.executionTaskAccessor = executionTaskAccessor;
-		this.executor = executor;
-	}
-
-	public void shutdown() {
-		executor.shutdown();
-	}
-
-	public void start() {
-		executor.start();
-		loadExecutionTasks();
-	}
-	
-	private void loadExecutionTasks() {
-		if(isSchedulerEnabled()) {
-			Iterator<ExecutiontTaskParameters> it = getActiveExecutionTasks();
-			while(it.hasNext()) {
-				ExecutiontTaskParameters task = it.next();
-				logger.info("Loading schedule for task '" + task.getAttribute(AbstractOrganizableObject.NAME) + "' having for id : " + task.getId());
-				try {
-					boolean mayFireAgain = executor.schedule(task);
-					if(!mayFireAgain) {
-						removeExecutionTask(task.getId().toString());
-					}
-				} catch (Exception e) {
-					logger.error("An error occurred while scheduling task. "+ task.toString()+ ". Disabling task.", e);
-					disableExecutionTask(task.getId().toString());
-				}
-			}
-		}		
-	}
-	
-	public Iterator<ExecutiontTaskParameters> getActiveExecutionTasks() {
-		return executionTaskAccessor.getActiveExecutionTasks();
-	}
-	
-	public Iterator<ExecutiontTaskParameters> getActiveAndInactiveExecutionTasks() {
-		return executionTaskAccessor.getAll();
-	}
-	
-	public void removeExecutionTask(String executionTaskID) {
-		ExecutiontTaskParameters task = get(executionTaskID);
-		remove(task);
-		executor.deleteSchedule(task);
-		runOnRemoveExecutionTasks(executionTaskID);
-	}
-	
-	public void enableExecutionTask(String executionTaskID) {
-		ExecutiontTaskParameters task = get(executionTaskID);
-		task.setActive(true);
-		save(task);
-		if(isSchedulerEnabled()) {
-			executor.schedule(task);			
-		} 
-	}
-	
-	public void disableExecutionTask(String executionTaskID) {
-		ExecutiontTaskParameters task = get(executionTaskID);
-		task.setActive(false);
-		save(task);
-		executor.deleteSchedule(task);
-	}
-
-	public boolean addExecutionTask(ExecutiontTaskParameters task) {
-		return addExecutionTask(task, true);
-	}
-
-	public boolean addExecutionTask(ExecutiontTaskParameters task, boolean autoActivateNewTask) {
-		executor.validate(task);
-		if (autoActivateNewTask && !taskAlreadyExists(task)) {
-			task.setActive(true);
-		}
-<<<<<<< HEAD
-		save(task);
-
-		if (isSchedulerEnabled() && task.isActive()) {
-			return executor.schedule(task);
-		} else {
-			return true;
-=======
-		boolean triggerMayFireAgain = true;
-		if(isSchedulerEnabled() && task.isActive()) {
-			triggerMayFireAgain = executor.schedule(task);
->>>>>>> d85eeb41
-		}
-		//Only save task if it could be scheduled
-		save(task);
-		return triggerMayFireAgain;
-	}
-	
-	private boolean taskAlreadyExists(ExecutiontTaskParameters task) {
-		boolean exist = false;
-		Iterator<ExecutiontTaskParameters> it = getActiveAndInactiveExecutionTasks();
-		while(it.hasNext()) {
-			ExecutiontTaskParameters taskToCompare = it.next();
-			exist = task.equals(taskToCompare);
-			if(exist) break;
-		}
-		return exist;
-	}
-
-	private boolean isSchedulerEnabled() {
-		return controllerSettingAccessor.getSettingAsBoolean(SETTING_SCHEDULER_ENABLED);
-	}
-	
-	public String execute(ExecutionParameters executionParameters) {
-		return executor.execute(executionParameters);
-	}
-
-	public String executeExecutionTask(String executionTaskID, String user) {
-		ExecutiontTaskParameters task = get(executionTaskID);
-		task.getExecutionsParameters().setUserID(user);
-		return executor.execute(task);
-	}
-	
-	public ExecutiontTaskParameters get(String id) {
-		return executionTaskAccessor.get(new ObjectId(id));
-	}
-	
-	private void save(ExecutiontTaskParameters schedule) {
-		executionTaskAccessor.save(schedule);
-	}
-	
-	private void remove(ExecutiontTaskParameters schedule) {
-		executionTaskAccessor.remove(schedule.getId());
-	}
-	
-	public List<ExecutionContext> getCurrentExecutions() {
-		return executor.getCurrentExecutions();
-	}
-
-	public void enableAllExecutionTasksSchedule() {
-		// Save setting
-		controllerSettingAccessor.updateOrCreateSetting(SETTING_SCHEDULER_ENABLED, Boolean.TRUE.toString());
-		
-		logger.info("Enabling Scheduler...");
-		loadExecutionTasks();	
-	}
-	
-	public void disableAllExecutionTasksSchedule() {
-		// Save setting
-		controllerSettingAccessor.updateOrCreateSetting(SETTING_SCHEDULER_ENABLED, Boolean.FALSE.toString());
-		
-		logger.info("Disabling Scheduler...");
-		Iterator<ExecutiontTaskParameters> it = getActiveExecutionTasks();
-		while(it.hasNext()) {
-			ExecutiontTaskParameters task = it.next();
-			logger.info("Disabling schedule for task '" + task.getAttribute(AbstractOrganizableObject.NAME) + "' having for id : " + task.getId());
-			executor.deleteSchedule(task);
-		}
-	}
-	
-	public void registerExecutionSchedulerHook(ExecutionSchedulerHook executionSchedulerHook) {
-		executionSchedulerHooks.add(executionSchedulerHook);
-	}
-	
-	private void runOnRemoveExecutionTasks(String executionTaskId){
-		executionSchedulerHooks.forEach(e -> e.onRemoveExecutionTask(executionTaskId));
-	}
-}
+/*******************************************************************************
+ * Copyright (C) 2020, exense GmbH
+ *  
+ * This file is part of STEP
+ *  
+ * STEP is free software: you can redistribute it and/or modify
+ * it under the terms of the GNU Affero General Public License as published by
+ * the Free Software Foundation, either version 3 of the License, or
+ * (at your option) any later version.
+ *  
+ * STEP is distributed in the hope that it will be useful,
+ * but WITHOUT ANY WARRANTY; without even the implied warranty of
+ * MERCHANTABILITY or FITNESS FOR A PARTICULAR PURPOSE.  See the
+ * GNU Affero General Public License for more details.
+ *  
+ * You should have received a copy of the GNU Affero General Public License
+ * along with STEP.  If not, see <http://www.gnu.org/licenses/>.
+ ******************************************************************************/
+package step.core.scheduler;
+
+import java.util.ArrayList;
+import java.util.Iterator;
+import java.util.List;
+
+import org.bson.types.ObjectId;
+import org.slf4j.Logger;
+import org.slf4j.LoggerFactory;
+
+import step.core.accessors.AbstractOrganizableObject;
+import step.core.controller.ControllerSettingAccessor;
+import step.core.execution.ExecutionContext;
+import step.core.execution.model.ExecutionParameters;
+
+public class ExecutionScheduler {
+	
+	private final Logger logger = LoggerFactory.getLogger(ExecutionScheduler.class);
+	
+	private final ControllerSettingAccessor controllerSettingAccessor;
+	private final ExecutionTaskAccessor executionTaskAccessor;		
+	private final Executor executor;
+	private List<ExecutionSchedulerHook> executionSchedulerHooks = new ArrayList<>();
+	
+	public static final String SETTING_SCHEDULER_ENABLED = "scheduler_enabled";
+		
+	public ExecutionScheduler(ControllerSettingAccessor controllerSettingAccessor,
+			ExecutionTaskAccessor executionTaskAccessor, Executor executor) {
+		super();
+		this.controllerSettingAccessor = controllerSettingAccessor;
+		this.executionTaskAccessor = executionTaskAccessor;
+		this.executor = executor;
+	}
+
+	public void shutdown() {
+		executor.shutdown();
+	}
+
+	public void start() {
+		executor.start();
+		loadExecutionTasks();
+	}
+	
+	private void loadExecutionTasks() {
+		if(isSchedulerEnabled()) {
+			Iterator<ExecutiontTaskParameters> it = getActiveExecutionTasks();
+			while(it.hasNext()) {
+				ExecutiontTaskParameters task = it.next();
+				logger.info("Loading schedule for task '" + task.getAttribute(AbstractOrganizableObject.NAME) + "' having for id : " + task.getId());
+				try {
+					boolean mayFireAgain = executor.schedule(task);
+					if(!mayFireAgain) {
+						removeExecutionTask(task.getId().toString());
+					}
+				} catch (Exception e) {
+					logger.error("An error occurred while scheduling task. "+ task.toString()+ ". Disabling task.", e);
+					disableExecutionTask(task.getId().toString());
+				}
+			}
+		}		
+	}
+	
+	public Iterator<ExecutiontTaskParameters> getActiveExecutionTasks() {
+		return executionTaskAccessor.getActiveExecutionTasks();
+	}
+	
+	public Iterator<ExecutiontTaskParameters> getActiveAndInactiveExecutionTasks() {
+		return executionTaskAccessor.getAll();
+	}
+	
+	public void removeExecutionTask(String executionTaskID) {
+		ExecutiontTaskParameters task = get(executionTaskID);
+		remove(task);
+		executor.deleteSchedule(task);
+		runOnRemoveExecutionTasks(executionTaskID);
+	}
+	
+	public void enableExecutionTask(String executionTaskID) {
+		ExecutiontTaskParameters task = get(executionTaskID);
+		task.setActive(true);
+		save(task);
+		if(isSchedulerEnabled()) {
+			executor.schedule(task);			
+		} 
+	}
+	
+	public void disableExecutionTask(String executionTaskID) {
+		ExecutiontTaskParameters task = get(executionTaskID);
+		task.setActive(false);
+		save(task);
+		executor.deleteSchedule(task);
+	}
+
+	public boolean addExecutionTask(ExecutiontTaskParameters task) {
+		return addExecutionTask(task, true);
+	}
+
+	public boolean addExecutionTask(ExecutiontTaskParameters task, boolean autoActivateNewTask) {
+		executor.validate(task);
+		if (autoActivateNewTask && !taskAlreadyExists(task)) {
+			task.setActive(true);
+		}
+		boolean triggerMayFireAgain = true;
+
+		if (isSchedulerEnabled() && task.isActive()) {
+			triggerMayFireAgain = executor.schedule(task);
+
+		}
+		//Only save task if it could be scheduled
+		save(task);
+		return triggerMayFireAgain;
+	}
+	
+	private boolean taskAlreadyExists(ExecutiontTaskParameters task) {
+		boolean exist = false;
+		Iterator<ExecutiontTaskParameters> it = getActiveAndInactiveExecutionTasks();
+		while(it.hasNext()) {
+			ExecutiontTaskParameters taskToCompare = it.next();
+			exist = task.equals(taskToCompare);
+			if(exist) break;
+		}
+		return exist;
+	}
+
+	private boolean isSchedulerEnabled() {
+		return controllerSettingAccessor.getSettingAsBoolean(SETTING_SCHEDULER_ENABLED);
+	}
+	
+	public String execute(ExecutionParameters executionParameters) {
+		return executor.execute(executionParameters);
+	}
+
+	public String executeExecutionTask(String executionTaskID, String user) {
+		ExecutiontTaskParameters task = get(executionTaskID);
+		task.getExecutionsParameters().setUserID(user);
+		return executor.execute(task);
+	}
+	
+	public ExecutiontTaskParameters get(String id) {
+		return executionTaskAccessor.get(new ObjectId(id));
+	}
+	
+	private void save(ExecutiontTaskParameters schedule) {
+		executionTaskAccessor.save(schedule);
+	}
+	
+	private void remove(ExecutiontTaskParameters schedule) {
+		executionTaskAccessor.remove(schedule.getId());
+	}
+	
+	public List<ExecutionContext> getCurrentExecutions() {
+		return executor.getCurrentExecutions();
+	}
+
+	public void enableAllExecutionTasksSchedule() {
+		// Save setting
+		controllerSettingAccessor.updateOrCreateSetting(SETTING_SCHEDULER_ENABLED, Boolean.TRUE.toString());
+		
+		logger.info("Enabling Scheduler...");
+		loadExecutionTasks();	
+	}
+	
+	public void disableAllExecutionTasksSchedule() {
+		// Save setting
+		controllerSettingAccessor.updateOrCreateSetting(SETTING_SCHEDULER_ENABLED, Boolean.FALSE.toString());
+		
+		logger.info("Disabling Scheduler...");
+		Iterator<ExecutiontTaskParameters> it = getActiveExecutionTasks();
+		while(it.hasNext()) {
+			ExecutiontTaskParameters task = it.next();
+			logger.info("Disabling schedule for task '" + task.getAttribute(AbstractOrganizableObject.NAME) + "' having for id : " + task.getId());
+			executor.deleteSchedule(task);
+		}
+	}
+	
+	public void registerExecutionSchedulerHook(ExecutionSchedulerHook executionSchedulerHook) {
+		executionSchedulerHooks.add(executionSchedulerHook);
+	}
+	
+	private void runOnRemoveExecutionTasks(String executionTaskId){
+		executionSchedulerHooks.forEach(e -> e.onRemoveExecutionTask(executionTaskId));
+	}
+}