--- conflicted
+++ resolved
@@ -18,12 +18,8 @@
  ******************************************************************************/
 package step.core;
 
-<<<<<<< HEAD
-=======
-import java.io.File;
 import java.io.IOException;
 
->>>>>>> d521f9eb
 import ch.exense.commons.app.Configuration;
 import com.sun.xml.bind.v2.ContextFactory;
 import step.artefacts.handlers.PlanLocator;
@@ -76,9 +72,9 @@
 	private GlobalContext context;
 	
 	private ServiceRegistrationCallback serviceRegistrationCallback;
+	
+	private CollectionFactory collectionFactory;
 
-	private CollectionFactory collectionFactory;
-	
 	public Controller(GlobalContext context) {
 		super();
 		this.context = context;
@@ -186,5 +182,5 @@
 		collectionFactory.close();
 	}
 
-	
+
 }