--- conflicted
+++ resolved
@@ -1,67 +1,58 @@
-/*******************************************************************************
- * Copyright (C) 2020, exense GmbH
- *  
- * This file is part of STEP
- *  
- * STEP is free software: you can redistribute it and/or modify
- * it under the terms of the GNU Affero General Public License as published by
- * the Free Software Foundation, either version 3 of the License, or
- * (at your option) any later version.
- *  
- * STEP is distributed in the hope that it will be useful,
- * but WITHOUT ANY WARRANTY; without even the implied warranty of
- * MERCHANTABILITY or FITNESS FOR A PARTICULAR PURPOSE.  See the
- * GNU Affero General Public License for more details.
- *  
- * You should have received a copy of the GNU Affero General Public License
- * along with STEP.  If not, see <http://www.gnu.org/licenses/>.
- ******************************************************************************/
-package step.core.controller.errorhandling;
-
-import jakarta.ws.rs.core.MediaType;
-import jakarta.ws.rs.core.Response;
-import jakarta.ws.rs.ext.ExceptionMapper;
-import jakarta.ws.rs.ext.Provider;
-
-import org.slf4j.Logger;
-import org.slf4j.LoggerFactory;
-
-import step.core.deployment.AbstractStepServices;
-import step.core.deployment.ControllerServiceError;
-import step.core.deployment.ControllerServiceException;
-import step.framework.server.security.Secured;
-
-@Secured
-@Provider
-public class ErrorFilter extends AbstractStepServices implements ExceptionMapper<Exception>  {
-
-	private static final Logger logger = LoggerFactory.getLogger(ErrorFilter.class);
-	
-	@Override
-	public Response toResponse(Exception exception) {
-		if(exception instanceof ControllerServiceException) {
-<<<<<<< HEAD
-			if (((ControllerServiceException) exception).isTechnicalError()) {
-				logger.warn("A controller service exception occurred", exception);
-			}
-			ControllerServiceException portalException = (ControllerServiceException) exception;
-			ControllerServiceError portalServiceError = new ControllerServiceError();
-			portalServiceError.setErrorName(portalException.getErrorName());
-			portalServiceError.setErrorMessage(portalException.getErrorMessage());
-			return Response.status(portalException.getHttpErrorCode()).entity(portalServiceError)
-=======
-			logger.warn("A controller service exception occurred: {}", exception.toString());
-			ControllerServiceException controllerServiceException = (ControllerServiceException) exception;
-			ControllerServiceError controllerServiceError = new ControllerServiceError();
-			controllerServiceError.setErrorName(controllerServiceException.getErrorName());
-			controllerServiceError.setErrorMessage(controllerServiceException.getErrorMessage());
-			controllerServiceError.setErrorDetails(controllerServiceException.getErrorDetails());
-			return Response.status(controllerServiceException.getHttpErrorCode()).entity(controllerServiceError)
->>>>>>> 534f6ea8
-					.type(MediaType.APPLICATION_JSON).build();
-		} else {
-			logger.error("Unexpected error while processing request", exception);
-			return Response.status(500).entity("Unexpected server error occurred: "+exception.getClass().getName()+":"+exception.getMessage()).type("text/plain").build();
-		}
-	}
-}
+/*******************************************************************************
+ * Copyright (C) 2020, exense GmbH
+ *  
+ * This file is part of STEP
+ *  
+ * STEP is free software: you can redistribute it and/or modify
+ * it under the terms of the GNU Affero General Public License as published by
+ * the Free Software Foundation, either version 3 of the License, or
+ * (at your option) any later version.
+ *  
+ * STEP is distributed in the hope that it will be useful,
+ * but WITHOUT ANY WARRANTY; without even the implied warranty of
+ * MERCHANTABILITY or FITNESS FOR A PARTICULAR PURPOSE.  See the
+ * GNU Affero General Public License for more details.
+ *  
+ * You should have received a copy of the GNU Affero General Public License
+ * along with STEP.  If not, see <http://www.gnu.org/licenses/>.
+ ******************************************************************************/
+package step.core.controller.errorhandling;
+
+import jakarta.ws.rs.core.MediaType;
+import jakarta.ws.rs.core.Response;
+import jakarta.ws.rs.ext.ExceptionMapper;
+import jakarta.ws.rs.ext.Provider;
+
+import org.slf4j.Logger;
+import org.slf4j.LoggerFactory;
+
+import step.core.deployment.AbstractStepServices;
+import step.core.deployment.ControllerServiceError;
+import step.core.deployment.ControllerServiceException;
+import step.framework.server.security.Secured;
+
+@Secured
+@Provider
+public class ErrorFilter extends AbstractStepServices implements ExceptionMapper<Exception>  {
+
+	private static final Logger logger = LoggerFactory.getLogger(ErrorFilter.class);
+	
+	@Override
+	public Response toResponse(Exception exception) {
+		if(exception instanceof ControllerServiceException) {
+            if (((ControllerServiceException) exception).isTechnicalError()) {
+			    logger.warn("A controller service exception occurred: {}", exception.toString());
+            }
+			ControllerServiceException controllerServiceException = (ControllerServiceException) exception;
+			ControllerServiceError controllerServiceError = new ControllerServiceError();
+			controllerServiceError.setErrorName(controllerServiceException.getErrorName());
+			controllerServiceError.setErrorMessage(controllerServiceException.getErrorMessage());
+			controllerServiceError.setErrorDetails(controllerServiceException.getErrorDetails());
+			return Response.status(controllerServiceException.getHttpErrorCode()).entity(controllerServiceError)
+					.type(MediaType.APPLICATION_JSON).build();
+		} else {
+			logger.error("Unexpected error while processing request", exception);
+			return Response.status(500).entity("Unexpected server error occurred: "+exception.getClass().getName()+":"+exception.getMessage()).type("text/plain").build();
+		}
+	}
+}