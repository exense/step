--- conflicted
+++ resolved
@@ -1,161 +1,139 @@
-/*******************************************************************************
- * Copyright (C) 2020, exense GmbH
- *  
- * This file is part of STEP
- *  
- * STEP is free software: you can redistribute it and/or modify
- * it under the terms of the GNU Affero General Public License as published by
- * the Free Software Foundation, either version 3 of the License, or
- * (at your option) any later version.
- *  
- * STEP is distributed in the hope that it will be useful,
- * but WITHOUT ANY WARRANTY; without even the implied warranty of
- * MERCHANTABILITY or FITNESS FOR A PARTICULAR PURPOSE.  See the
- * GNU Affero General Public License for more details.
- *  
- * You should have received a copy of the GNU Affero General Public License
- * along with STEP.  If not, see <http://www.gnu.org/licenses/>.
- ******************************************************************************/
-package step.core.deployment;
-
-import jakarta.annotation.PostConstruct;
-import jakarta.inject.Inject;
-
-import ch.exense.commons.app.Configuration;
-import org.apache.http.HttpStatus;
-import step.core.GlobalContext;
-import step.core.access.User;
-import step.core.accessors.AbstractIdentifiableObject;
-import step.core.execution.ExecutionContext;
-import step.core.objectenricher.*;
-import step.core.scheduler.ExecutionScheduler;
-import step.framework.server.AbstractServices;
-import step.framework.server.Session;
-import step.framework.server.access.AuthorizationManager;
-
-import java.util.Optional;
-
-import static step.core.deployment.ObjectHookInterceptor.ENTITY_ACCESS_DENIED;
-
-public abstract class AbstractStepServices extends AbstractServices<User> {
-
-	public static final String SESSION = "session";
-
-	protected Configuration configuration;
-
-	private ObjectHookRegistry objectHookRegistry;
-
-	@Inject
-	GlobalContext serverContext;
-
-	public AbstractStepServices() {
-		super();
-	}
-	
-	@PostConstruct
-	public void init() throws Exception {
-		configuration = serverContext.getConfiguration();
-		objectHookRegistry = serverContext.get(ObjectHookRegistry.class);
-	}
-
-	protected GlobalContext getContext() {
-		return serverContext;
-	}
-
-	protected ExecutionScheduler getScheduler() {
-		return serverContext.getScheduler();
-	}
-	
-	protected ExecutionContext getExecutionRunnable(String executionID) {
-		return getScheduler().getCurrentExecutions().stream().filter(e->e.getExecutionId().equals(executionID))
-				.findFirst().orElse(null);
-	}
-	
-	protected ObjectEnricher getObjectEnricher() {
-		return objectHookRegistry.getObjectEnricher(getSession());
-	}
-
-	protected ObjectFilter getObjectFilter() {
-		return objectHookRegistry.getObjectFilter(getSession());
-	}
-
-	protected ObjectPredicate getObjectPredicate(){
-		return objectHookRegistry.getObjectPredicate(getSession());
-	}
-
-	protected AuthorizationManager<User, Session<User>> getAuthorizationManager(){
-		return getContext().require(AuthorizationManager.class);
-	}
-
-	protected void checkRights(String right) {
-		Session<User> session = getSession();
-		try {
-			if (!getAuthorizationManager().checkRightInContext(session, right)) {
-				User user = session.getUser();
-				throw new AuthorizationException("User " + (user == null ? "" : user.getUsername()) + " has no permission on '" + right + "'");
-			}
-		} catch (NotMemberOfProjectException ex){
-			// if user is not a member of the project, we want to return 'access denied' error
-			throw new AuthorizationException(ex.getMessage());
-		}
-	}
-
-	protected void checkRightsOnBehalfOf(String right, String userOnBehalfOf) {
-		Session<User> session = getSession();
-		try {
-			if (!getAuthorizationManager().checkRightInContext(session, right, userOnBehalfOf)) {
-				User user = session.getUser();
-				throw new AuthorizationException("User " + (user == null ? "" : user.getUsername()) + " has no permission on '" + right + "' (on behalf of " + userOnBehalfOf + ")");
-			}
-		} catch (NotMemberOfProjectException ex){
-			// if 'userOnBehalf' is not a member of the project, we want to return 'access denied' error
-			throw new AuthorizationException(ex.getMessage());
-		}
-	}
-
-	/**
-	 * The ObjectHookInterceptor.aroundReadFrom can only be used for POST request passing an entity as request BODY
-<<<<<<< HEAD
-	 * This method can be used as helper for all other cases where checking if the entity is acceptable in given context (i.e. DELETE request...(
-	 *
-	 * @param entity the entity to be asserted
-	 */
-	protected void assertEntityIsAcceptableInContext(AbstractIdentifiableObject entity) {
-		if (entity instanceof EnricheableObject && !isEntityAcceptableInContext( (EnricheableObject) entity)) {
-			throw new ControllerServiceException(HttpStatus.SC_FORBIDDEN, "Authorization error", getPermissionDeniedMessage());
-=======
-	 * This method can be used as helper for all other cases where checking if the entity is editable in given context (i.e. DELETE request...(
-	 * @param entity the entity to be asserted
-	 */
-	protected void assertEntityIsEditableInContext(AbstractIdentifiableObject entity) {
-		if(entity instanceof EnricheableObject) {
-			EnricheableObject enricheableObject = (EnricheableObject) entity;
-			Session session = getSession();
-			Optional<ObjectAccessException> optionalViolations = objectHookRegistry.isObjectEditableInContext(session, enricheableObject);
-			if (optionalViolations.isPresent()) {
-				ObjectAccessException objectAccessException = optionalViolations.get();
-				throw new ControllerServiceException(
-						HttpStatus.SC_FORBIDDEN, ENTITY_ACCESS_DENIED,
-						objectAccessException.getMessage(), objectAccessException.getViolations()
-				);
-			}
->>>>>>> 534f6ea8
-		}
-	}
-
-	protected String getPermissionDeniedMessage() {
-		return "You're not allowed to edit this object from within this context";
-	}
-
-	protected boolean isEntityAcceptableInContext(EnricheableObject enricheableObject) {
-		Session<User> session = getSession();
-		if (!objectHookRegistry.isObjectAcceptableInContext(session, enricheableObject)) {
-			return false;
-		}
-		return true;
-	}
-
-	protected ObjectPredicate getWriteAccessPredicate() {
-		return this::isEntityAcceptableInContext;
-	}
-}
+/*******************************************************************************
+ * Copyright (C) 2020, exense GmbH
+ *  
+ * This file is part of STEP
+ *  
+ * STEP is free software: you can redistribute it and/or modify
+ * it under the terms of the GNU Affero General Public License as published by
+ * the Free Software Foundation, either version 3 of the License, or
+ * (at your option) any later version.
+ *  
+ * STEP is distributed in the hope that it will be useful,
+ * but WITHOUT ANY WARRANTY; without even the implied warranty of
+ * MERCHANTABILITY or FITNESS FOR A PARTICULAR PURPOSE.  See the
+ * GNU Affero General Public License for more details.
+ *  
+ * You should have received a copy of the GNU Affero General Public License
+ * along with STEP.  If not, see <http://www.gnu.org/licenses/>.
+ ******************************************************************************/
+package step.core.deployment;
+
+import jakarta.annotation.PostConstruct;
+import jakarta.inject.Inject;
+
+import ch.exense.commons.app.Configuration;
+import org.apache.http.HttpStatus;
+import step.core.GlobalContext;
+import step.core.access.User;
+import step.core.accessors.AbstractIdentifiableObject;
+import step.core.execution.ExecutionContext;
+import step.core.objectenricher.*;
+import step.core.scheduler.ExecutionScheduler;
+import step.framework.server.AbstractServices;
+import step.framework.server.Session;
+import step.framework.server.access.AuthorizationManager;
+
+import java.util.Optional;
+
+import static step.core.deployment.ObjectHookInterceptor.ENTITY_ACCESS_DENIED;
+
+public abstract class AbstractStepServices extends AbstractServices<User> {
+
+	public static final String SESSION = "session";
+
+	protected Configuration configuration;
+
+	private ObjectHookRegistry objectHookRegistry;
+
+	@Inject
+	GlobalContext serverContext;
+
+	public AbstractStepServices() {
+		super();
+	}
+	
+	@PostConstruct
+	public void init() throws Exception {
+		configuration = serverContext.getConfiguration();
+		objectHookRegistry = serverContext.get(ObjectHookRegistry.class);
+	}
+
+	protected GlobalContext getContext() {
+		return serverContext;
+	}
+
+	protected ExecutionScheduler getScheduler() {
+		return serverContext.getScheduler();
+	}
+	
+	protected ExecutionContext getExecutionRunnable(String executionID) {
+		return getScheduler().getCurrentExecutions().stream().filter(e->e.getExecutionId().equals(executionID))
+				.findFirst().orElse(null);
+	}
+	
+	protected ObjectEnricher getObjectEnricher() {
+		return objectHookRegistry.getObjectEnricher(getSession());
+	}
+
+	protected ObjectFilter getObjectFilter() {
+		return objectHookRegistry.getObjectFilter(getSession());
+	}
+
+	protected ObjectPredicate getObjectPredicate(){
+		return objectHookRegistry.getObjectPredicate(getSession());
+	}
+
+	protected AuthorizationManager<User, Session<User>> getAuthorizationManager(){
+		return getContext().require(AuthorizationManager.class);
+	}
+
+	protected void checkRights(String right) {
+		Session<User> session = getSession();
+		try {
+			if (!getAuthorizationManager().checkRightInContext(session, right)) {
+				User user = session.getUser();
+				throw new AuthorizationException("User " + (user == null ? "" : user.getUsername()) + " has no permission on '" + right + "'");
+			}
+		} catch (NotMemberOfProjectException ex){
+			// if user is not a member of the project, we want to return 'access denied' error
+			throw new AuthorizationException(ex.getMessage());
+		}
+	}
+
+	protected void checkRightsOnBehalfOf(String right, String userOnBehalfOf) {
+		Session<User> session = getSession();
+		try {
+			if (!getAuthorizationManager().checkRightInContext(session, right, userOnBehalfOf)) {
+				User user = session.getUser();
+				throw new AuthorizationException("User " + (user == null ? "" : user.getUsername()) + " has no permission on '" + right + "' (on behalf of " + userOnBehalfOf + ")");
+			}
+		} catch (NotMemberOfProjectException ex){
+			// if 'userOnBehalf' is not a member of the project, we want to return 'access denied' error
+			throw new AuthorizationException(ex.getMessage());
+		}
+	}
+
+	/**
+	 * The ObjectHookInterceptor.aroundReadFrom can only be used for POST request passing an entity as request BODY
+	 * This method can be used as helper for all other cases where checking if the entity is editable in given context (i.e. DELETE request...(
+	 * @param entity the entity to be asserted
+	 */
+	protected void assertEntityIsEditableInContext(AbstractIdentifiableObject entity) {
+		if(entity instanceof EnricheableObject) {
+			EnricheableObject enricheableObject = (EnricheableObject) entity;
+			Session session = getSession();
+			Optional<ObjectAccessException> optionalViolations = objectHookRegistry.isObjectEditableInContext(session, enricheableObject);
+			if (optionalViolations.isPresent()) {
+				ObjectAccessException objectAccessException = optionalViolations.get();
+				throw new ControllerServiceException(
+						HttpStatus.SC_FORBIDDEN, ENTITY_ACCESS_DENIED,
+						objectAccessException.getMessage(), objectAccessException.getViolations()
+				);
+			}
+		}
+    }
+
+	protected ObjectPredicate getWriteAccessPredicate() {
+		return this::isEntityAcceptableInContext;
+	}
+}