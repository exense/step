package step.core.deployment;

public class ControllerServiceException extends RuntimeException {

<<<<<<< HEAD
	private int httpErrorCode;
	private String errorName;
	private String errorMessage;
	private boolean technicalError = true;
=======
	private final int httpErrorCode;
	private final String errorName;
	private final String errorMessage;
	private final Object errorDetails;
>>>>>>> 534f6ea8

	public ControllerServiceException(String errorMessage) {
		super(errorMessage);
		this.httpErrorCode = 500;
		this.errorName = null;
		this.errorMessage = errorMessage;
		this.errorDetails = null;
	}
	
	public ControllerServiceException(int httpErrorCode, String errorMessage) {
		super(errorMessage);
		this.httpErrorCode = httpErrorCode;
		this.errorName = null;
		this.errorMessage = errorMessage;
		this.errorDetails = null;
	}

	public ControllerServiceException(int httpErrorCode, String errorName, String errorMessage) {
		super(errorMessage);
		this.httpErrorCode = httpErrorCode;
		this.errorName = errorName;
		this.errorMessage = errorMessage;
		this.errorDetails = null;
	}

	public ControllerServiceException(int httpErrorCode, String errorName, String errorMessage, Object errorDetails) {
		super(errorMessage);
		this.httpErrorCode = httpErrorCode;
		this.errorName = errorName;
		this.errorMessage = errorMessage;
		this.errorDetails = errorDetails;
	}

	public ControllerServiceException(String errorMessage, Throwable cause) {
		super(errorMessage, cause);
		this.httpErrorCode = 500;
		this.errorName = null;
		this.errorMessage = errorMessage;
		this.errorDetails = null;
	}

	public ControllerServiceException(int httpErrorCode, String errorMessage, Throwable cause) {
		super(errorMessage, cause);
		this.httpErrorCode = httpErrorCode;
		this.errorName = null;
		this.errorMessage = errorMessage;
		this.errorDetails = null;
	}

	public ControllerServiceException(int httpErrorCode, String errorName, String errorMessage, Throwable cause) {
		super(errorMessage, cause);
		this.httpErrorCode = httpErrorCode;
		this.errorName = errorName;
		this.errorMessage = errorMessage;
		this.errorDetails = null;
	}

	public int getHttpErrorCode() {
		return httpErrorCode;
	}

	public String getErrorName() {
		return errorName;
	}

	public String getErrorMessage() {
		return errorMessage;
	}

<<<<<<< HEAD
	public boolean isTechnicalError() {
		return technicalError;
	}

	public void setTechnicalError(boolean technicalError) {
		this.technicalError = technicalError;
=======
	public Object getErrorDetails() {
		return errorDetails;
	}

	@Override
	public String toString() {
		return "ControllerServiceException{" +
				"httpErrorCode=" + httpErrorCode +
				", errorName='" + errorName + '\'' +
				", errorMessage='" + errorMessage + '\'' +
				", errorDetails=" + errorDetails +
				'}';
>>>>>>> 534f6ea8
	}
}
<|MERGE_RESOLUTION|>--- conflicted
+++ resolved
@@ -1,107 +1,100 @@
-package step.core.deployment;
-
-public class ControllerServiceException extends RuntimeException {
-
-<<<<<<< HEAD
-	private int httpErrorCode;
-	private String errorName;
-	private String errorMessage;
-	private boolean technicalError = true;
-=======
-	private final int httpErrorCode;
-	private final String errorName;
-	private final String errorMessage;
-	private final Object errorDetails;
->>>>>>> 534f6ea8
-
-	public ControllerServiceException(String errorMessage) {
-		super(errorMessage);
-		this.httpErrorCode = 500;
-		this.errorName = null;
-		this.errorMessage = errorMessage;
-		this.errorDetails = null;
-	}
-	
-	public ControllerServiceException(int httpErrorCode, String errorMessage) {
-		super(errorMessage);
-		this.httpErrorCode = httpErrorCode;
-		this.errorName = null;
-		this.errorMessage = errorMessage;
-		this.errorDetails = null;
-	}
-
-	public ControllerServiceException(int httpErrorCode, String errorName, String errorMessage) {
-		super(errorMessage);
-		this.httpErrorCode = httpErrorCode;
-		this.errorName = errorName;
-		this.errorMessage = errorMessage;
-		this.errorDetails = null;
-	}
-
-	public ControllerServiceException(int httpErrorCode, String errorName, String errorMessage, Object errorDetails) {
-		super(errorMessage);
-		this.httpErrorCode = httpErrorCode;
-		this.errorName = errorName;
-		this.errorMessage = errorMessage;
-		this.errorDetails = errorDetails;
-	}
-
-	public ControllerServiceException(String errorMessage, Throwable cause) {
-		super(errorMessage, cause);
-		this.httpErrorCode = 500;
-		this.errorName = null;
-		this.errorMessage = errorMessage;
-		this.errorDetails = null;
-	}
-
-	public ControllerServiceException(int httpErrorCode, String errorMessage, Throwable cause) {
-		super(errorMessage, cause);
-		this.httpErrorCode = httpErrorCode;
-		this.errorName = null;
-		this.errorMessage = errorMessage;
-		this.errorDetails = null;
-	}
-
-	public ControllerServiceException(int httpErrorCode, String errorName, String errorMessage, Throwable cause) {
-		super(errorMessage, cause);
-		this.httpErrorCode = httpErrorCode;
-		this.errorName = errorName;
-		this.errorMessage = errorMessage;
-		this.errorDetails = null;
-	}
-
-	public int getHttpErrorCode() {
-		return httpErrorCode;
-	}
-
-	public String getErrorName() {
-		return errorName;
-	}
-
-	public String getErrorMessage() {
-		return errorMessage;
-	}
-
-<<<<<<< HEAD
-	public boolean isTechnicalError() {
-		return technicalError;
-	}
-
-	public void setTechnicalError(boolean technicalError) {
-		this.technicalError = technicalError;
-=======
-	public Object getErrorDetails() {
-		return errorDetails;
-	}
-
-	@Override
-	public String toString() {
-		return "ControllerServiceException{" +
-				"httpErrorCode=" + httpErrorCode +
-				", errorName='" + errorName + '\'' +
-				", errorMessage='" + errorMessage + '\'' +
-				", errorDetails=" + errorDetails +
-				'}';
->>>>>>> 534f6ea8
-	}
-}
+package step.core.deployment;
+
+public class ControllerServiceException extends RuntimeException {
+
+	private final int httpErrorCode;
+	private final String errorName;
+	private final String errorMessage;
+	private final Object errorDetails;
+    private boolean technicalError = true;
+
+	public ControllerServiceException(String errorMessage) {
+		super(errorMessage);
+		this.httpErrorCode = 500;
+		this.errorName = null;
+		this.errorMessage = errorMessage;
+		this.errorDetails = null;
+	}
+	
+	public ControllerServiceException(int httpErrorCode, String errorMessage) {
+		super(errorMessage);
+		this.httpErrorCode = httpErrorCode;
+		this.errorName = null;
+		this.errorMessage = errorMessage;
+		this.errorDetails = null;
+	}
+
+	public ControllerServiceException(int httpErrorCode, String errorName, String errorMessage) {
+		super(errorMessage);
+		this.httpErrorCode = httpErrorCode;
+		this.errorName = errorName;
+		this.errorMessage = errorMessage;
+		this.errorDetails = null;
+	}
+
+	public ControllerServiceException(int httpErrorCode, String errorName, String errorMessage, Object errorDetails) {
+		super(errorMessage);
+		this.httpErrorCode = httpErrorCode;
+		this.errorName = errorName;
+		this.errorMessage = errorMessage;
+		this.errorDetails = errorDetails;
+	}
+
+	public ControllerServiceException(String errorMessage, Throwable cause) {
+		super(errorMessage, cause);
+		this.httpErrorCode = 500;
+		this.errorName = null;
+		this.errorMessage = errorMessage;
+		this.errorDetails = null;
+	}
+
+	public ControllerServiceException(int httpErrorCode, String errorMessage, Throwable cause) {
+		super(errorMessage, cause);
+		this.httpErrorCode = httpErrorCode;
+		this.errorName = null;
+		this.errorMessage = errorMessage;
+		this.errorDetails = null;
+	}
+
+	public ControllerServiceException(int httpErrorCode, String errorName, String errorMessage, Throwable cause) {
+		super(errorMessage, cause);
+		this.httpErrorCode = httpErrorCode;
+		this.errorName = errorName;
+		this.errorMessage = errorMessage;
+		this.errorDetails = null;
+	}
+
+	public int getHttpErrorCode() {
+		return httpErrorCode;
+	}
+
+	public String getErrorName() {
+		return errorName;
+	}
+
+	public String getErrorMessage() {
+		return errorMessage;
+	}
+
+	public Object getErrorDetails() {
+		return errorDetails;
+	}
+
+	@Override
+	public String toString() {
+		return "ControllerServiceException{" +
+				"httpErrorCode=" + httpErrorCode +
+				", errorName='" + errorName + '\'' +
+				", errorMessage='" + errorMessage + '\'' +
+				", errorDetails=" + errorDetails +
+				'}';
+	}
+
+	public boolean isTechnicalError() {
+		return technicalError;
+	}
+
+	public void setTechnicalError(boolean technicalError) {
+		this.technicalError = technicalError;
+	}
+}