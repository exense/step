package step.controller.services.entities;

import io.swagger.v3.oas.annotations.Operation;
import jakarta.annotation.PostConstruct;
import jakarta.ws.rs.*;
import jakarta.ws.rs.core.MediaType;
import org.bson.types.ObjectId;
import step.controller.services.async.AsyncTaskStatus;
import step.core.GlobalContext;
import step.core.accessors.AbstractIdentifiableObject;
import step.core.accessors.AbstractOrganizableObject;
import step.core.accessors.AbstractTrackedObject;
import step.core.accessors.Accessor;
import step.core.deployment.AbstractStepAsyncServices;
import step.core.deployment.ControllerServiceException;
import step.core.entities.Entity;
import step.framework.server.audit.AuditLogger;
import step.framework.server.security.Secured;
import step.framework.server.tables.service.TableRequest;
import step.framework.server.tables.service.TableResponse;
import step.framework.server.tables.service.TableService;
import step.framework.server.tables.service.TableServiceException;
import step.framework.server.tables.service.bulk.TableBulkOperationReport;
import step.framework.server.tables.service.bulk.TableBulkOperationRequest;

import java.util.Date;
import java.util.List;
import java.util.Map;
import java.util.Spliterator;
import java.util.function.Consumer;
import java.util.stream.Collectors;
import java.util.stream.StreamSupport;

public abstract class AbstractEntityServices<T extends AbstractIdentifiableObject> extends AbstractStepAsyncServices {

    public static String CUSTOM_FIELD_LOCKED = "locked";
    private final String entityName;
    private Accessor<T> accessor;
    private TableService tableService;

    public AbstractEntityServices(String entityName) {
        this.entityName = entityName;
    }

    @PostConstruct
    public void init() throws Exception {
        super.init();
        GlobalContext context = getContext();
        Entity<T, Accessor<T>> entityType = (Entity<T, Accessor<T>>) context.getEntityManager().getEntityByName(entityName);
        accessor = entityType.getAccessor();
        tableService = context.require(TableService.class);
    }



    @Operation(operationId = "get{Entity}ById", description = "Retrieves an entity by its Id")
    @GET
    @Path("/{id}")
    @Produces(MediaType.APPLICATION_JSON)
    @Secured(right = "{entity}-read")
    public T get(@PathParam("id") String id) {
        return accessor.get(id);
    }
    
    @Operation(operationId = "find{Entity}sByIds", description = "Returns the list of entities for the provided list of IDs")
    @POST
    @Path("/find/by/ids")
    @Produces(MediaType.APPLICATION_JSON)
    @Consumes(MediaType.APPLICATION_JSON)
    @Secured(right = "{entity}-read")
    public List<T> findByIds(List<String> ids) {
        return accessor.findByIds(ids).collect(Collectors.toList());
    }

    @Operation(operationId = "find{Entity}NamesByIds", description = "Returns the map of entities IDs to names for the provided list of IDs")
    @POST
    @Path("/find/names/by/ids")
    @Produces(MediaType.APPLICATION_JSON)
    @Consumes(MediaType.APPLICATION_JSON)
    @Secured(right = "{entity}-read")
    public Map<String, String>  findNamesByIds(List<String> ids) {
        return accessor.findByIds(ids).collect(Collectors.toMap(a -> a.getId().toHexString(), a ->
            (a instanceof AbstractOrganizableObject) ?
                    ((AbstractOrganizableObject) a).getAttribute(AbstractOrganizableObject.NAME) :
                    "unresolved"
        ));
    }

    @Operation(operationId = "find{Entity}sByAttributes", description = "Returns the list of entities matching the provided attributes")
    @POST
    @Path("/find")
    @Produces(MediaType.APPLICATION_JSON)
    @Consumes(MediaType.APPLICATION_JSON)
    @Secured(right = "{entity}-read")
    public List<T> findManyByAttributes(Map<String, String> attributes) {
        Spliterator<T> manyByAttributes = accessor.findManyByAttributes(attributes);
        return StreamSupport.stream(manyByAttributes, false).collect(Collectors.toList());
    }

    @Operation(operationId = "delete{Entity}", description = "Deletes the entity with the given Id")
    @DELETE
    @Path("/{id}")
    @Secured(right = "{entity}-delete")
    public void delete(@PathParam("id") String id) {
<<<<<<< HEAD
        T entity = getEntity(id);
        assertEntityIsAcceptableInContext(entity);
        auditLog("delete", entity);
=======
        assertEntityIsEditableInContext(getEntity(id));
>>>>>>> 534f6ea8
        accessor.remove(new ObjectId(id));
    }

    @Operation(operationId = "clone{Entity}s", description = "Clones the entities according to the provided parameters")
    @POST
    @Path("/bulk/clone")
    @Consumes(MediaType.APPLICATION_JSON)
    @Secured(right = "{entity}-write")
    public AsyncTaskStatus<TableBulkOperationReport> cloneEntities(TableBulkOperationRequest request) {
        return scheduleAsyncTaskWithinSessionContext(h ->
                tableService.performBulkOperation(entityName, request, this::clone, getSession()));
    }

    @Operation(operationId = "save{Entity}", description = "Saves the provided entity")
    @POST
    @Produces(MediaType.APPLICATION_JSON)
    @Consumes(MediaType.APPLICATION_JSON)
    @Secured(right = "{entity}-write")
    public T save(T entity) {
        trackEntityIfApplicable(entity);
        entity = beforeSave(entity);
        T result = accessor.save(entity);
        auditLog("save", result);
        return result;
    }

    protected void auditLog(String operation, T entity) {
        if (entity == null || !AuditLogger.isEntityModificationsLoggingEnabled()) {
            return;
        }
        String entityName = null;
        String projectId = null;
        if (entity instanceof AbstractOrganizableObject) {
            AbstractOrganizableObject a = (AbstractOrganizableObject) entity;
            entityName = a.getAttribute(AbstractOrganizableObject.NAME);
            projectId = a.getAttribute("project");
        }
        AuditLogger.logEntityModification(getHttpSession(), operation, this.entityName, entity.getId().toHexString(), entityName, projectId);
    }

    private void trackEntityIfApplicable(T entity) {
        if (AbstractTrackedObject.class.isAssignableFrom(entity.getClass())) {
            AbstractTrackedObject newTrackedEntity = (AbstractTrackedObject) entity;
            ObjectId sourceId = entity.getId();
            T sourceEntity = (sourceId != null) ? accessor.get(sourceId) : null;
            String username = getSession().getUser().getUsername();
            Date lastModificationDate = new Date();
            if (sourceEntity == null) {
                newTrackedEntity.setCreationDate(lastModificationDate);
                newTrackedEntity.setCreationUser(username);
            }
            newTrackedEntity.setLastModificationDate(lastModificationDate);
            newTrackedEntity.setLastModificationUser(username);
        }
    }

    @Operation(operationId = "clone{Entity}", description = "Clones the entity with the given Id")
    @GET
    @Path("/{id}/clone")
    @Produces(MediaType.APPLICATION_JSON)
    @Secured(right = "{entity}-write")
    public T clone(@PathParam("id") String id) {
        T entity = getEntity(id);
        T clonedEntity = cloneEntity(entity);

        if (clonedEntity instanceof AbstractOrganizableObject) {
            AbstractOrganizableObject organizableObject = (AbstractOrganizableObject) clonedEntity;
            // Append _Copy to new plan name
            String name = organizableObject.getAttribute(AbstractOrganizableObject.NAME);
            String newName = name + "_Copy";
            organizableObject.addAttribute(AbstractOrganizableObject.NAME, newName);
            //Remove flags
            Map<String, Object> customFields = organizableObject.getCustomFields();
            if (customFields != null) {
                customFields.remove(CUSTOM_FIELD_LOCKED);
            }
        }
        // Save the cloned entity
        assertEntityIsEditableInContext(clonedEntity);
        save(clonedEntity);
        return clonedEntity;
    }

    protected T cloneEntity(T entity) {
        entity.setId(new ObjectId());
        return entity;
    }

    protected T beforeSave(T entity) {
        return entity;
    }

    @Operation(operationId = "delete{Entity}s", description = "Deletes the entities according to the provided parameters")
    @POST
    @Path("/bulk/delete")
    @Consumes(MediaType.APPLICATION_JSON)
    @Secured(right = "{entity}-delete")
    public AsyncTaskStatus<TableBulkOperationReport> bulkDelete(TableBulkOperationRequest request) {
        Consumer<String> consumer = t -> {
            try {
                delete(t);
            } catch (Exception e) {
                throw new RuntimeException(e);
            }
        };
        return scheduleAsyncTaskWithinSessionContext(h ->
                tableService.performBulkOperation(entityName, request, consumer, getSession()));
    }

    @Operation(operationId = "get{Entity}Table", description = "Get the table view according to provided request")
    @POST
    @Path("/table")
    @Consumes(MediaType.APPLICATION_JSON)
    @Produces(MediaType.APPLICATION_JSON)
    @Secured(right = "{entity}-read")
    public TableResponse<T> request(TableRequest request) throws TableServiceException {
        return tableService.request(entityName, request, getSession());
    }

    @Operation(operationId = "get{Entity}Versions", description = "Retrieves the versions of the entity with the given id")
    @GET
    @Path("/{id}/versions")
    @Produces(MediaType.APPLICATION_JSON)
    @Secured(right = "{entity}-read")
    public List<History> getVersions(@PathParam("id") String id) {
        return accessor.getHistory(new ObjectId(id), 0, 1000)
                .map(v->new History(v.getId().toHexString(), v.getUpdateTime()))
                .collect(Collectors.toList());
    }

    public static class History {
        public String id;
        public long updateTime;

        public History(String id, long updateTime) {
            this.id = id;
            this.updateTime = updateTime;
        }
    }

    @Operation(operationId = "restore{Entity}Version", description = "Restore a version of this entity")
    @POST
    @Produces(MediaType.APPLICATION_JSON)
    @Consumes(MediaType.APPLICATION_JSON)
    @Secured(right = "{entity}-write")
    @Path("{id}/restore/{versionId}")
    public T restoreVersion(@PathParam("id") String id, @PathParam("versionId") String versionId) {
        assertEntityIsEditableInContext(getEntity(id));
        return accessor.restoreVersion(new ObjectId(id), new ObjectId(versionId));
    }

    @Operation(operationId = "is{Entity}Locked", description = "Get entity locking state")
    @GET
    @Path("/{id}/locked")
    @Produces(MediaType.APPLICATION_JSON)
    @Secured(right = "{entity}-read")
    public boolean isLocked(@PathParam("id") String id) {
        T t = getEntity(id);
        Boolean locked = t.getCustomField(CUSTOM_FIELD_LOCKED, Boolean.class);
        return (locked != null && locked);
    }

    @Operation(operationId = "lock{Entity}", description = "Lock this entity")
    @POST
    @Consumes(MediaType.APPLICATION_JSON)
    @Secured(right = "{entity}-write")
    @Path("{id}/locked")
    public void setLocked(@PathParam("id") String id, Boolean locked) {
        if (locked == null) {
            locked = false;
        }
        T t = getEntity(id);
        //when unlocking we need to set the new state before calling assertEntityIsAcceptableInContext
        if (!locked) {
            t.addCustomField(CUSTOM_FIELD_LOCKED, locked);
        }
        assertEntityIsEditableInContext(t);
        t.addCustomField(CUSTOM_FIELD_LOCKED, locked);
        accessor.save(t);
    }

    protected T getEntity(String id) {
        T t = accessor.get(id);
        if (t == null) {
            throw new ControllerServiceException("The entity with id '" + id + "' does not exists.");
        } else {
            return t;
        }
    }
}<|MERGE_RESOLUTION|>--- conflicted
+++ resolved
@@ -102,13 +102,9 @@
     @Path("/{id}")
     @Secured(right = "{entity}-delete")
     public void delete(@PathParam("id") String id) {
-<<<<<<< HEAD
         T entity = getEntity(id);
-        assertEntityIsAcceptableInContext(entity);
+        assertEntityIsEditableInContext(entity);
         auditLog("delete", entity);
-=======
-        assertEntityIsEditableInContext(getEntity(id));
->>>>>>> 534f6ea8
         accessor.remove(new ObjectId(id));
     }
 
