--- conflicted
+++ resolved
@@ -1,78 +1,75 @@
-/*******************************************************************************
- * Copyright (C) 2020, exense GmbH
- *  
- * This file is part of STEP
- *  
- * STEP is free software: you can redistribute it and/or modify
- * it under the terms of the GNU Affero General Public License as published by
- * the Free Software Foundation, either version 3 of the License, or
- * (at your option) any later version.
- *  
- * STEP is distributed in the hope that it will be useful,
- * but WITHOUT ANY WARRANTY; without even the implied warranty of
- * MERCHANTABILITY or FITNESS FOR A PARTICULAR PURPOSE.  See the
- * GNU Affero General Public License for more details.
- *  
- * You should have received a copy of the GNU Affero General Public License
- * along with STEP.  If not, see <http://www.gnu.org/licenses/>.
- ******************************************************************************/
-package step.migration.tasks;
-
-import step.core.GlobalContext;
-import step.core.plugins.AbstractControllerPlugin;
-import step.core.plugins.Plugin;
-import step.core.repositories.RepositoryObjectManager;
-import step.migration.MigrationManager;
-import step.migration.MigrationManagerPlugin;
-
-/**
- * This plugin is responsible for the registration of the migration tasks
- */
-@Plugin(dependencies= {MigrationManagerPlugin.class})
-public class MigrationManagerTasksPlugin extends AbstractControllerPlugin {
-
-	@Override
-	public void serverStart(GlobalContext context) throws Exception {
-		MigrationManager migrationManager = context.get(MigrationManager.class);
-		migrationManager.addBinding(RepositoryObjectManager.class, context.getRepositoryObjectManager());
-		migrationManager.register(SetSchedulerTaskAttributes.class);
-		migrationManager.register(MigrateArtefactsToPlans.class);
-		migrationManager.register(ScreenTemplateMigrationTask.class);
-		migrationManager.register(RemoveLocalFunctions.class);
-		migrationManager.register(ScreenTemplateArtefactTableMigrationTask.class);
-		migrationManager.register(MigrateSeleniumFunctions.class);
-		migrationManager.register(MigrateFunctionCallsById.class);
-		migrationManager.register(ScreenInputHtmlTemplateMigrationTask.class);
-		migrationManager.register(MigrateLogicFlowFunctions.class);
-		migrationManager.register(ParameterPriorityScreenInputMigrationTask.class);
-		migrationManager.register(ScreenEntityIconMigrationTask.class);
-		migrationManager.register(FixPostgreSQLIndexes.class);
-		migrationManager.register(MigrateSleepArtefactInPlans.class);
-		migrationManager.register(ScreenTemplateMigrationTask25.class);
-<<<<<<< HEAD
-		migrationManager.register(MigrateAgentProvisioningConfiguration.class);
-=======
-		migrationManager.register(MigrateParametersToDynamicValues.class);
-	}
-
-	@Override
-	public void migrateData(GlobalContext context) throws Exception {
-
-	}
-
-	@Override
-	public void initializeData(GlobalContext context) throws Exception {
-
-	}
-
-	@Override
-	public void afterInitializeData(GlobalContext context) throws Exception {
-
-	}
-
-	@Override
-	public void serverStop(GlobalContext context) {
-
->>>>>>> 32ac1cb9
-	}
-}
+/*******************************************************************************
+ * Copyright (C) 2020, exense GmbH
+ *  
+ * This file is part of STEP
+ *  
+ * STEP is free software: you can redistribute it and/or modify
+ * it under the terms of the GNU Affero General Public License as published by
+ * the Free Software Foundation, either version 3 of the License, or
+ * (at your option) any later version.
+ *  
+ * STEP is distributed in the hope that it will be useful,
+ * but WITHOUT ANY WARRANTY; without even the implied warranty of
+ * MERCHANTABILITY or FITNESS FOR A PARTICULAR PURPOSE.  See the
+ * GNU Affero General Public License for more details.
+ *  
+ * You should have received a copy of the GNU Affero General Public License
+ * along with STEP.  If not, see <http://www.gnu.org/licenses/>.
+ ******************************************************************************/
+package step.migration.tasks;
+
+import step.core.GlobalContext;
+import step.core.plugins.AbstractControllerPlugin;
+import step.core.plugins.Plugin;
+import step.core.repositories.RepositoryObjectManager;
+import step.migration.MigrationManager;
+import step.migration.MigrationManagerPlugin;
+
+/**
+ * This plugin is responsible for the registration of the migration tasks
+ */
+@Plugin(dependencies= {MigrationManagerPlugin.class})
+public class MigrationManagerTasksPlugin extends AbstractControllerPlugin {
+
+	@Override
+	public void serverStart(GlobalContext context) throws Exception {
+		MigrationManager migrationManager = context.get(MigrationManager.class);
+		migrationManager.addBinding(RepositoryObjectManager.class, context.getRepositoryObjectManager());
+		migrationManager.register(SetSchedulerTaskAttributes.class);
+		migrationManager.register(MigrateArtefactsToPlans.class);
+		migrationManager.register(ScreenTemplateMigrationTask.class);
+		migrationManager.register(RemoveLocalFunctions.class);
+		migrationManager.register(ScreenTemplateArtefactTableMigrationTask.class);
+		migrationManager.register(MigrateSeleniumFunctions.class);
+		migrationManager.register(MigrateFunctionCallsById.class);
+		migrationManager.register(ScreenInputHtmlTemplateMigrationTask.class);
+		migrationManager.register(MigrateLogicFlowFunctions.class);
+		migrationManager.register(ParameterPriorityScreenInputMigrationTask.class);
+		migrationManager.register(ScreenEntityIconMigrationTask.class);
+		migrationManager.register(FixPostgreSQLIndexes.class);
+		migrationManager.register(MigrateSleepArtefactInPlans.class);
+		migrationManager.register(ScreenTemplateMigrationTask25.class);
+		migrationManager.register(MigrateAgentProvisioningConfiguration.class);
+		migrationManager.register(MigrateParametersToDynamicValues.class);
+	}
+
+	@Override
+	public void migrateData(GlobalContext context) throws Exception {
+
+	}
+
+	@Override
+	public void initializeData(GlobalContext context) throws Exception {
+
+	}
+
+	@Override
+	public void afterInitializeData(GlobalContext context) throws Exception {
+
+	}
+
+	@Override
+	public void serverStop(GlobalContext context) {
+
+	}
+}