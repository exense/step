/*******************************************************************************
 * Copyright (C) 2020, exense GmbH
 *  
 * This file is part of STEP
 *  
 * STEP is free software: you can redistribute it and/or modify
 * it under the terms of the GNU Affero General Public License as published by
 * the Free Software Foundation, either version 3 of the License, or
 * (at your option) any later version.
 *  
 * STEP is distributed in the hope that it will be useful,
 * but WITHOUT ANY WARRANTY; without even the implied warranty of
 * MERCHANTABILITY or FITNESS FOR A PARTICULAR PURPOSE.  See the
 * GNU Affero General Public License for more details.
 *  
 * You should have received a copy of the GNU Affero General Public License
 * along with STEP.  If not, see <http://www.gnu.org/licenses/>.
 ******************************************************************************/
package step.plugins.interactive;

import io.swagger.v3.oas.annotations.tags.Tag;
import jakarta.json.Json;
import jakarta.json.JsonObject;
import jakarta.json.JsonObjectBuilder;
import jakarta.json.JsonValue;
import org.everit.json.schema.Schema;
import org.everit.json.schema.internal.JSONPrinter;
import org.everit.json.schema.loader.SchemaLoader;
import org.json.JSONObject;
import org.json.JSONWriter;
import org.slf4j.Logger;
import org.slf4j.LoggerFactory;
import step.artefacts.ArtefactQueue;
import step.artefacts.CallFunction;
import step.artefacts.FunctionGroup;
import step.artefacts.StreamingArtefact;
import step.core.GlobalContext;
import step.core.accessors.AbstractOrganizableObject;
import step.core.artefacts.AbstractArtefact;
import step.core.artefacts.reports.ReportNode;
import step.core.deployment.AbstractStepServices;
import step.core.functions.ArtefactFunction;
import step.framework.server.security.Secured;
import step.core.encryption.EncryptionManager;
import step.core.execution.AbstractExecutionEngineContext;
import step.core.execution.ExecutionEngine;
import step.core.execution.ExecutionEngineContext;
import step.core.execution.OperationMode;
import step.core.execution.model.ExecutionParameters;
import step.core.execution.model.InMemoryExecutionAccessor;
import step.core.objectenricher.ObjectHookRegistry;
import step.core.objectenricher.ObjectPredicateFactory;
import step.core.plans.Plan;
import step.core.plans.PlanAccessor;
import step.core.plans.PlanNavigator;
import step.core.plans.builder.PlanBuilder;
import step.core.plans.runner.PlanRunnerResult;
import step.engine.plugins.AbstractExecutionEnginePlugin;
import step.functions.Function;
import step.functions.execution.FunctionExecutionServiceException;
import step.functions.manager.FunctionManager;
import step.grid.client.AbstractGridClientImpl.AgentCommunicationException;
import step.parameter.ParameterManager;
import step.planbuilder.FunctionArtefacts;
import step.plugins.parametermanager.ParameterManagerPlugin;

import jakarta.annotation.PostConstruct;
import jakarta.annotation.PreDestroy;
import jakarta.inject.Singleton;
import jakarta.ws.rs.*;
import jakarta.ws.rs.container.ContainerRequestContext;
import jakarta.ws.rs.core.Context;
import jakarta.ws.rs.core.MediaType;
import java.util.Map;
import java.util.Timer;
import java.util.TimerTask;
import java.util.concurrent.*;

@Singleton
@Path("interactive")
@Tag(name = "Interactive plan execution")
public class InteractiveServices extends AbstractStepServices {

	private final Map<String, InteractiveSession> sessions = new ConcurrentHashMap<>();
	private final Timer sessionExpirationTimer;
	private ExecutionEngine executionEngine;
	private final ExecutorService executorService;
	private PlanAccessor planAccessor;
	private FunctionManager functionManager;

	private static class InteractiveSession {
		
		long lasttouch;
		private final ArtefactQueue artefactQueue;
		private final Future<PlanRunnerResult> future;
		
		public InteractiveSession(ArtefactQueue artefactQueue, Future<PlanRunnerResult> future) {
			super();
			this.artefactQueue = artefactQueue;
			this.future = future;
			this.lasttouch = System.currentTimeMillis();
		}
		
		protected ArtefactQueue getArtefactQueue() {
			return artefactQueue;
		}
		
		protected Future<PlanRunnerResult> getFuture() {
			return future;
		}
	}
	
	public InteractiveServices() {
		super();
		
		executorService = Executors.newCachedThreadPool();
		
		sessionExpirationTimer = new Timer("Session expiration timer");
		sessionExpirationTimer.schedule(new TimerTask() {
			@Override
			public void run() {
				final int sessionTimeout = configuration.getPropertyAsInteger("ui.artefacteditor.interactive.sessiontimeout.minutes", 10)*60000;
				long time = System.currentTimeMillis();
				
				sessions.forEach((sessionId,session)->{
					if((session.lasttouch+sessionTimeout)<time) {
						try {
							closeSession(session);
						} catch (FunctionExecutionServiceException e) {
							
						}
						sessions.remove(sessionId);
					}
				});
			}
		}, 60000, 60000);
	}
	
	@PostConstruct
	public void init() throws Exception {
		super.init();
		GlobalContext context = getContext();
		planAccessor = context.getPlanAccessor();
		ObjectHookRegistry objectHookRegistry = context.require(ObjectHookRegistry.class);
		// the encryption manager might be null
		executionEngine = ExecutionEngine.builder().withOperationMode(OperationMode.CONTROLLER)
				.withParentContext(context).withPluginsFromClasspath().withPlugin(new AbstractExecutionEnginePlugin() {

					@Override
					public void initializeExecutionEngineContext(AbstractExecutionEngineContext parentContext,
							ExecutionEngineContext executionEngineContext) {
						executionEngineContext.setExecutionAccessor(new InMemoryExecutionAccessor());
					}
<<<<<<< HEAD
				}).withPlugin(new ParameterManagerPlugin(context.get(ParameterManager.class))).withObjectHookRegistry(objectHookRegistry).build();
		objectPredicateFactory = context.require(ObjectPredicateFactory.class);
		functionTableScreenInputs = getContext().require(FunctionTableScreenInputs.class);
=======
				}).withPlugin(new ParameterManagerPlugin(context.get(ParameterManager.class), encryptionManager)).withObjectHookRegistry(objectHookRegistry).build();
>>>>>>> 26a93704
		functionManager = getContext().get(FunctionManager.class);
	}
	
	@PreDestroy
	public void close() {
		if(sessionExpirationTimer != null) {
			sessionExpirationTimer.cancel();
		}
		executorService.shutdown();
	}

	@POST
	@Consumes(MediaType.APPLICATION_JSON)
	@Produces(MediaType.TEXT_PLAIN)
	@Path("/start")
	@Secured(right="interactive")
	public String startInteractiveSession(ExecutionParameters executionParameters) throws AgentCommunicationException {
		StreamingArtefact streamingArtefact = new StreamingArtefact();
		Plan plan = PlanBuilder.create()
						.startBlock(FunctionArtefacts.session())
							.add(streamingArtefact)
						.endBlock()
					.build();
		
		executionParameters.setPlan(plan);
		String executionId = executionEngine.initializeExecution(executionParameters);
		Future<PlanRunnerResult> future = executorService.submit(()->executionEngine.execute(executionId));
		InteractiveSession session = new InteractiveSession(streamingArtefact.getQueue(), future);
		
		// the session id has to match the execution id as it used in the client to find the report nodes
		sessions.put(executionId, session);
		return executionId;
	}
	
	@POST
	@Consumes(MediaType.APPLICATION_JSON)
	@Path("/{id}/stop")
	@Secured(right="interactive")
	public void stopInteractiveSession(@PathParam("id") String sessionId) throws FunctionExecutionServiceException, InterruptedException, ExecutionException {
		InteractiveSession session = getAndTouchSession(sessionId);
		if(session!=null) {
			closeSession(session);		
			session.getFuture().get();
		}
	}

	private void closeSession(InteractiveSession session) throws FunctionExecutionServiceException {
		session.getArtefactQueue().stop();
	}
	
	@POST
	@Consumes(MediaType.APPLICATION_JSON)
	@Produces(MediaType.APPLICATION_JSON)
	@Path("/{id}/execute/{planid}/{artefactid}")
	@Secured(right="interactive")
	public ReportNode executeArtefact(@PathParam("id") String sessionId, @PathParam("planid") String planId, @PathParam("artefactid") String artefactId, @Context ContainerRequestContext crc) throws InterruptedException, ExecutionException {
		InteractiveSession session = getAndTouchSession(sessionId);
		if(session!=null) {
			AbstractArtefact artefact = findArtefactInPlan(planId, artefactId);
			Future<ReportNode> future = session.getArtefactQueue().add(artefact);
			return future.get();
		} else {
			 throw new RuntimeException("Session doesn't exist or expired.");
		}
	}

	@POST
	@Consumes(MediaType.APPLICATION_JSON)
	@Produces(MediaType.APPLICATION_JSON)
	@Path("/{id}/executefunction/{functionid}/{artefactid}")
	@Secured(right="interactive")
	public ReportNode executeCompositeFunction(@PathParam("id") String sessionId, @PathParam("functionid") String functionId, @PathParam("artefactid") String artefactId, @Context ContainerRequestContext crc) throws InterruptedException, ExecutionException {
		InteractiveSession session = getAndTouchSession(sessionId);
		if(session!=null) {
			AbstractArtefact artefact = findArtefactInCompositeFunction(functionId, artefactId);
			Future<ReportNode> future = session.getArtefactQueue().add(artefact);
			return future.get();
		} else {
			 throw new RuntimeException("Session doesn't exist or expired.");
		}
	}

	protected AbstractArtefact findArtefactInCompositeFunction(String functionId, String artefactId) {
		Function function = functionManager.getFunctionById(functionId);
		if (!(function instanceof ArtefactFunction)) {
			throw new RuntimeException("Only composite functions can be executed");
		}
		return new PlanNavigator(((ArtefactFunction) function).getPlan()).findArtefactById(artefactId);
	}

	protected AbstractArtefact findArtefactInPlan(String planId, String artefactId) {
		Plan plan = planAccessor.get(planId);
		return new PlanNavigator(plan).findArtefactById(artefactId);
	}
	
	public static class FunctionTestingSession {
		
		private String planId;
		private String callFunctionId;

		public FunctionTestingSession() {
			super();
		}

		public String getPlanId() {
			return planId;
		}

		public void setPlanId(String planId) {
			this.planId = planId;
		}

		public String getCallFunctionId() {
			return callFunctionId;
		}

		public void setCallFunctionId(String callFunctionId) {
			this.callFunctionId = callFunctionId;
		}

	}

	private InteractiveSession getAndTouchSession(String sessionId) {
		InteractiveSession session = sessions.get(sessionId);
		if(session!=null) {
			session.lasttouch = System.currentTimeMillis();			
		}
		return session;
	}
}
<|MERGE_RESOLUTION|>--- conflicted
+++ resolved
@@ -1,290 +1,284 @@
-/*******************************************************************************
- * Copyright (C) 2020, exense GmbH
- *  
- * This file is part of STEP
- *  
- * STEP is free software: you can redistribute it and/or modify
- * it under the terms of the GNU Affero General Public License as published by
- * the Free Software Foundation, either version 3 of the License, or
- * (at your option) any later version.
- *  
- * STEP is distributed in the hope that it will be useful,
- * but WITHOUT ANY WARRANTY; without even the implied warranty of
- * MERCHANTABILITY or FITNESS FOR A PARTICULAR PURPOSE.  See the
- * GNU Affero General Public License for more details.
- *  
- * You should have received a copy of the GNU Affero General Public License
- * along with STEP.  If not, see <http://www.gnu.org/licenses/>.
- ******************************************************************************/
-package step.plugins.interactive;
-
-import io.swagger.v3.oas.annotations.tags.Tag;
-import jakarta.json.Json;
-import jakarta.json.JsonObject;
-import jakarta.json.JsonObjectBuilder;
-import jakarta.json.JsonValue;
-import org.everit.json.schema.Schema;
-import org.everit.json.schema.internal.JSONPrinter;
-import org.everit.json.schema.loader.SchemaLoader;
-import org.json.JSONObject;
-import org.json.JSONWriter;
-import org.slf4j.Logger;
-import org.slf4j.LoggerFactory;
-import step.artefacts.ArtefactQueue;
-import step.artefacts.CallFunction;
-import step.artefacts.FunctionGroup;
-import step.artefacts.StreamingArtefact;
-import step.core.GlobalContext;
-import step.core.accessors.AbstractOrganizableObject;
-import step.core.artefacts.AbstractArtefact;
-import step.core.artefacts.reports.ReportNode;
-import step.core.deployment.AbstractStepServices;
-import step.core.functions.ArtefactFunction;
-import step.framework.server.security.Secured;
-import step.core.encryption.EncryptionManager;
-import step.core.execution.AbstractExecutionEngineContext;
-import step.core.execution.ExecutionEngine;
-import step.core.execution.ExecutionEngineContext;
-import step.core.execution.OperationMode;
-import step.core.execution.model.ExecutionParameters;
-import step.core.execution.model.InMemoryExecutionAccessor;
-import step.core.objectenricher.ObjectHookRegistry;
-import step.core.objectenricher.ObjectPredicateFactory;
-import step.core.plans.Plan;
-import step.core.plans.PlanAccessor;
-import step.core.plans.PlanNavigator;
-import step.core.plans.builder.PlanBuilder;
-import step.core.plans.runner.PlanRunnerResult;
-import step.engine.plugins.AbstractExecutionEnginePlugin;
-import step.functions.Function;
-import step.functions.execution.FunctionExecutionServiceException;
-import step.functions.manager.FunctionManager;
-import step.grid.client.AbstractGridClientImpl.AgentCommunicationException;
-import step.parameter.ParameterManager;
-import step.planbuilder.FunctionArtefacts;
-import step.plugins.parametermanager.ParameterManagerPlugin;
-
-import jakarta.annotation.PostConstruct;
-import jakarta.annotation.PreDestroy;
-import jakarta.inject.Singleton;
-import jakarta.ws.rs.*;
-import jakarta.ws.rs.container.ContainerRequestContext;
-import jakarta.ws.rs.core.Context;
-import jakarta.ws.rs.core.MediaType;
-import java.util.Map;
-import java.util.Timer;
-import java.util.TimerTask;
-import java.util.concurrent.*;
-
-@Singleton
-@Path("interactive")
-@Tag(name = "Interactive plan execution")
-public class InteractiveServices extends AbstractStepServices {
-
-	private final Map<String, InteractiveSession> sessions = new ConcurrentHashMap<>();
-	private final Timer sessionExpirationTimer;
-	private ExecutionEngine executionEngine;
-	private final ExecutorService executorService;
-	private PlanAccessor planAccessor;
-	private FunctionManager functionManager;
-
-	private static class InteractiveSession {
-		
-		long lasttouch;
-		private final ArtefactQueue artefactQueue;
-		private final Future<PlanRunnerResult> future;
-		
-		public InteractiveSession(ArtefactQueue artefactQueue, Future<PlanRunnerResult> future) {
-			super();
-			this.artefactQueue = artefactQueue;
-			this.future = future;
-			this.lasttouch = System.currentTimeMillis();
-		}
-		
-		protected ArtefactQueue getArtefactQueue() {
-			return artefactQueue;
-		}
-		
-		protected Future<PlanRunnerResult> getFuture() {
-			return future;
-		}
-	}
-	
-	public InteractiveServices() {
-		super();
-		
-		executorService = Executors.newCachedThreadPool();
-		
-		sessionExpirationTimer = new Timer("Session expiration timer");
-		sessionExpirationTimer.schedule(new TimerTask() {
-			@Override
-			public void run() {
-				final int sessionTimeout = configuration.getPropertyAsInteger("ui.artefacteditor.interactive.sessiontimeout.minutes", 10)*60000;
-				long time = System.currentTimeMillis();
-				
-				sessions.forEach((sessionId,session)->{
-					if((session.lasttouch+sessionTimeout)<time) {
-						try {
-							closeSession(session);
-						} catch (FunctionExecutionServiceException e) {
-							
-						}
-						sessions.remove(sessionId);
-					}
-				});
-			}
-		}, 60000, 60000);
-	}
-	
-	@PostConstruct
-	public void init() throws Exception {
-		super.init();
-		GlobalContext context = getContext();
-		planAccessor = context.getPlanAccessor();
-		ObjectHookRegistry objectHookRegistry = context.require(ObjectHookRegistry.class);
-		// the encryption manager might be null
-		executionEngine = ExecutionEngine.builder().withOperationMode(OperationMode.CONTROLLER)
-				.withParentContext(context).withPluginsFromClasspath().withPlugin(new AbstractExecutionEnginePlugin() {
-
-					@Override
-					public void initializeExecutionEngineContext(AbstractExecutionEngineContext parentContext,
-							ExecutionEngineContext executionEngineContext) {
-						executionEngineContext.setExecutionAccessor(new InMemoryExecutionAccessor());
-					}
-<<<<<<< HEAD
-				}).withPlugin(new ParameterManagerPlugin(context.get(ParameterManager.class))).withObjectHookRegistry(objectHookRegistry).build();
-		objectPredicateFactory = context.require(ObjectPredicateFactory.class);
-		functionTableScreenInputs = getContext().require(FunctionTableScreenInputs.class);
-=======
-				}).withPlugin(new ParameterManagerPlugin(context.get(ParameterManager.class), encryptionManager)).withObjectHookRegistry(objectHookRegistry).build();
->>>>>>> 26a93704
-		functionManager = getContext().get(FunctionManager.class);
-	}
-	
-	@PreDestroy
-	public void close() {
-		if(sessionExpirationTimer != null) {
-			sessionExpirationTimer.cancel();
-		}
-		executorService.shutdown();
-	}
-
-	@POST
-	@Consumes(MediaType.APPLICATION_JSON)
-	@Produces(MediaType.TEXT_PLAIN)
-	@Path("/start")
-	@Secured(right="interactive")
-	public String startInteractiveSession(ExecutionParameters executionParameters) throws AgentCommunicationException {
-		StreamingArtefact streamingArtefact = new StreamingArtefact();
-		Plan plan = PlanBuilder.create()
-						.startBlock(FunctionArtefacts.session())
-							.add(streamingArtefact)
-						.endBlock()
-					.build();
-		
-		executionParameters.setPlan(plan);
-		String executionId = executionEngine.initializeExecution(executionParameters);
-		Future<PlanRunnerResult> future = executorService.submit(()->executionEngine.execute(executionId));
-		InteractiveSession session = new InteractiveSession(streamingArtefact.getQueue(), future);
-		
-		// the session id has to match the execution id as it used in the client to find the report nodes
-		sessions.put(executionId, session);
-		return executionId;
-	}
-	
-	@POST
-	@Consumes(MediaType.APPLICATION_JSON)
-	@Path("/{id}/stop")
-	@Secured(right="interactive")
-	public void stopInteractiveSession(@PathParam("id") String sessionId) throws FunctionExecutionServiceException, InterruptedException, ExecutionException {
-		InteractiveSession session = getAndTouchSession(sessionId);
-		if(session!=null) {
-			closeSession(session);		
-			session.getFuture().get();
-		}
-	}
-
-	private void closeSession(InteractiveSession session) throws FunctionExecutionServiceException {
-		session.getArtefactQueue().stop();
-	}
-	
-	@POST
-	@Consumes(MediaType.APPLICATION_JSON)
-	@Produces(MediaType.APPLICATION_JSON)
-	@Path("/{id}/execute/{planid}/{artefactid}")
-	@Secured(right="interactive")
-	public ReportNode executeArtefact(@PathParam("id") String sessionId, @PathParam("planid") String planId, @PathParam("artefactid") String artefactId, @Context ContainerRequestContext crc) throws InterruptedException, ExecutionException {
-		InteractiveSession session = getAndTouchSession(sessionId);
-		if(session!=null) {
-			AbstractArtefact artefact = findArtefactInPlan(planId, artefactId);
-			Future<ReportNode> future = session.getArtefactQueue().add(artefact);
-			return future.get();
-		} else {
-			 throw new RuntimeException("Session doesn't exist or expired.");
-		}
-	}
-
-	@POST
-	@Consumes(MediaType.APPLICATION_JSON)
-	@Produces(MediaType.APPLICATION_JSON)
-	@Path("/{id}/executefunction/{functionid}/{artefactid}")
-	@Secured(right="interactive")
-	public ReportNode executeCompositeFunction(@PathParam("id") String sessionId, @PathParam("functionid") String functionId, @PathParam("artefactid") String artefactId, @Context ContainerRequestContext crc) throws InterruptedException, ExecutionException {
-		InteractiveSession session = getAndTouchSession(sessionId);
-		if(session!=null) {
-			AbstractArtefact artefact = findArtefactInCompositeFunction(functionId, artefactId);
-			Future<ReportNode> future = session.getArtefactQueue().add(artefact);
-			return future.get();
-		} else {
-			 throw new RuntimeException("Session doesn't exist or expired.");
-		}
-	}
-
-	protected AbstractArtefact findArtefactInCompositeFunction(String functionId, String artefactId) {
-		Function function = functionManager.getFunctionById(functionId);
-		if (!(function instanceof ArtefactFunction)) {
-			throw new RuntimeException("Only composite functions can be executed");
-		}
-		return new PlanNavigator(((ArtefactFunction) function).getPlan()).findArtefactById(artefactId);
-	}
-
-	protected AbstractArtefact findArtefactInPlan(String planId, String artefactId) {
-		Plan plan = planAccessor.get(planId);
-		return new PlanNavigator(plan).findArtefactById(artefactId);
-	}
-	
-	public static class FunctionTestingSession {
-		
-		private String planId;
-		private String callFunctionId;
-
-		public FunctionTestingSession() {
-			super();
-		}
-
-		public String getPlanId() {
-			return planId;
-		}
-
-		public void setPlanId(String planId) {
-			this.planId = planId;
-		}
-
-		public String getCallFunctionId() {
-			return callFunctionId;
-		}
-
-		public void setCallFunctionId(String callFunctionId) {
-			this.callFunctionId = callFunctionId;
-		}
-
-	}
-
-	private InteractiveSession getAndTouchSession(String sessionId) {
-		InteractiveSession session = sessions.get(sessionId);
-		if(session!=null) {
-			session.lasttouch = System.currentTimeMillis();			
-		}
-		return session;
-	}
-}
+/*******************************************************************************
+ * Copyright (C) 2020, exense GmbH
+ *  
+ * This file is part of STEP
+ *  
+ * STEP is free software: you can redistribute it and/or modify
+ * it under the terms of the GNU Affero General Public License as published by
+ * the Free Software Foundation, either version 3 of the License, or
+ * (at your option) any later version.
+ *  
+ * STEP is distributed in the hope that it will be useful,
+ * but WITHOUT ANY WARRANTY; without even the implied warranty of
+ * MERCHANTABILITY or FITNESS FOR A PARTICULAR PURPOSE.  See the
+ * GNU Affero General Public License for more details.
+ *  
+ * You should have received a copy of the GNU Affero General Public License
+ * along with STEP.  If not, see <http://www.gnu.org/licenses/>.
+ ******************************************************************************/
+package step.plugins.interactive;
+
+import io.swagger.v3.oas.annotations.tags.Tag;
+import jakarta.json.Json;
+import jakarta.json.JsonObject;
+import jakarta.json.JsonObjectBuilder;
+import jakarta.json.JsonValue;
+import org.everit.json.schema.Schema;
+import org.everit.json.schema.internal.JSONPrinter;
+import org.everit.json.schema.loader.SchemaLoader;
+import org.json.JSONObject;
+import org.json.JSONWriter;
+import org.slf4j.Logger;
+import org.slf4j.LoggerFactory;
+import step.artefacts.ArtefactQueue;
+import step.artefacts.CallFunction;
+import step.artefacts.FunctionGroup;
+import step.artefacts.StreamingArtefact;
+import step.core.GlobalContext;
+import step.core.accessors.AbstractOrganizableObject;
+import step.core.artefacts.AbstractArtefact;
+import step.core.artefacts.reports.ReportNode;
+import step.core.deployment.AbstractStepServices;
+import step.core.functions.ArtefactFunction;
+import step.framework.server.security.Secured;
+import step.core.encryption.EncryptionManager;
+import step.core.execution.AbstractExecutionEngineContext;
+import step.core.execution.ExecutionEngine;
+import step.core.execution.ExecutionEngineContext;
+import step.core.execution.OperationMode;
+import step.core.execution.model.ExecutionParameters;
+import step.core.execution.model.InMemoryExecutionAccessor;
+import step.core.objectenricher.ObjectHookRegistry;
+import step.core.objectenricher.ObjectPredicateFactory;
+import step.core.plans.Plan;
+import step.core.plans.PlanAccessor;
+import step.core.plans.PlanNavigator;
+import step.core.plans.builder.PlanBuilder;
+import step.core.plans.runner.PlanRunnerResult;
+import step.engine.plugins.AbstractExecutionEnginePlugin;
+import step.functions.Function;
+import step.functions.execution.FunctionExecutionServiceException;
+import step.functions.manager.FunctionManager;
+import step.grid.client.AbstractGridClientImpl.AgentCommunicationException;
+import step.parameter.ParameterManager;
+import step.planbuilder.FunctionArtefacts;
+import step.plugins.parametermanager.ParameterManagerPlugin;
+
+import jakarta.annotation.PostConstruct;
+import jakarta.annotation.PreDestroy;
+import jakarta.inject.Singleton;
+import jakarta.ws.rs.*;
+import jakarta.ws.rs.container.ContainerRequestContext;
+import jakarta.ws.rs.core.Context;
+import jakarta.ws.rs.core.MediaType;
+import java.util.Map;
+import java.util.Timer;
+import java.util.TimerTask;
+import java.util.concurrent.*;
+
+@Singleton
+@Path("interactive")
+@Tag(name = "Interactive plan execution")
+public class InteractiveServices extends AbstractStepServices {
+
+	private final Map<String, InteractiveSession> sessions = new ConcurrentHashMap<>();
+	private final Timer sessionExpirationTimer;
+	private ExecutionEngine executionEngine;
+	private final ExecutorService executorService;
+	private PlanAccessor planAccessor;
+	private FunctionManager functionManager;
+
+	private static class InteractiveSession {
+		
+		long lasttouch;
+		private final ArtefactQueue artefactQueue;
+		private final Future<PlanRunnerResult> future;
+		
+		public InteractiveSession(ArtefactQueue artefactQueue, Future<PlanRunnerResult> future) {
+			super();
+			this.artefactQueue = artefactQueue;
+			this.future = future;
+			this.lasttouch = System.currentTimeMillis();
+		}
+		
+		protected ArtefactQueue getArtefactQueue() {
+			return artefactQueue;
+		}
+		
+		protected Future<PlanRunnerResult> getFuture() {
+			return future;
+		}
+	}
+	
+	public InteractiveServices() {
+		super();
+		
+		executorService = Executors.newCachedThreadPool();
+		
+		sessionExpirationTimer = new Timer("Session expiration timer");
+		sessionExpirationTimer.schedule(new TimerTask() {
+			@Override
+			public void run() {
+				final int sessionTimeout = configuration.getPropertyAsInteger("ui.artefacteditor.interactive.sessiontimeout.minutes", 10)*60000;
+				long time = System.currentTimeMillis();
+				
+				sessions.forEach((sessionId,session)->{
+					if((session.lasttouch+sessionTimeout)<time) {
+						try {
+							closeSession(session);
+						} catch (FunctionExecutionServiceException e) {
+							
+						}
+						sessions.remove(sessionId);
+					}
+				});
+			}
+		}, 60000, 60000);
+	}
+	
+	@PostConstruct
+	public void init() throws Exception {
+		super.init();
+		GlobalContext context = getContext();
+		planAccessor = context.getPlanAccessor();
+		ObjectHookRegistry objectHookRegistry = context.require(ObjectHookRegistry.class);
+		// the encryption manager might be null
+		executionEngine = ExecutionEngine.builder().withOperationMode(OperationMode.CONTROLLER)
+				.withParentContext(context).withPluginsFromClasspath().withPlugin(new AbstractExecutionEnginePlugin() {
+
+					@Override
+					public void initializeExecutionEngineContext(AbstractExecutionEngineContext parentContext,
+							ExecutionEngineContext executionEngineContext) {
+						executionEngineContext.setExecutionAccessor(new InMemoryExecutionAccessor());
+					}
+                }).withPlugin(new ParameterManagerPlugin(context.get(ParameterManager.class))).withObjectHookRegistry(objectHookRegistry).build();
+		functionManager = getContext().get(FunctionManager.class);
+	}
+	
+	@PreDestroy
+	public void close() {
+		if(sessionExpirationTimer != null) {
+			sessionExpirationTimer.cancel();
+		}
+		executorService.shutdown();
+	}
+
+	@POST
+	@Consumes(MediaType.APPLICATION_JSON)
+	@Produces(MediaType.TEXT_PLAIN)
+	@Path("/start")
+	@Secured(right="interactive")
+	public String startInteractiveSession(ExecutionParameters executionParameters) throws AgentCommunicationException {
+		StreamingArtefact streamingArtefact = new StreamingArtefact();
+		Plan plan = PlanBuilder.create()
+						.startBlock(FunctionArtefacts.session())
+							.add(streamingArtefact)
+						.endBlock()
+					.build();
+		
+		executionParameters.setPlan(plan);
+		String executionId = executionEngine.initializeExecution(executionParameters);
+		Future<PlanRunnerResult> future = executorService.submit(()->executionEngine.execute(executionId));
+		InteractiveSession session = new InteractiveSession(streamingArtefact.getQueue(), future);
+		
+		// the session id has to match the execution id as it used in the client to find the report nodes
+		sessions.put(executionId, session);
+		return executionId;
+	}
+	
+	@POST
+	@Consumes(MediaType.APPLICATION_JSON)
+	@Path("/{id}/stop")
+	@Secured(right="interactive")
+	public void stopInteractiveSession(@PathParam("id") String sessionId) throws FunctionExecutionServiceException, InterruptedException, ExecutionException {
+		InteractiveSession session = getAndTouchSession(sessionId);
+		if(session!=null) {
+			closeSession(session);		
+			session.getFuture().get();
+		}
+	}
+
+	private void closeSession(InteractiveSession session) throws FunctionExecutionServiceException {
+		session.getArtefactQueue().stop();
+	}
+	
+	@POST
+	@Consumes(MediaType.APPLICATION_JSON)
+	@Produces(MediaType.APPLICATION_JSON)
+	@Path("/{id}/execute/{planid}/{artefactid}")
+	@Secured(right="interactive")
+	public ReportNode executeArtefact(@PathParam("id") String sessionId, @PathParam("planid") String planId, @PathParam("artefactid") String artefactId, @Context ContainerRequestContext crc) throws InterruptedException, ExecutionException {
+		InteractiveSession session = getAndTouchSession(sessionId);
+		if(session!=null) {
+			AbstractArtefact artefact = findArtefactInPlan(planId, artefactId);
+			Future<ReportNode> future = session.getArtefactQueue().add(artefact);
+			return future.get();
+		} else {
+			 throw new RuntimeException("Session doesn't exist or expired.");
+		}
+	}
+
+	@POST
+	@Consumes(MediaType.APPLICATION_JSON)
+	@Produces(MediaType.APPLICATION_JSON)
+	@Path("/{id}/executefunction/{functionid}/{artefactid}")
+	@Secured(right="interactive")
+	public ReportNode executeCompositeFunction(@PathParam("id") String sessionId, @PathParam("functionid") String functionId, @PathParam("artefactid") String artefactId, @Context ContainerRequestContext crc) throws InterruptedException, ExecutionException {
+		InteractiveSession session = getAndTouchSession(sessionId);
+		if(session!=null) {
+			AbstractArtefact artefact = findArtefactInCompositeFunction(functionId, artefactId);
+			Future<ReportNode> future = session.getArtefactQueue().add(artefact);
+			return future.get();
+		} else {
+			 throw new RuntimeException("Session doesn't exist or expired.");
+		}
+	}
+
+	protected AbstractArtefact findArtefactInCompositeFunction(String functionId, String artefactId) {
+		Function function = functionManager.getFunctionById(functionId);
+		if (!(function instanceof ArtefactFunction)) {
+			throw new RuntimeException("Only composite functions can be executed");
+		}
+		return new PlanNavigator(((ArtefactFunction) function).getPlan()).findArtefactById(artefactId);
+	}
+
+	protected AbstractArtefact findArtefactInPlan(String planId, String artefactId) {
+		Plan plan = planAccessor.get(planId);
+		return new PlanNavigator(plan).findArtefactById(artefactId);
+	}
+	
+	public static class FunctionTestingSession {
+		
+		private String planId;
+		private String callFunctionId;
+
+		public FunctionTestingSession() {
+			super();
+		}
+
+		public String getPlanId() {
+			return planId;
+		}
+
+		public void setPlanId(String planId) {
+			this.planId = planId;
+		}
+
+		public String getCallFunctionId() {
+			return callFunctionId;
+		}
+
+		public void setCallFunctionId(String callFunctionId) {
+			this.callFunctionId = callFunctionId;
+		}
+
+	}
+
+	private InteractiveSession getAndTouchSession(String sessionId) {
+		InteractiveSession session = sessions.get(sessionId);
+		if(session!=null) {
+			session.lasttouch = System.currentTimeMillis();			
+		}
+		return session;
+	}
+}