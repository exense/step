--- conflicted
+++ resolved
@@ -1,152 +1,149 @@
-<!--
-  Copyright (C) 2020, exense GmbH
-   
-  This file is part of STEP
-   
-  STEP is free software: you can redistribute it and/or modify
-  it under the terms of the GNU Affero General Public License as published by
-  the Free Software Foundation, either version 3 of the License, or
-  (at your option) any later version.
-   
-  STEP is distributed in the hope that it will be useful,
-  but WITHOUT ANY WARRANTY; without even the implied warranty of
-  MERCHANTABILITY or FITNESS FOR A PARTICULAR PURPOSE.  See the
-  GNU Affero General Public License for more details.
-   
-  You should have received a copy of the GNU Affero General Public License
-  along with STEP.  If not, see <http://www.gnu.org/licenses/>.
--->
-<project xmlns="http://maven.apache.org/POM/4.0.0"
-	xmlns:xsi="http://www.w3.org/2001/XMLSchema-instance"
-	xsi:schemaLocation="http://maven.apache.org/POM/4.0.0 http://maven.apache.org/xsd/maven-4.0.0.xsd">
-	<modelVersion>4.0.0</modelVersion>
-
-	<artifactId>step-plans-base-artefacts</artifactId>
-	<packaging>jar</packaging>
-
-	<parent>
-		<groupId>ch.exense.step</groupId>
-		<artifactId>step-plans</artifactId>
-		<version>0.0.0-SNAPSHOT</version>
-	</parent>
-
-	<dependencies>
-		<dependency>
-			<groupId>ch.exense.step</groupId>
-			<artifactId>step-plans-core</artifactId>
-			<version>${project.version}</version>
-		</dependency>
-		<dependency>
-			<groupId>ch.exense.step</groupId>
-			<artifactId>step-functions-client</artifactId>
-			<version>${project.version}</version>
-		</dependency>
-		<dependency>
-			<groupId>ch.exense.step</groupId>
-			<artifactId>step-api-keyword</artifactId>
-			<version>${step-api.version}</version>
-		</dependency>			
-		<dependency>
-			<groupId>ch.exense.step</groupId>
-			<artifactId>step-functions-plugins-java-keyword-handler</artifactId>
-			<version>${project.version}</version>
-		</dependency>	
-		<dependency>
-			<groupId>ch.exense.step</groupId>
-			<artifactId>step-plans-core</artifactId>
-			<version>${project.version}</version>
-			<type>test-jar</type>
-			<scope>test</scope>
-		</dependency>
-		<dependency>
-			<groupId>org.apache.poi</groupId>
-			<artifactId>poi</artifactId>
-			<version>5.2.3</version>
-		</dependency>
-		<dependency>
-			<groupId>org.apache.poi</groupId>
-			<artifactId>poi-ooxml</artifactId>
-			<version>5.2.3</version>
-			<exclusions>
-				<exclusion>
-					<artifactId>xml-apis</artifactId>
-					<groupId>xml-apis</groupId>
-				</exclusion>
-			</exclusions>
-		</dependency>
-		<dependency>
-			<groupId>com.google.apis</groupId>
-			<artifactId>google-api-services-sheets</artifactId>
-			<version>v4-rev20190109-1.27.0</version>
-		</dependency>
-		<dependency>
-			<groupId>com.google.apis</groupId>
-			<artifactId>google-api-services-drive</artifactId>
-			<version>v3-rev20181213-1.27.0</version>
-		</dependency>
-		<dependency>
-		    <groupId>com.jayway.jsonpath</groupId>
-		    <artifactId>json-path</artifactId>
-		    <version>2.7.0</version>
-		</dependency>
-		<dependency>
-    		<groupId>org.everit.json</groupId>
-    		<artifactId>org.everit.json.schema</artifactId>
-    		<version>1.5.1</version>
-		</dependency>
-<<<<<<< HEAD
-		<dependency>
-			<groupId>org.slf4j</groupId>
-			<artifactId>slf4j-api</artifactId>
-			<version>${slf4j.version}</version>
-		</dependency>
-		<dependency>
-			<groupId>org.slf4j</groupId>
-			<artifactId>slf4j-simple</artifactId>
-			<version>${slf4j.version}</version>
-			<scope>test</scope>
-		</dependency>
-=======
-
-		<!-- Test dependencies -->
-		<dependency>
-			<groupId>com.mysql</groupId>
-			<artifactId>mysql-connector-j</artifactId>
-			<version>8.0.33</version>
-			<scope>test</scope>
-		</dependency>
-
->>>>>>> f76ee084
-	</dependencies>
-
-	<build>
-		<plugins>
-			<plugin>
-				<groupId>org.apache.maven.plugins</groupId>
-				<artifactId>maven-deploy-plugin</artifactId>
-				<configuration>
-					<artifactId>base-artefacts</artifactId>
-					<skip>false</skip>
-				</configuration>
-			</plugin>
-			<plugin>
-				<groupId>org.apache.maven.plugins</groupId>
-				<artifactId>maven-jar-plugin</artifactId>
-				<executions>
-					<execution>
-						<goals>
-							<goal>test-jar</goal>
-						</goals>
-					</execution>
-				</executions>
-			</plugin>
-			<plugin>
-				<groupId>org.apache.maven.plugins</groupId>
-				<artifactId>maven-resources-plugin</artifactId>
-				<configuration>
-					<includeEmptyDirs>true</includeEmptyDirs>
-				</configuration>
-			</plugin>
-		</plugins>
-	</build>
-</project>
+<!--
+  Copyright (C) 2020, exense GmbH
+   
+  This file is part of STEP
+   
+  STEP is free software: you can redistribute it and/or modify
+  it under the terms of the GNU Affero General Public License as published by
+  the Free Software Foundation, either version 3 of the License, or
+  (at your option) any later version.
+   
+  STEP is distributed in the hope that it will be useful,
+  but WITHOUT ANY WARRANTY; without even the implied warranty of
+  MERCHANTABILITY or FITNESS FOR A PARTICULAR PURPOSE.  See the
+  GNU Affero General Public License for more details.
+   
+  You should have received a copy of the GNU Affero General Public License
+  along with STEP.  If not, see <http://www.gnu.org/licenses/>.
+-->
+<project xmlns="http://maven.apache.org/POM/4.0.0"
+	xmlns:xsi="http://www.w3.org/2001/XMLSchema-instance"
+	xsi:schemaLocation="http://maven.apache.org/POM/4.0.0 http://maven.apache.org/xsd/maven-4.0.0.xsd">
+	<modelVersion>4.0.0</modelVersion>
+
+	<artifactId>step-plans-base-artefacts</artifactId>
+	<packaging>jar</packaging>
+
+	<parent>
+		<groupId>ch.exense.step</groupId>
+		<artifactId>step-plans</artifactId>
+		<version>0.0.0-SNAPSHOT</version>
+	</parent>
+
+	<dependencies>
+		<dependency>
+			<groupId>ch.exense.step</groupId>
+			<artifactId>step-plans-core</artifactId>
+			<version>${project.version}</version>
+		</dependency>
+		<dependency>
+			<groupId>ch.exense.step</groupId>
+			<artifactId>step-functions-client</artifactId>
+			<version>${project.version}</version>
+		</dependency>
+		<dependency>
+			<groupId>ch.exense.step</groupId>
+			<artifactId>step-api-keyword</artifactId>
+			<version>${step-api.version}</version>
+		</dependency>			
+		<dependency>
+			<groupId>ch.exense.step</groupId>
+			<artifactId>step-functions-plugins-java-keyword-handler</artifactId>
+			<version>${project.version}</version>
+		</dependency>	
+		<dependency>
+			<groupId>ch.exense.step</groupId>
+			<artifactId>step-plans-core</artifactId>
+			<version>${project.version}</version>
+			<type>test-jar</type>
+			<scope>test</scope>
+		</dependency>
+		<dependency>
+			<groupId>org.apache.poi</groupId>
+			<artifactId>poi</artifactId>
+			<version>5.2.3</version>
+		</dependency>
+		<dependency>
+			<groupId>org.apache.poi</groupId>
+			<artifactId>poi-ooxml</artifactId>
+			<version>5.2.3</version>
+			<exclusions>
+				<exclusion>
+					<artifactId>xml-apis</artifactId>
+					<groupId>xml-apis</groupId>
+				</exclusion>
+			</exclusions>
+		</dependency>
+		<dependency>
+			<groupId>com.google.apis</groupId>
+			<artifactId>google-api-services-sheets</artifactId>
+			<version>v4-rev20190109-1.27.0</version>
+		</dependency>
+		<dependency>
+			<groupId>com.google.apis</groupId>
+			<artifactId>google-api-services-drive</artifactId>
+			<version>v3-rev20181213-1.27.0</version>
+		</dependency>
+		<dependency>
+		    <groupId>com.jayway.jsonpath</groupId>
+		    <artifactId>json-path</artifactId>
+		    <version>2.7.0</version>
+		</dependency>
+		<dependency>
+    		<groupId>org.everit.json</groupId>
+    		<artifactId>org.everit.json.schema</artifactId>
+    		<version>1.5.1</version>
+		</dependency>
+		<dependency>
+			<groupId>org.slf4j</groupId>
+			<artifactId>slf4j-api</artifactId>
+			<version>${slf4j.version}</version>
+		</dependency>
+
+		<!-- Test dependencies -->
+		<dependency>
+			<groupId>com.mysql</groupId>
+			<artifactId>mysql-connector-j</artifactId>
+			<version>8.0.33</version>
+			<scope>test</scope>
+		</dependency>
+		<dependency>
+			<groupId>org.slf4j</groupId>
+			<artifactId>slf4j-simple</artifactId>
+			<version>${slf4j.version}</version>
+			<scope>test</scope>
+		</dependency>
+
+	</dependencies>
+
+	<build>
+		<plugins>
+			<plugin>
+				<groupId>org.apache.maven.plugins</groupId>
+				<artifactId>maven-deploy-plugin</artifactId>
+				<configuration>
+					<artifactId>base-artefacts</artifactId>
+					<skip>false</skip>
+				</configuration>
+			</plugin>
+			<plugin>
+				<groupId>org.apache.maven.plugins</groupId>
+				<artifactId>maven-jar-plugin</artifactId>
+				<executions>
+					<execution>
+						<goals>
+							<goal>test-jar</goal>
+						</goals>
+					</execution>
+				</executions>
+			</plugin>
+			<plugin>
+				<groupId>org.apache.maven.plugins</groupId>
+				<artifactId>maven-resources-plugin</artifactId>
+				<configuration>
+					<includeEmptyDirs>true</includeEmptyDirs>
+				</configuration>
+			</plugin>
+		</plugins>
+	</build>
+</project>