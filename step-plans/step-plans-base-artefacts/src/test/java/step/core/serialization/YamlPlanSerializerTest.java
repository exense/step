/*******************************************************************************
 * Copyright (C) 2020, exense GmbH
 *
 * This file is part of STEP
 *
 * STEP is free software: you can redistribute it and/or modify
 * it under the terms of the GNU Affero General Public License as published by
 * the Free Software Foundation, either version 3 of the License, or
 * (at your option) any later version.
 *
 * STEP is distributed in the hope that it will be useful,
 * but WITHOUT ANY WARRANTY; without even the implied warranty of
 * MERCHANTABILITY or FITNESS FOR A PARTICULAR PURPOSE.  See the
 * GNU Affero General Public License for more details.
 *
 * You should have received a copy of the GNU Affero General Public License
 * along with STEP.  If not, see <http://www.gnu.org/licenses/>.
 ******************************************************************************/
package step.core.serialization;

import com.fasterxml.jackson.databind.JsonNode;
import com.fasterxml.jackson.databind.ObjectMapper;
import org.bson.types.ObjectId;
import org.junit.Assert;
import org.junit.Test;
import org.slf4j.Logger;
import org.slf4j.LoggerFactory;
import step.core.plans.Plan;
import step.core.plans.serialization.YamlPlanSerializer;

import java.io.ByteArrayOutputStream;
import java.io.File;
import java.io.FileInputStream;
import java.io.IOException;
import java.nio.charset.StandardCharsets;

// TODO: this test is in step-plans-base-artefact package, because we need all artifact classes loaded (see my-plan.yml)
public class YamlPlanSerializerTest {

	private static final Logger log = LoggerFactory.getLogger(YamlPlanSerializerTest.class);

	private static final ObjectId STATIC_ID = new ObjectId("644fbe4e38a61e07cc3a4df8") ;

	private final YamlPlanSerializer serializer = new YamlPlanSerializer(() -> STATIC_ID);

	private final ObjectMapper jsonObjectMapper = new ObjectMapper();

	@Test
	public void readSimplePlanFromYaml() {
		// read simplified file
		File yamlFile = new File("src/test/resources/step/core/plans/serialization/test-plan-simplified.yml");

		try (FileInputStream is = new FileInputStream(yamlFile); ByteArrayOutputStream os = new ByteArrayOutputStream()) {
			// convert simplified plan to full plan
			Plan fullPlan = serializer.readSimplePlanFromYaml(is);

			// serialize plan to full yaml
			serializer.toFullYaml(os, fullPlan);
			log.info(os.toString(StandardCharsets.UTF_8));

			// compare serialized plan with expected data
			JsonNode expectedFullYaml = serializer.getMapper().readTree(new File("src/test/resources/step/core/plans/serialization/test-plan-full-expected.yml"));
			Assert.assertEquals(expectedFullYaml, serializer.getMapper().readTree(os.toByteArray()));
		} catch (IOException e) {
			throw new RuntimeException(e);
		}
	}

<<<<<<< HEAD
=======
	@Test
	public void generateSchema() throws JsonSchemaPreparationException, IOException {
		// read published json schema
		// TODO: how to publish schema and how to check it in test?
		File jsonSchemaFile = new File("src/test/resources/step/core/plans/serialization/simplified-plan-schema-published.json");

		JsonNode publishedSchema = jsonObjectMapper.readTree(jsonSchemaFile);
		YamlPlanJsonGenerator schemaGenerator = new YamlPlanJsonGenerator("step");
		JsonNode currentSchema = schemaGenerator.generateJsonSchema();

		log.info("GENERATED SCHEMA:");
		log.info(currentSchema.toPrettyString());

		String errorMessage = "Published schema doesn't match to the actual one. To fix the test you need to publish " +
				"the generated schema printed above and actualize the published schema in current test";
		Assert.assertEquals(errorMessage, publishedSchema, currentSchema);
	}
>>>>>>> 6282d702
}<|MERGE_RESOLUTION|>--- conflicted
+++ resolved
@@ -66,24 +66,10 @@
 		}
 	}
 
-<<<<<<< HEAD
-=======
 	@Test
-	public void generateSchema() throws JsonSchemaPreparationException, IOException {
-		// read published json schema
-		// TODO: how to publish schema and how to check it in test?
-		File jsonSchemaFile = new File("src/test/resources/step/core/plans/serialization/simplified-plan-schema-published.json");
-
-		JsonNode publishedSchema = jsonObjectMapper.readTree(jsonSchemaFile);
+	public void generateSchema() throws JsonSchemaPreparationException {
 		YamlPlanJsonGenerator schemaGenerator = new YamlPlanJsonGenerator("step");
-		JsonNode currentSchema = schemaGenerator.generateJsonSchema();
-
-		log.info("GENERATED SCHEMA:");
-		log.info(currentSchema.toPrettyString());
-
-		String errorMessage = "Published schema doesn't match to the actual one. To fix the test you need to publish " +
-				"the generated schema printed above and actualize the published schema in current test";
-		Assert.assertEquals(errorMessage, publishedSchema, currentSchema);
+		JsonNode schema = schemaGenerator.generateJsonSchema();
+		log.info(schema.toPrettyString());
 	}
->>>>>>> 6282d702
 }