--- conflicted
+++ resolved
@@ -1,303 +1,299 @@
-/*******************************************************************************
- * Copyright (C) 2020, exense GmbH
- *  
- * This file is part of STEP
- *  
- * STEP is free software: you can redistribute it and/or modify
- * it under the terms of the GNU Affero General Public License as published by
- * the Free Software Foundation, either version 3 of the License, or
- * (at your option) any later version.
- *  
- * STEP is distributed in the hope that it will be useful,
- * but WITHOUT ANY WARRANTY; without even the implied warranty of
- * MERCHANTABILITY or FITNESS FOR A PARTICULAR PURPOSE.  See the
- * GNU Affero General Public License for more details.
- *  
- * You should have received a copy of the GNU Affero General Public License
- * along with STEP.  If not, see <http://www.gnu.org/licenses/>.
- ******************************************************************************/
-package step.artefacts.handlers;
-
-import static step.planbuilder.BaseArtefacts.synchronized_;
-import static step.planbuilder.BaseArtefacts.testScenario;
-import static step.planbuilder.BaseArtefacts.threadGroup;
-
-import java.io.IOException;
-import java.util.concurrent.ExecutorService;
-import java.util.concurrent.Executors;
-import java.util.concurrent.TimeUnit;
-import java.util.concurrent.atomic.AtomicInteger;
-
-import org.junit.Test;
-
-<<<<<<< HEAD
-import junit.framework.Assert;
-import org.slf4j.Logger;
-import org.slf4j.LoggerFactory;
-=======
-import org.junit.Assert;
->>>>>>> 24a2705d
-import step.artefacts.BaseArtefactPlugin;
-import step.artefacts.Synchronized;
-import step.artefacts.TestScenario;
-import step.artefacts.ThreadGroup;
-import step.artefacts.handlers.functions.TokenForecastingExecutionPlugin;
-import step.core.artefacts.AbstractArtefact;
-import step.core.artefacts.Artefact;
-import step.core.artefacts.handlers.ArtefactHandler;
-import step.core.artefacts.reports.ReportNode;
-import step.core.artefacts.reports.ReportNodeStatus;
-import step.core.dynamicbeans.DynamicValue;
-import step.core.execution.ExecutionContext;
-import step.core.execution.ExecutionEngine;
-import step.core.execution.ExecutionEngineContext;
-import step.core.plans.Plan;
-import step.core.plans.builder.PlanBuilder;
-import step.core.plans.runner.PlanRunnerResult;
-import step.engine.plugins.AbstractExecutionEnginePlugin;
-import step.threadpool.ThreadPoolPlugin;
-
-public class SynchronizedHandlerTest {
-
-	public static Logger logger = LoggerFactory.getLogger(SynchronizedHandlerTest.class);
-	
-	private ExecutionEngine engine = ExecutionEngine.builder().withPlugin(new ThreadPoolPlugin()).withPlugin(new BaseArtefactPlugin()).withPlugin(new AbstractExecutionEnginePlugin() {
-		@Override
-		public void initializeExecutionContext(ExecutionEngineContext executionEngineContext,
-				ExecutionContext executionContext) {
-			executionContext.getArtefactHandlerRegistry().put(TestArtefact.class, TestArtefactHandler.class);
-		}
-	}).withPlugin(new TokenForecastingExecutionPlugin()).build();
-	
-	@Test
-	public void testUnnamedLocalLock() throws IOException {		
-		AtomicInteger maxParallelism = new AtomicInteger(0);
-		AtomicInteger parallelism = new AtomicInteger(0);
-		AtomicInteger iterations = new AtomicInteger(0);
-		
-		Plan plan = PlanBuilder.create().startBlock(testScenario())
-											.startBlock(threadGroup(5,10))
-												.startBlock(synchronized_("", false))
-													.add(testArtefact(maxParallelism, parallelism, iterations))
-												.endBlock()
-											.endBlock()
-											.startBlock(threadGroup(5,10))
-												.startBlock(synchronized_("", false))
-													.add(testArtefact(maxParallelism, parallelism, iterations))
-												.endBlock()
-											.endBlock()
-										.endBlock()
-									.build();
-
-		PlanRunnerResult results = engine.execute(plan);
-		String errorSummary = results.getErrorSummary();
-		if (errorSummary != null && !errorSummary.isBlank()) {
-			logger.error(errorSummary);
-		}
-		results.visitReportNodes(node->{
-			Assert.assertEquals(ReportNodeStatus.PASSED, node.getStatus());
-		});
-		// Unnamed lock are equivalent to a lock using the artefactID as lock name and is therefore local to a specific artefact
-		// we're therefore expecting a parallelism of 2 in this test case
-		Assert.assertEquals(2, maxParallelism.get());
-		Assert.assertEquals(100, iterations.get());
-	}
-	
-	@Test
-	public void testNamedLocalLock() throws IOException {		
-		AtomicInteger maxParallelism = new AtomicInteger(0);
-		AtomicInteger parallelism = new AtomicInteger(0);
-		AtomicInteger iterations = new AtomicInteger(0);
-		
-		Plan plan = PlanBuilder.create().startBlock(testScenario())
-											.startBlock(threadGroup(5,10))
-												.startBlock(synchronized_("Lock1", false))
-													.add(testArtefact(maxParallelism, parallelism, iterations))
-												.endBlock()
-											.endBlock()
-											.startBlock(threadGroup(5,10))
-												.startBlock(synchronized_("Lock2", false))
-													.add(testArtefact(maxParallelism, parallelism, iterations))
-												.endBlock()
-											.endBlock()
-											.startBlock(threadGroup(5,10))
-												.startBlock(synchronized_("Lock2", false))
-													.add(testArtefact(maxParallelism, parallelism, iterations))
-												.endBlock()
-											.endBlock()
-										.endBlock()
-									.build();
-
-		PlanRunnerResult results = engine.execute(plan);
-		String errorSummary = results.getErrorSummary();
-		if (errorSummary != null && !errorSummary.isBlank()) {
-			logger.error(errorSummary);
-		}
-		results.visitReportNodes(node->{
-			Assert.assertEquals(ReportNodeStatus.PASSED, node.getStatus());
-		});
-		Assert.assertEquals(2, maxParallelism.get());
-		Assert.assertEquals(150, iterations.get());
-	}
-	
-	@Test
-	public void testNamedGlobalLock() throws IOException, InterruptedException {		
-		AtomicInteger maxParallelism = new AtomicInteger(0);
-		AtomicInteger parallelism = new AtomicInteger(0);
-		AtomicInteger iterations = new AtomicInteger(0);
-		
-		Plan plan1 = PlanBuilder.create().startBlock(testScenario())
-											.startBlock(threadGroup(5,10))
-												.startBlock(synchronized_("Lock1", true))
-													.add(testArtefact(maxParallelism, parallelism, iterations))
-												.endBlock()
-											.endBlock()
-										.endBlock()
-									.build();
-
-		Plan plan2 = PlanBuilder.create().startBlock(testScenario())
-				.startBlock(threadGroup(5,10))
-					.startBlock(synchronized_("Lock1", true))
-						.add(testArtefact(maxParallelism, parallelism, iterations))
-					.endBlock()
-				.endBlock()
-			.endBlock()
-		.build();
-		
-		ExecutorService threadPool = Executors.newFixedThreadPool(2);
-		threadPool.execute(()->engine.execute(plan1));
-		threadPool.execute(()->engine.execute(plan2));
-
-		threadPool.shutdown();
-		threadPool.awaitTermination(10, TimeUnit.SECONDS);
-		
-		Assert.assertEquals(1, maxParallelism.get());
-		Assert.assertEquals(100, iterations.get());
-	}
-
-	protected TestArtefact testArtefact(AtomicInteger maxParallelism, AtomicInteger parallelism,
-			AtomicInteger iterations) {
-		return new TestArtefact(iterations, parallelism, maxParallelism);
-	}
-	
-	@Test
-	public void testNamedLocalGlobal() throws IOException {		
-		Synchronized synchronized1 = new Synchronized();
-		synchronized1.setGlobalLock(new DynamicValue<Boolean>(false));
-		synchronized1.setLockName(new DynamicValue<String>("MyLock"));
-		
-		Synchronized synchronized2 = new Synchronized();
-		synchronized1.setGlobalLock(new DynamicValue<Boolean>(false));
-		synchronized1.setLockName(new DynamicValue<String>("MyLock2"));
-
-		TestScenario testScenario = new TestScenario();
-		
-		ThreadGroup threadGroup = new ThreadGroup();
-		threadGroup.setIterations(new DynamicValue<Integer>(10));
-		threadGroup.setUsers(new DynamicValue<Integer>(5));
-		
-		ThreadGroup threadGroup2 = new ThreadGroup();
-		threadGroup2.setIterations(new DynamicValue<Integer>(10));
-		threadGroup2.setUsers(new DynamicValue<Integer>(5));
-		
-		AtomicInteger maxParallelism = new AtomicInteger(0);
-		AtomicInteger parallelism = new AtomicInteger(0);
-		AtomicInteger iterations = new AtomicInteger(0);
-		TestArtefact c = testArtefact(maxParallelism, parallelism, iterations);
-		
-		Plan plan = PlanBuilder.create().startBlock(testScenario)
-											.startBlock(threadGroup)
-												.startBlock(synchronized1)
-													.add(c)
-												.endBlock()
-											.endBlock()
-											.startBlock(threadGroup2)
-												.startBlock(synchronized2)
-													.add(c)
-												.endBlock()
-											.endBlock()
-										.endBlock()
-									.build();
-
-		PlanRunnerResult results = engine.execute(plan);
-		String errorSummary = results.getErrorSummary();
-		if (errorSummary != null && !errorSummary.isBlank()) {
-			logger.error(errorSummary);
-		}
-		results.visitReportNodes(node->{
-			Assert.assertEquals(ReportNodeStatus.PASSED, node.getStatus());
-		});
-		Assert.assertEquals(2, maxParallelism.get());
-		Assert.assertEquals(100, iterations.get());
-	}
-	
-	@Artefact(test = true)
-	public static class TestArtefact extends AbstractArtefact {
-		
-		private AtomicInteger iterations;
-		private AtomicInteger parallelism;
-		private AtomicInteger maxParallelism;
-		
-		public TestArtefact() {
-			super();
-		}
-
-		public TestArtefact(AtomicInteger iterations, AtomicInteger parallelism, AtomicInteger maxParallelism) {
-			super();
-			this.iterations = iterations;
-			this.parallelism = parallelism;
-			this.maxParallelism = maxParallelism;
-		}
-
-		public AtomicInteger getIterations() {
-			return iterations;
-		}
-
-		public void setIterations(AtomicInteger iterations) {
-			this.iterations = iterations;
-		}
-
-		public AtomicInteger getParallelism() {
-			return parallelism;
-		}
-
-		public void setParallelism(AtomicInteger parallelism) {
-			this.parallelism = parallelism;
-		}
-
-		public AtomicInteger getMaxParallelism() {
-			return maxParallelism;
-		}
-
-		public void setMaxParallelism(AtomicInteger maxParallelism) {
-			this.maxParallelism = maxParallelism;
-		}
-	};
-	
-	public static class TestArtefactHandler extends ArtefactHandler<TestArtefact, ReportNode> {
-
-		@Override
-		protected void createReportSkeleton_(ReportNode parentNode, TestArtefact testArtefact) {
-		}
-
-		@Override
-		protected void execute_(ReportNode node, TestArtefact testArtefact) throws InterruptedException {
-			int currentParallelism = testArtefact.parallelism.incrementAndGet();
-			if(currentParallelism>testArtefact.maxParallelism.get()) {
-				testArtefact.maxParallelism.set(currentParallelism);
-			}
-			Thread.sleep(10);
-			testArtefact.iterations.incrementAndGet();
-			testArtefact.parallelism.decrementAndGet();
-			node.setStatus(ReportNodeStatus.PASSED);
-		}
-
-		@Override
-		public ReportNode createReportNode_(ReportNode parentNode,
-				TestArtefact testArtefact) {
-			return new ReportNode();
-		}
-
-	}
-
-}
+/*******************************************************************************
+ * Copyright (C) 2020, exense GmbH
+ *  
+ * This file is part of STEP
+ *  
+ * STEP is free software: you can redistribute it and/or modify
+ * it under the terms of the GNU Affero General Public License as published by
+ * the Free Software Foundation, either version 3 of the License, or
+ * (at your option) any later version.
+ *  
+ * STEP is distributed in the hope that it will be useful,
+ * but WITHOUT ANY WARRANTY; without even the implied warranty of
+ * MERCHANTABILITY or FITNESS FOR A PARTICULAR PURPOSE.  See the
+ * GNU Affero General Public License for more details.
+ *  
+ * You should have received a copy of the GNU Affero General Public License
+ * along with STEP.  If not, see <http://www.gnu.org/licenses/>.
+ ******************************************************************************/
+package step.artefacts.handlers;
+
+import static step.planbuilder.BaseArtefacts.synchronized_;
+import static step.planbuilder.BaseArtefacts.testScenario;
+import static step.planbuilder.BaseArtefacts.threadGroup;
+
+import java.io.IOException;
+import java.util.concurrent.ExecutorService;
+import java.util.concurrent.Executors;
+import java.util.concurrent.TimeUnit;
+import java.util.concurrent.atomic.AtomicInteger;
+
+import org.junit.Test;
+
+import org.junit.Assert;
+import org.slf4j.Logger;
+import org.slf4j.LoggerFactory;
+import step.artefacts.BaseArtefactPlugin;
+import step.artefacts.Synchronized;
+import step.artefacts.TestScenario;
+import step.artefacts.ThreadGroup;
+import step.artefacts.handlers.functions.TokenForecastingExecutionPlugin;
+import step.core.artefacts.AbstractArtefact;
+import step.core.artefacts.Artefact;
+import step.core.artefacts.handlers.ArtefactHandler;
+import step.core.artefacts.reports.ReportNode;
+import step.core.artefacts.reports.ReportNodeStatus;
+import step.core.dynamicbeans.DynamicValue;
+import step.core.execution.ExecutionContext;
+import step.core.execution.ExecutionEngine;
+import step.core.execution.ExecutionEngineContext;
+import step.core.plans.Plan;
+import step.core.plans.builder.PlanBuilder;
+import step.core.plans.runner.PlanRunnerResult;
+import step.engine.plugins.AbstractExecutionEnginePlugin;
+import step.threadpool.ThreadPoolPlugin;
+
+public class SynchronizedHandlerTest {
+
+	public static Logger logger = LoggerFactory.getLogger(SynchronizedHandlerTest.class);
+
+	private ExecutionEngine engine = ExecutionEngine.builder().withPlugin(new ThreadPoolPlugin()).withPlugin(new BaseArtefactPlugin()).withPlugin(new AbstractExecutionEnginePlugin() {
+		@Override
+		public void initializeExecutionContext(ExecutionEngineContext executionEngineContext,
+				ExecutionContext executionContext) {
+			executionContext.getArtefactHandlerRegistry().put(TestArtefact.class, TestArtefactHandler.class);
+		}
+	}).withPlugin(new TokenForecastingExecutionPlugin()).build();
+	
+	@Test
+	public void testUnnamedLocalLock() throws IOException {		
+		AtomicInteger maxParallelism = new AtomicInteger(0);
+		AtomicInteger parallelism = new AtomicInteger(0);
+		AtomicInteger iterations = new AtomicInteger(0);
+		
+		Plan plan = PlanBuilder.create().startBlock(testScenario())
+											.startBlock(threadGroup(5,10))
+												.startBlock(synchronized_("", false))
+													.add(testArtefact(maxParallelism, parallelism, iterations))
+												.endBlock()
+											.endBlock()
+											.startBlock(threadGroup(5,10))
+												.startBlock(synchronized_("", false))
+													.add(testArtefact(maxParallelism, parallelism, iterations))
+												.endBlock()
+											.endBlock()
+										.endBlock()
+									.build();
+
+		PlanRunnerResult results = engine.execute(plan);
+		String errorSummary = results.getErrorSummary();
+		if (errorSummary != null && !errorSummary.isBlank()) {
+			logger.error(errorSummary);
+		}
+		results.visitReportNodes(node->{
+			Assert.assertEquals(ReportNodeStatus.PASSED, node.getStatus());
+		});
+		// Unnamed lock are equivalent to a lock using the artefactID as lock name and is therefore local to a specific artefact
+		// we're therefore expecting a parallelism of 2 in this test case
+		Assert.assertEquals(2, maxParallelism.get());
+		Assert.assertEquals(100, iterations.get());
+	}
+	
+	@Test
+	public void testNamedLocalLock() throws IOException {		
+		AtomicInteger maxParallelism = new AtomicInteger(0);
+		AtomicInteger parallelism = new AtomicInteger(0);
+		AtomicInteger iterations = new AtomicInteger(0);
+		
+		Plan plan = PlanBuilder.create().startBlock(testScenario())
+											.startBlock(threadGroup(5,10))
+												.startBlock(synchronized_("Lock1", false))
+													.add(testArtefact(maxParallelism, parallelism, iterations))
+												.endBlock()
+											.endBlock()
+											.startBlock(threadGroup(5,10))
+												.startBlock(synchronized_("Lock2", false))
+													.add(testArtefact(maxParallelism, parallelism, iterations))
+												.endBlock()
+											.endBlock()
+											.startBlock(threadGroup(5,10))
+												.startBlock(synchronized_("Lock2", false))
+													.add(testArtefact(maxParallelism, parallelism, iterations))
+												.endBlock()
+											.endBlock()
+										.endBlock()
+									.build();
+
+		PlanRunnerResult results = engine.execute(plan);
+		String errorSummary = results.getErrorSummary();
+		if (errorSummary != null && !errorSummary.isBlank()) {
+			logger.error(errorSummary);
+		}
+		results.visitReportNodes(node->{
+			Assert.assertEquals(ReportNodeStatus.PASSED, node.getStatus());
+		});
+		Assert.assertEquals(2, maxParallelism.get());
+		Assert.assertEquals(150, iterations.get());
+	}
+	
+	@Test
+	public void testNamedGlobalLock() throws IOException, InterruptedException {		
+		AtomicInteger maxParallelism = new AtomicInteger(0);
+		AtomicInteger parallelism = new AtomicInteger(0);
+		AtomicInteger iterations = new AtomicInteger(0);
+		
+		Plan plan1 = PlanBuilder.create().startBlock(testScenario())
+											.startBlock(threadGroup(5,10))
+												.startBlock(synchronized_("Lock1", true))
+													.add(testArtefact(maxParallelism, parallelism, iterations))
+												.endBlock()
+											.endBlock()
+										.endBlock()
+									.build();
+
+		Plan plan2 = PlanBuilder.create().startBlock(testScenario())
+				.startBlock(threadGroup(5,10))
+					.startBlock(synchronized_("Lock1", true))
+						.add(testArtefact(maxParallelism, parallelism, iterations))
+					.endBlock()
+				.endBlock()
+			.endBlock()
+		.build();
+		
+		ExecutorService threadPool = Executors.newFixedThreadPool(2);
+		threadPool.execute(()->engine.execute(plan1));
+		threadPool.execute(()->engine.execute(plan2));
+
+		threadPool.shutdown();
+		threadPool.awaitTermination(10, TimeUnit.SECONDS);
+		
+		Assert.assertEquals(1, maxParallelism.get());
+		Assert.assertEquals(100, iterations.get());
+	}
+
+	protected TestArtefact testArtefact(AtomicInteger maxParallelism, AtomicInteger parallelism,
+			AtomicInteger iterations) {
+		return new TestArtefact(iterations, parallelism, maxParallelism);
+	}
+	
+	@Test
+	public void testNamedLocalGlobal() throws IOException {		
+		Synchronized synchronized1 = new Synchronized();
+		synchronized1.setGlobalLock(new DynamicValue<Boolean>(false));
+		synchronized1.setLockName(new DynamicValue<String>("MyLock"));
+		
+		Synchronized synchronized2 = new Synchronized();
+		synchronized1.setGlobalLock(new DynamicValue<Boolean>(false));
+		synchronized1.setLockName(new DynamicValue<String>("MyLock2"));
+
+		TestScenario testScenario = new TestScenario();
+		
+		ThreadGroup threadGroup = new ThreadGroup();
+		threadGroup.setIterations(new DynamicValue<Integer>(10));
+		threadGroup.setUsers(new DynamicValue<Integer>(5));
+		
+		ThreadGroup threadGroup2 = new ThreadGroup();
+		threadGroup2.setIterations(new DynamicValue<Integer>(10));
+		threadGroup2.setUsers(new DynamicValue<Integer>(5));
+		
+		AtomicInteger maxParallelism = new AtomicInteger(0);
+		AtomicInteger parallelism = new AtomicInteger(0);
+		AtomicInteger iterations = new AtomicInteger(0);
+		TestArtefact c = testArtefact(maxParallelism, parallelism, iterations);
+		
+		Plan plan = PlanBuilder.create().startBlock(testScenario)
+											.startBlock(threadGroup)
+												.startBlock(synchronized1)
+													.add(c)
+												.endBlock()
+											.endBlock()
+											.startBlock(threadGroup2)
+												.startBlock(synchronized2)
+													.add(c)
+												.endBlock()
+											.endBlock()
+										.endBlock()
+									.build();
+
+		PlanRunnerResult results = engine.execute(plan);
+		String errorSummary = results.getErrorSummary();
+		if (errorSummary != null && !errorSummary.isBlank()) {
+			logger.error(errorSummary);
+		}
+		results.visitReportNodes(node->{
+			Assert.assertEquals(ReportNodeStatus.PASSED, node.getStatus());
+		});
+		Assert.assertEquals(2, maxParallelism.get());
+		Assert.assertEquals(100, iterations.get());
+	}
+	
+	@Artefact(test = true)
+	public static class TestArtefact extends AbstractArtefact {
+		
+		private AtomicInteger iterations;
+		private AtomicInteger parallelism;
+		private AtomicInteger maxParallelism;
+		
+		public TestArtefact() {
+			super();
+		}
+
+		public TestArtefact(AtomicInteger iterations, AtomicInteger parallelism, AtomicInteger maxParallelism) {
+			super();
+			this.iterations = iterations;
+			this.parallelism = parallelism;
+			this.maxParallelism = maxParallelism;
+		}
+
+		public AtomicInteger getIterations() {
+			return iterations;
+		}
+
+		public void setIterations(AtomicInteger iterations) {
+			this.iterations = iterations;
+		}
+
+		public AtomicInteger getParallelism() {
+			return parallelism;
+		}
+
+		public void setParallelism(AtomicInteger parallelism) {
+			this.parallelism = parallelism;
+		}
+
+		public AtomicInteger getMaxParallelism() {
+			return maxParallelism;
+		}
+
+		public void setMaxParallelism(AtomicInteger maxParallelism) {
+			this.maxParallelism = maxParallelism;
+		}
+	};
+	
+	public static class TestArtefactHandler extends ArtefactHandler<TestArtefact, ReportNode> {
+
+		@Override
+		protected void createReportSkeleton_(ReportNode parentNode, TestArtefact testArtefact) {
+		}
+
+		@Override
+		protected void execute_(ReportNode node, TestArtefact testArtefact) throws InterruptedException {
+			int currentParallelism = testArtefact.parallelism.incrementAndGet();
+			if(currentParallelism>testArtefact.maxParallelism.get()) {
+				testArtefact.maxParallelism.set(currentParallelism);
+			}
+			Thread.sleep(10);
+			testArtefact.iterations.incrementAndGet();
+			testArtefact.parallelism.decrementAndGet();
+			node.setStatus(ReportNodeStatus.PASSED);
+		}
+
+		@Override
+		public ReportNode createReportNode_(ReportNode parentNode,
+				TestArtefact testArtefact) {
+			return new ReportNode();
+		}
+
+	}
+
+}