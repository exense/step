--- conflicted
+++ resolved
@@ -234,135 +234,6 @@
     }
 
     @Test
-<<<<<<< HEAD
-    public void rootSequenceWithBeforeAfter() throws IOException, InterruptedException {
-        Plan plan = PlanBuilder.create()
-                .startBlock(BaseArtefacts.sequence()).withBefore(set("myVar", "'test'")).withAfter(echo("'in after'"))
-                .add(echo("'myVar value is ' + myVar"))
-                .endBlock().build();
-
-        PlanRunnerResult result = engine.execute(plan);
-        result.printTree();
-        logger.info("----------------------");
-        logger.info("Aggregated report tree");
-        logger.info("----------------------");
-
-        AggregatedReportViewBuilder aggregatedReportViewBuilder = new AggregatedReportViewBuilder(engine.getExecutionEngineContext(), result.getExecutionId());
-        AggregatedReportView node = aggregatedReportViewBuilder.buildAggregatedReportView();
-        logger.info(node.toString());
-        assertEquals("Sequence: 1x\n" +
-                        " [BEFORE]\n" +
-                        "  Set: 1x\n" +
-                        " Echo: 1x\n" +
-                        " [AFTER]\n" +
-                        "  Echo: 1x\n",
-                node.toString());
-    }
-
-    @Test
-    public void subSequenceWithBeforeAfter() throws IOException, InterruptedException {
-        Plan plan = PlanBuilder.create()
-                .startBlock(BaseArtefacts.sequence())
-                .startBlock(BaseArtefacts.sequence()).withBefore(set("myVar", "'test'")).withAfter(echo("'in after'"))
-                .add(echo("'myVar value is ' + myVar"))
-                .endBlock()
-                .endBlock().build();
-
-        PlanRunnerResult result = engine.execute(plan);
-        result.printTree();
-        logger.info("----------------------");
-        logger.info("Aggregated report tree");
-        logger.info("----------------------");
-
-        AggregatedReportViewBuilder aggregatedReportViewBuilder = new AggregatedReportViewBuilder(engine.getExecutionEngineContext(), result.getExecutionId());
-        AggregatedReportView node = aggregatedReportViewBuilder.buildAggregatedReportView();
-        logger.info(node.toString());
-        assertEquals("Sequence: 1x\n" +
-                        " Sequence: 1x\n" +
-                        "  [BEFORE]\n" +
-                        "   Set: 1x\n" +
-                        "  Echo: 1x\n" +
-                        "  [AFTER]\n" +
-                        "   Echo: 1x\n",
-                node.toString());
-    }
-
-    @Test
-    public void planWithCallPlanAndBeforeAfter() throws IOException, InterruptedException {
-        Plan subSubPlan = PlanBuilder.create()
-                .startBlock(BaseArtefacts.sequence())
-                .add(echo("'Echo ' + myVar"))
-                .endBlock().build();
-
-        Plan subPlan = PlanBuilder.create()
-                .startBlock(BaseArtefacts.sequence())
-                .add(echo("'Echo 2'"))
-                .add(echo("'Echo 3'"))
-                .startBlock(BaseArtefacts.for_(1, 2))
-                    .withBefore(echo("'In before'"), set("myVar", "'test'"))
-                    .withAfter(echo("'in after'"))
-                .add(BaseArtefacts.callPlan(subSubPlan.getId().toString()))
-                .endBlock()
-                .endBlock().build();
-
-        Plan plan = PlanBuilder.create()
-                .startBlock(BaseArtefacts.for_(1, 10))
-                .add(BaseArtefacts.callPlan(subPlan.getId().toString()))
-                .add(BaseArtefacts.callPlan(subPlan.getId().toString()))
-                .endBlock().build();
-
-        engine.getExecutionEngineContext().getPlanAccessor().save(List.of(subPlan, subSubPlan));
-
-        PlanRunnerResult result = engine.execute(plan);
-        result.printTree();
-        logger.info("----------------------");
-        logger.info("Aggregated report tree");
-        logger.info("----------------------");
-        logger.info("----------------------");
-        logger.info("Aggregated report tree");
-        logger.info("----------------------");
-
-        AggregatedReportViewBuilder aggregatedReportViewBuilder = new AggregatedReportViewBuilder(engine.getExecutionEngineContext(), result.getExecutionId());
-        AggregatedReportView node = aggregatedReportViewBuilder.buildAggregatedReportView();
-        logger.info(node.toString());
-        assertEquals("ForBlock: 1x\n" +
-                        " CallPlan: 10x\n" +
-                        "  Sequence: 10x\n" +
-                        "   Echo: 10x\n" +
-                        "   Echo: 10x\n" +
-                        "   ForBlock: 10x\n" +
-                        "    [BEFORE]\n" +
-                        "     Echo: 10x\n" +
-                        "     Set: 10x\n" +
-                        "    CallPlan: 20x\n" +
-                        "     Sequence: 20x\n" +
-                        "      Echo: 20x\n" +
-                        "    [AFTER]\n" +
-                        "     Echo: 10x\n" +
-                        " CallPlan: 10x\n" +
-                        "  Sequence: 10x\n" +
-                        "   Echo: 10x\n" +
-                        "   Echo: 10x\n" +
-                        "   ForBlock: 10x\n" +
-                        "    [BEFORE]\n" +
-                        "     Echo: 10x\n" +
-                        "     Set: 10x\n" +
-                        "    CallPlan: 20x\n" +
-                        "     Sequence: 20x\n" +
-                        "      Echo: 20x\n" +
-                        "    [AFTER]\n" +
-                        "     Echo: 10x\n",
-                node.toString());
-
-    }
-
-    @Test
-    public void threadGroup() throws IOException, InterruptedException {
-        Plan plan = PlanBuilder.create()
-                .startBlock(BaseArtefacts.threadGroup(2,5, childrenBlock(echo("userId")), childrenBlock(echo("userId")))).withBefore(set("myVar", "'test'")).withAfter(echo("'in after'"))
-                .add(echo("'myVar value is ' + myVar"))
-                .endBlock().build();
-=======
     public void planWithRecursiveCallPlan() throws IOException, InterruptedException {
 
         ObjectId planId = new ObjectId();
@@ -381,34 +252,16 @@
                 .endBlock().build();
 
         engine.getExecutionEngineContext().getPlanAccessor().save(List.of(subPlan));
->>>>>>> a2d9d406
-
-        PlanRunnerResult result = engine.execute(plan);
-        result.printTree();
-        logger.info("----------------------");
-        logger.info("Aggregated report tree");
-        logger.info("----------------------");
-
-        AggregatedReportViewBuilder aggregatedReportViewBuilder = new AggregatedReportViewBuilder(engine.getExecutionEngineContext(), result.getExecutionId());
-        AggregatedReportView node = aggregatedReportViewBuilder.buildAggregatedReportView();
-        logger.info(node.toString());
-<<<<<<< HEAD
-
-        logger.info(node.toString());
-        assertEquals("ThreadGroup: 1x\n" +
-                        " [BEFORE]\n" +
-                        "  Set: 1x\n" +
-                        " [BEFORE_THREAD]\n" +
-                        "  Echo: 2x\n" +
-                        " Echo: 10x\n" +
-                        " [AFTER_THREAD]\n" +
-                        "  Echo: 2x\n" +
-                        " [AFTER]\n" +
-                        "  Echo: 1x\n",
-                node.toString());
-    }
-
-=======
+
+        PlanRunnerResult result = engine.execute(plan);
+        result.printTree();
+        logger.info("----------------------");
+        logger.info("Aggregated report tree");
+        logger.info("----------------------");
+
+        AggregatedReportViewBuilder aggregatedReportViewBuilder = new AggregatedReportViewBuilder(engine.getExecutionEngineContext(), result.getExecutionId());
+        AggregatedReportView node = aggregatedReportViewBuilder.buildAggregatedReportView();
+        logger.info(node.toString());
         assertEquals("Sequence: 1x\n" +
                         " CallPlan: 1x\n" +
                         "  Sequence: 1x\n" +
@@ -428,6 +281,159 @@
                         "            IfBlock: 1x\n",
                 node.toString());
     }
->>>>>>> a2d9d406
+
+    @Test
+    public void rootSequenceWithBeforeAfter() throws IOException, InterruptedException {
+        Plan plan = PlanBuilder.create()
+                .startBlock(BaseArtefacts.sequence()).withBefore(set("myVar", "'test'")).withAfter(echo("'in after'"))
+                .add(echo("'myVar value is ' + myVar"))
+                .endBlock().build();
+
+        PlanRunnerResult result = engine.execute(plan);
+        result.printTree();
+        logger.info("----------------------");
+        logger.info("Aggregated report tree");
+        logger.info("----------------------");
+
+        AggregatedReportViewBuilder aggregatedReportViewBuilder = new AggregatedReportViewBuilder(engine.getExecutionEngineContext(), result.getExecutionId());
+        AggregatedReportView node = aggregatedReportViewBuilder.buildAggregatedReportView();
+        logger.info(node.toString());
+        assertEquals("Sequence: 1x\n" +
+                        " [BEFORE]\n" +
+                        "  Set: 1x\n" +
+                        " Echo: 1x\n" +
+                        " [AFTER]\n" +
+                        "  Echo: 1x\n",
+                node.toString());
+    }
+
+    @Test
+    public void subSequenceWithBeforeAfter() throws IOException, InterruptedException {
+        Plan plan = PlanBuilder.create()
+                .startBlock(BaseArtefacts.sequence())
+                .startBlock(BaseArtefacts.sequence()).withBefore(set("myVar", "'test'")).withAfter(echo("'in after'"))
+                .add(echo("'myVar value is ' + myVar"))
+                .endBlock()
+                .endBlock().build();
+
+        PlanRunnerResult result = engine.execute(plan);
+        result.printTree();
+        logger.info("----------------------");
+        logger.info("Aggregated report tree");
+        logger.info("----------------------");
+
+        AggregatedReportViewBuilder aggregatedReportViewBuilder = new AggregatedReportViewBuilder(engine.getExecutionEngineContext(), result.getExecutionId());
+        AggregatedReportView node = aggregatedReportViewBuilder.buildAggregatedReportView();
+        logger.info(node.toString());
+        assertEquals("Sequence: 1x\n" +
+                        " Sequence: 1x\n" +
+                        "  [BEFORE]\n" +
+                        "   Set: 1x\n" +
+                        "  Echo: 1x\n" +
+                        "  [AFTER]\n" +
+                        "   Echo: 1x\n",
+                node.toString());
+    }
+
+    @Test
+    public void planWithCallPlanAndBeforeAfter() throws IOException, InterruptedException {
+        Plan subSubPlan = PlanBuilder.create()
+                .startBlock(BaseArtefacts.sequence())
+                .add(echo("'Echo ' + myVar"))
+                .endBlock().build();
+
+        Plan subPlan = PlanBuilder.create()
+                .startBlock(BaseArtefacts.sequence())
+                .add(echo("'Echo 2'"))
+                .add(echo("'Echo 3'"))
+                .startBlock(BaseArtefacts.for_(1, 2))
+                    .withBefore(echo("'In before'"), set("myVar", "'test'"))
+                    .withAfter(echo("'in after'"))
+                .add(BaseArtefacts.callPlan(subSubPlan.getId().toString()))
+                .endBlock()
+                .endBlock().build();
+
+        Plan plan = PlanBuilder.create()
+                .startBlock(BaseArtefacts.for_(1, 10))
+                .add(BaseArtefacts.callPlan(subPlan.getId().toString()))
+                .add(BaseArtefacts.callPlan(subPlan.getId().toString()))
+                .endBlock().build();
+
+        engine.getExecutionEngineContext().getPlanAccessor().save(List.of(subPlan, subSubPlan));
+
+        PlanRunnerResult result = engine.execute(plan);
+        result.printTree();
+        logger.info("----------------------");
+        logger.info("Aggregated report tree");
+        logger.info("----------------------");
+        logger.info("----------------------");
+        logger.info("Aggregated report tree");
+        logger.info("----------------------");
+
+        AggregatedReportViewBuilder aggregatedReportViewBuilder = new AggregatedReportViewBuilder(engine.getExecutionEngineContext(), result.getExecutionId());
+        AggregatedReportView node = aggregatedReportViewBuilder.buildAggregatedReportView();
+        logger.info(node.toString());
+        assertEquals("ForBlock: 1x\n" +
+                        " CallPlan: 10x\n" +
+                        "  Sequence: 10x\n" +
+                        "   Echo: 10x\n" +
+                        "   Echo: 10x\n" +
+                        "   ForBlock: 10x\n" +
+                        "    [BEFORE]\n" +
+                        "     Echo: 10x\n" +
+                        "     Set: 10x\n" +
+                        "    CallPlan: 20x\n" +
+                        "     Sequence: 20x\n" +
+                        "      Echo: 20x\n" +
+                        "    [AFTER]\n" +
+                        "     Echo: 10x\n" +
+                        " CallPlan: 10x\n" +
+                        "  Sequence: 10x\n" +
+                        "   Echo: 10x\n" +
+                        "   Echo: 10x\n" +
+                        "   ForBlock: 10x\n" +
+                        "    [BEFORE]\n" +
+                        "     Echo: 10x\n" +
+                        "     Set: 10x\n" +
+                        "    CallPlan: 20x\n" +
+                        "     Sequence: 20x\n" +
+                        "      Echo: 20x\n" +
+                        "    [AFTER]\n" +
+                        "     Echo: 10x\n",
+                node.toString());
+
+    }
+
+    @Test
+    public void threadGroup() throws IOException, InterruptedException {
+        Plan plan = PlanBuilder.create()
+                .startBlock(BaseArtefacts.threadGroup(2,5, childrenBlock(echo("userId")), childrenBlock(echo("userId")))).withBefore(set("myVar", "'test'")).withAfter(echo("'in after'"))
+                .add(echo("'myVar value is ' + myVar"))
+                .endBlock().build();
+
+        PlanRunnerResult result = engine.execute(plan);
+        result.printTree();
+        logger.info("----------------------");
+        logger.info("Aggregated report tree");
+        logger.info("----------------------");
+
+        AggregatedReportViewBuilder aggregatedReportViewBuilder = new AggregatedReportViewBuilder(engine.getExecutionEngineContext(), result.getExecutionId());
+        AggregatedReportView node = aggregatedReportViewBuilder.buildAggregatedReportView();
+        logger.info(node.toString());
+
+        logger.info(node.toString());
+        assertEquals("ThreadGroup: 1x\n" +
+                        " [BEFORE]\n" +
+                        "  Set: 1x\n" +
+                        " [BEFORE_THREAD]\n" +
+                        "  Echo: 2x\n" +
+                        " Echo: 10x\n" +
+                        " [AFTER_THREAD]\n" +
+                        "  Echo: 2x\n" +
+                        " [AFTER]\n" +
+                        "  Echo: 1x\n",
+                node.toString());
+    }
+
 
 }