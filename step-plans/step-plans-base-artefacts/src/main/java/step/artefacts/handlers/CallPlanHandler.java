/*******************************************************************************
 * Copyright (C) 2020, exense GmbH
 *  
 * This file is part of STEP
 *  
 * STEP is free software: you can redistribute it and/or modify
 * it under the terms of the GNU Affero General Public License as published by
 * the Free Software Foundation, either version 3 of the License, or
 * (at your option) any later version.
 *  
 * STEP is distributed in the hope that it will be useful,
 * but WITHOUT ANY WARRANTY; without even the implied warranty of
 * MERCHANTABILITY or FITNESS FOR A PARTICULAR PURPOSE.  See the
 * GNU Affero General Public License for more details.
 *  
 * You should have received a copy of the GNU Affero General Public License
 * along with STEP.  If not, see <http://www.gnu.org/licenses/>.
 ******************************************************************************/
package step.artefacts.handlers;

import jakarta.json.JsonObject;
<<<<<<< HEAD
import step.artefacts.CallFunction;
=======
>>>>>>> de3217f5
import step.artefacts.CallPlan;
import step.core.artefacts.AbstractArtefact;
import step.core.artefacts.handlers.ArtefactHandler;
import step.core.artefacts.handlers.ArtefactHashGenerator;
import step.core.artefacts.reports.ParentSource;
import step.core.artefacts.reports.ReportNode;
import step.core.artefacts.reports.resolvedplan.ResolvedChildren;
import step.core.dynamicbeans.DynamicJsonObjectResolver;
import step.core.dynamicbeans.DynamicJsonValueResolver;
import step.core.execution.ExecutionContext;
import step.core.execution.ExecutionContextBindings;
import step.core.json.JsonProviderCache;
import step.core.objectenricher.ObjectPredicate;
import step.core.plans.Plan;
import step.core.plans.PlanAccessor;
import step.functions.accessor.FunctionAccessor;

import java.io.StringReader;
import java.util.Map;

import java.io.StringReader;
import java.util.ArrayList;
import java.util.LinkedHashMap;
import java.util.List;
import java.util.NoSuchElementException;

public class CallPlanHandler extends ArtefactHandler<CallPlan, ReportNode> {

	protected DynamicJsonObjectResolver dynamicJsonObjectResolver;
	
	protected PlanLocator planLocator;
	
	@Override
	public void init(ExecutionContext context) {
		super.init(context);
		dynamicJsonObjectResolver = new DynamicJsonObjectResolver(new DynamicJsonValueResolver(context.getExpressionHandler()));
		planLocator = new PlanLocator(context.getPlanAccessor(), new SelectorHelper(dynamicJsonObjectResolver));
	}
	
	@Override
	protected void createReportSkeleton_(ReportNode parentNode,	CallPlan testArtefact) {
		beforeDelegation(parentNode, testArtefact);
		Plan a = selectPlan(testArtefact);

		delegateCreateReportSkeleton(a.getRoot(), parentNode);
	}

	private void beforeDelegation(ReportNode parentNode, CallPlan testArtefact) {
		context.getVariablesManager().putVariable(parentNode, "#placeholder", testArtefact);

		String inputJson = (testArtefact.getInput().get()!=null)?testArtefact.getInput().get():"{}";
		JsonObject input = JsonProviderCache.createReader(new StringReader(inputJson)).readObject();
		JsonObject resolvedInput = dynamicJsonObjectResolver.evaluate(input, getBindings());		
		context.getVariablesManager().putVariable(parentNode, "input", resolvedInput);
	}

	@Override
	protected void execute_(ReportNode node, CallPlan testArtefact) {
		beforeDelegation(node, testArtefact);

		// Append the artefactId of the current artefact to the path
		pushArtefactPath(node, testArtefact);

		Plan a = selectPlan(testArtefact);
		
		ReportNode resultNode = delegateExecute(a.getRoot(), node);
		node.setStatus(resultNode.getStatus());
	}

	@Override
<<<<<<< HEAD
	protected List<ResolvedChildren> resolveChildrenArtefactBySource_(CallPlan artefactNode, String currentPath) {
		String newPath = ArtefactHashGenerator.getPath(currentPath, artefactNode.getId().toString());
		List<ResolvedChildren> results = new ArrayList<>();
		try {
			Plan plan = selectPlan(artefactNode);
			if (plan != null) {
				results.add(new ResolvedChildren(ParentSource.SUB_PLAN, List.of(plan.getRoot()), newPath));
			}
		} catch (NoSuchElementException e) {
			logger.warn("Unable to resolve plan", e);
		}
		//For call plans with do not add the call plan children since they are not executed
		return results;
=======
	public AbstractArtefact resolveArtefactCall(AbstractArtefact artefact, DynamicJsonObjectResolver dynamicJsonObjectResolver, Map<String, Object> bindings, ObjectPredicate objectPredicate, PlanAccessor planAccessor, FunctionAccessor functionAccessor) {
		PlanLocator planLocator = new PlanLocator(planAccessor, new SelectorHelper(dynamicJsonObjectResolver));
		Plan plan = planLocator.selectPlan((CallPlan) artefact, objectPredicate, bindings);
		return plan != null ? plan.getRoot() : null;
>>>>>>> de3217f5
	}

	protected Plan selectPlan(CallPlan testArtefact) {
		return planLocator.selectPlan(testArtefact, context.getObjectPredicate(),
				ExecutionContextBindings.get(context));
	}

	@Override
	public ReportNode createReportNode_(ReportNode parentNode, CallPlan testArtefact) {
		return new ReportNode();
	}

}
<|MERGE_RESOLUTION|>--- conflicted
+++ resolved
@@ -1,128 +1,109 @@
-/*******************************************************************************
- * Copyright (C) 2020, exense GmbH
- *  
- * This file is part of STEP
- *  
- * STEP is free software: you can redistribute it and/or modify
- * it under the terms of the GNU Affero General Public License as published by
- * the Free Software Foundation, either version 3 of the License, or
- * (at your option) any later version.
- *  
- * STEP is distributed in the hope that it will be useful,
- * but WITHOUT ANY WARRANTY; without even the implied warranty of
- * MERCHANTABILITY or FITNESS FOR A PARTICULAR PURPOSE.  See the
- * GNU Affero General Public License for more details.
- *  
- * You should have received a copy of the GNU Affero General Public License
- * along with STEP.  If not, see <http://www.gnu.org/licenses/>.
- ******************************************************************************/
-package step.artefacts.handlers;
-
-import jakarta.json.JsonObject;
-<<<<<<< HEAD
-import step.artefacts.CallFunction;
-=======
->>>>>>> de3217f5
-import step.artefacts.CallPlan;
-import step.core.artefacts.AbstractArtefact;
-import step.core.artefacts.handlers.ArtefactHandler;
-import step.core.artefacts.handlers.ArtefactHashGenerator;
-import step.core.artefacts.reports.ParentSource;
-import step.core.artefacts.reports.ReportNode;
-import step.core.artefacts.reports.resolvedplan.ResolvedChildren;
-import step.core.dynamicbeans.DynamicJsonObjectResolver;
-import step.core.dynamicbeans.DynamicJsonValueResolver;
-import step.core.execution.ExecutionContext;
-import step.core.execution.ExecutionContextBindings;
-import step.core.json.JsonProviderCache;
-import step.core.objectenricher.ObjectPredicate;
-import step.core.plans.Plan;
-import step.core.plans.PlanAccessor;
-import step.functions.accessor.FunctionAccessor;
-
-import java.io.StringReader;
-import java.util.Map;
-
-import java.io.StringReader;
-import java.util.ArrayList;
-import java.util.LinkedHashMap;
-import java.util.List;
-import java.util.NoSuchElementException;
-
-public class CallPlanHandler extends ArtefactHandler<CallPlan, ReportNode> {
-
-	protected DynamicJsonObjectResolver dynamicJsonObjectResolver;
-	
-	protected PlanLocator planLocator;
-	
-	@Override
-	public void init(ExecutionContext context) {
-		super.init(context);
-		dynamicJsonObjectResolver = new DynamicJsonObjectResolver(new DynamicJsonValueResolver(context.getExpressionHandler()));
-		planLocator = new PlanLocator(context.getPlanAccessor(), new SelectorHelper(dynamicJsonObjectResolver));
-	}
-	
-	@Override
-	protected void createReportSkeleton_(ReportNode parentNode,	CallPlan testArtefact) {
-		beforeDelegation(parentNode, testArtefact);
-		Plan a = selectPlan(testArtefact);
-
-		delegateCreateReportSkeleton(a.getRoot(), parentNode);
-	}
-
-	private void beforeDelegation(ReportNode parentNode, CallPlan testArtefact) {
-		context.getVariablesManager().putVariable(parentNode, "#placeholder", testArtefact);
-
-		String inputJson = (testArtefact.getInput().get()!=null)?testArtefact.getInput().get():"{}";
-		JsonObject input = JsonProviderCache.createReader(new StringReader(inputJson)).readObject();
-		JsonObject resolvedInput = dynamicJsonObjectResolver.evaluate(input, getBindings());		
-		context.getVariablesManager().putVariable(parentNode, "input", resolvedInput);
-	}
-
-	@Override
-	protected void execute_(ReportNode node, CallPlan testArtefact) {
-		beforeDelegation(node, testArtefact);
-
-		// Append the artefactId of the current artefact to the path
-		pushArtefactPath(node, testArtefact);
-
-		Plan a = selectPlan(testArtefact);
-		
-		ReportNode resultNode = delegateExecute(a.getRoot(), node);
-		node.setStatus(resultNode.getStatus());
-	}
-
-	@Override
-<<<<<<< HEAD
-	protected List<ResolvedChildren> resolveChildrenArtefactBySource_(CallPlan artefactNode, String currentPath) {
-		String newPath = ArtefactHashGenerator.getPath(currentPath, artefactNode.getId().toString());
-		List<ResolvedChildren> results = new ArrayList<>();
-		try {
-			Plan plan = selectPlan(artefactNode);
-			if (plan != null) {
-				results.add(new ResolvedChildren(ParentSource.SUB_PLAN, List.of(plan.getRoot()), newPath));
-			}
-		} catch (NoSuchElementException e) {
-			logger.warn("Unable to resolve plan", e);
-		}
-		//For call plans with do not add the call plan children since they are not executed
-		return results;
-=======
-	public AbstractArtefact resolveArtefactCall(AbstractArtefact artefact, DynamicJsonObjectResolver dynamicJsonObjectResolver, Map<String, Object> bindings, ObjectPredicate objectPredicate, PlanAccessor planAccessor, FunctionAccessor functionAccessor) {
-		PlanLocator planLocator = new PlanLocator(planAccessor, new SelectorHelper(dynamicJsonObjectResolver));
-		Plan plan = planLocator.selectPlan((CallPlan) artefact, objectPredicate, bindings);
-		return plan != null ? plan.getRoot() : null;
->>>>>>> de3217f5
-	}
-
-	protected Plan selectPlan(CallPlan testArtefact) {
-		return planLocator.selectPlan(testArtefact, context.getObjectPredicate(),
-				ExecutionContextBindings.get(context));
-	}
-
-	@Override
-	public ReportNode createReportNode_(ReportNode parentNode, CallPlan testArtefact) {
-		return new ReportNode();
-	}
-
-}
+/*******************************************************************************
+ * Copyright (C) 2020, exense GmbH
+ *  
+ * This file is part of STEP
+ *  
+ * STEP is free software: you can redistribute it and/or modify
+ * it under the terms of the GNU Affero General Public License as published by
+ * the Free Software Foundation, either version 3 of the License, or
+ * (at your option) any later version.
+ *  
+ * STEP is distributed in the hope that it will be useful,
+ * but WITHOUT ANY WARRANTY; without even the implied warranty of
+ * MERCHANTABILITY or FITNESS FOR A PARTICULAR PURPOSE.  See the
+ * GNU Affero General Public License for more details.
+ *  
+ * You should have received a copy of the GNU Affero General Public License
+ * along with STEP.  If not, see <http://www.gnu.org/licenses/>.
+ ******************************************************************************/
+package step.artefacts.handlers;
+
+import jakarta.json.JsonObject;
+import step.artefacts.CallPlan;
+import step.core.artefacts.handlers.ArtefactHandler;
+import step.core.artefacts.handlers.ArtefactHashGenerator;
+import step.core.artefacts.reports.ParentSource;
+import step.core.artefacts.reports.ReportNode;
+import step.core.artefacts.reports.resolvedplan.ResolvedChildren;
+import step.core.dynamicbeans.DynamicJsonObjectResolver;
+import step.core.dynamicbeans.DynamicJsonValueResolver;
+import step.core.execution.ExecutionContext;
+import step.core.execution.ExecutionContextBindings;
+import step.core.json.JsonProviderCache;
+import step.core.plans.Plan;
+
+import java.io.StringReader;
+import java.util.ArrayList;
+import java.util.List;
+import java.util.NoSuchElementException;
+
+public class CallPlanHandler extends ArtefactHandler<CallPlan, ReportNode> {
+
+	protected DynamicJsonObjectResolver dynamicJsonObjectResolver;
+	
+	protected PlanLocator planLocator;
+	
+	@Override
+	public void init(ExecutionContext context) {
+		super.init(context);
+		dynamicJsonObjectResolver = new DynamicJsonObjectResolver(new DynamicJsonValueResolver(context.getExpressionHandler()));
+		planLocator = new PlanLocator(context.getPlanAccessor(), new SelectorHelper(dynamicJsonObjectResolver));
+	}
+	
+	@Override
+	protected void createReportSkeleton_(ReportNode parentNode,	CallPlan testArtefact) {
+		beforeDelegation(parentNode, testArtefact);
+		Plan a = selectPlan(testArtefact);
+
+		delegateCreateReportSkeleton(a.getRoot(), parentNode);
+	}
+
+	private void beforeDelegation(ReportNode parentNode, CallPlan testArtefact) {
+		context.getVariablesManager().putVariable(parentNode, "#placeholder", testArtefact);
+
+		String inputJson = (testArtefact.getInput().get()!=null)?testArtefact.getInput().get():"{}";
+		JsonObject input = JsonProviderCache.createReader(new StringReader(inputJson)).readObject();
+		JsonObject resolvedInput = dynamicJsonObjectResolver.evaluate(input, getBindings());		
+		context.getVariablesManager().putVariable(parentNode, "input", resolvedInput);
+	}
+
+	@Override
+	protected void execute_(ReportNode node, CallPlan testArtefact) {
+		beforeDelegation(node, testArtefact);
+
+		// Append the artefactId of the current artefact to the path
+		pushArtefactPath(node, testArtefact);
+
+		Plan a = selectPlan(testArtefact);
+		
+		ReportNode resultNode = delegateExecute(a.getRoot(), node);
+		node.setStatus(resultNode.getStatus());
+	}
+
+	@Override
+	protected List<ResolvedChildren> resolveChildrenArtefactBySource_(CallPlan artefactNode, String currentPath) {
+		String newPath = ArtefactHashGenerator.getPath(currentPath, artefactNode.getId().toString());
+		List<ResolvedChildren> results = new ArrayList<>();
+		try {
+			Plan plan = selectPlan(artefactNode);
+			if (plan != null) {
+				results.add(new ResolvedChildren(ParentSource.SUB_PLAN, List.of(plan.getRoot()), newPath));
+			}
+		} catch (NoSuchElementException e) {
+			logger.warn("Unable to resolve plan", e);
+		}
+		//For call plans with do not add the call plan children since they are not executed
+		return results;
+	}
+
+	protected Plan selectPlan(CallPlan testArtefact) {
+		return planLocator.selectPlan(testArtefact, context.getObjectPredicate(),
+				ExecutionContextBindings.get(context));
+	}
+
+	@Override
+	public ReportNode createReportNode_(ReportNode parentNode, CallPlan testArtefact) {
+		return new ReportNode();
+	}
+
+}