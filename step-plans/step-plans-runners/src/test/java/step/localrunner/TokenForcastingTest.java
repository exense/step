--- conflicted
+++ resolved
@@ -42,11 +42,8 @@
 import step.core.agents.provisioning.AgentPoolRequirementSpec;
 import step.core.plans.builder.PlanBuilder;
 import step.engine.plugins.AbstractExecutionEnginePlugin;
-<<<<<<< HEAD
 import step.engine.plugins.AutomationPackageAccessorLocalPlugin;
-=======
 import step.engine.plugins.BasePlugin;
->>>>>>> 1034427f
 import step.engine.plugins.FunctionPlugin;
 import step.functions.io.Output;
 import step.functions.type.FunctionTypeRegistry;
@@ -330,27 +327,10 @@
 			executionParameters.put(ThreadPool.EXECUTION_THREADS_AUTO, String.valueOf(maxParallelism));
 		}
 		ForcastingTestPlugin forcastingTestPlugin = new ForcastingTestPlugin(availableAgentPools);
-<<<<<<< HEAD
-		try(ExecutionEngine executionEngine = ExecutionEngine.builder()
-				.withPlugin(new AutomationPackageAccessorLocalPlugin())
-				.withPlugin(new FunctionPlugin())
-				.withPlugin(new AbstractExecutionEnginePlugin() {
-			@Override
-			public void initializeExecutionContext(ExecutionEngineContext executionEngineContext, ExecutionContext executionContext) {
-				super.initializeExecutionContext(executionEngineContext, executionContext);
-				FunctionTypeRegistry functionTypeRegistry = executionContext.require(FunctionTypeRegistry.class);
-				functionTypeRegistry.registerFunctionType(new CompositeFunctionType(null));
-				functionTypeRegistry.registerFunctionType(new MyFunctionType());
-				}
-		}).withPlugin(new ThreadPoolPlugin())
-				.withPlugin(new BaseArtefactPlugin())
-				.withPlugin(new TokenForecastingExecutionPlugin())
-				.withPlugin(forcastingTestPlugin).build()) {
-			executionEngine.execute(plan);
-=======
 		try (ExecutionEngine executionEngine = ExecutionEngine.builder()
 				.withPlugin(new BasePlugin())
-				.withPlugin(new FunctionPlugin())
+                .withPlugin(new AutomationPackageAccessorLocalPlugin())
+                .withPlugin(new FunctionPlugin())
 				.withPlugin(new AbstractExecutionEnginePlugin() {
 					@Override
 					public void initializeExecutionContext(ExecutionEngineContext executionEngineContext, ExecutionContext executionContext) {
@@ -365,7 +345,6 @@
 				.withPlugin(forcastingTestPlugin)
 				.build()) {
 			executionEngine.execute(plan, executionParameters);
->>>>>>> 1034427f
 		}
 		return forcastingTestPlugin.tokenForecastingContext;
 	}
