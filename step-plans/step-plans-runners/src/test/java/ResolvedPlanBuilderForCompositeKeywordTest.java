import org.junit.After;
import org.junit.Assert;
import org.junit.Before;
import org.junit.Test;
import step.artefacts.BaseArtefactPlugin;
import step.artefacts.CallFunction;
import step.artefacts.Return;
import step.artefacts.handlers.functions.TokenForecastingExecutionPlugin;
import step.core.accessors.AbstractOrganizableObject;
import step.core.artefacts.reports.aggregated.AggregatedReportView;
import step.core.artefacts.reports.aggregated.AggregatedReportViewBuilder;
import step.core.dynamicbeans.DynamicValue;
import step.core.execution.ExecutionContext;
import step.core.execution.ExecutionEngine;
import step.core.execution.ExecutionEngineContext;
import step.core.execution.OperationMode;
import step.core.plans.Plan;
import step.core.plans.builder.PlanBuilder;
import step.core.plans.runner.PlanRunnerResult;
import step.engine.plugins.AbstractExecutionEnginePlugin;
import step.engine.plugins.FunctionPlugin;
import step.functions.accessor.FunctionAccessor;
import step.functions.accessor.InMemoryFunctionAccessorImpl;
import step.functions.type.FunctionTypeRegistry;
import step.planbuilder.BaseArtefacts;
import step.planbuilder.FunctionArtefacts;
import step.plugins.functions.types.CompositeFunction;
import step.plugins.functions.types.CompositeFunctionType;
import step.threadpool.ThreadPoolPlugin;

import java.io.IOException;
import java.util.List;

public class ResolvedPlanBuilderForCompositeKeywordTest {

    public static final String MY_COMPOSITE = "MyComposite";

    private ExecutionEngine engine;

    @Before
    public void before() {
        ExecutionEngineContext parentContext = new ExecutionEngineContext(OperationMode.LOCAL, true);
        InMemoryFunctionAccessorImpl functionAccessor = new InMemoryFunctionAccessorImpl();
        parentContext.put(FunctionAccessor.class, functionAccessor);
        engine = new ExecutionEngine.Builder().withParentContext(parentContext).withPlugin(new FunctionPlugin())
                .withPlugin(new BaseArtefactPlugin()).withPlugin(new TokenForecastingExecutionPlugin()).withPlugin(new ThreadPoolPlugin()).withPlugin(new AbstractExecutionEnginePlugin() {
                    @Override
                    public void initializeExecutionContext(ExecutionEngineContext executionEngineContext, ExecutionContext executionContext) {
                        super.initializeExecutionContext(executionEngineContext, executionContext);
                        FunctionTypeRegistry functionTypeRegistry = executionContext.require(FunctionTypeRegistry.class);
                        functionTypeRegistry.registerFunctionType(new CompositeFunctionType(null));
                    }
                }).build();
    }

    @After
    public void after() {
        engine.close();
    }

    @Test
    public void planWithCallKeyword() throws IOException, InterruptedException {

        Return aReturn = new Return();
        aReturn.setOutput(new DynamicValue<>("{\"myOutput\":\"some output values\"}"));
        Plan compositePlan = PlanBuilder.create()
                .startBlock(BaseArtefacts.sequence())
                    .add(BaseArtefacts.echo("'Echo 4'"))
                    .add(aReturn)
                .endBlock().build();

        CompositeFunction compositeFunction = new CompositeFunction();
        compositeFunction.addAttribute(AbstractOrganizableObject.NAME, MY_COMPOSITE);
        compositeFunction.setPlan(compositePlan);

        Plan subPlan = PlanBuilder.create()
                .startBlock(BaseArtefacts.sequence())
                    .startBlock(FunctionArtefacts.keyword(MY_COMPOSITE))
                        .add(BaseArtefacts.check("output.myOutput == 'some output values'"))
                    .endBlock()
                .endBlock().build();

        Plan plan = PlanBuilder.create()
                .startBlock(BaseArtefacts.for_(1, 10))
                    .add(BaseArtefacts.callPlan(subPlan.getId().toString()))
                .endBlock().build();

        ExecutionEngineContext executionEngineContext = engine.getExecutionEngineContext();
        executionEngineContext.getPlanAccessor().save(List.of(subPlan));
        executionEngineContext.get(FunctionAccessor.class).save(compositeFunction);

        PlanRunnerResult result = engine.execute(plan);

        // Sleep a few ms to ensure that the report node timeseries is flushed
        Thread.sleep(500);

        AggregatedReportViewBuilder aggregatedReportViewBuilder = new AggregatedReportViewBuilder(engine.getExecutionEngineContext(), result.getExecutionId());
        AggregatedReportView node = aggregatedReportViewBuilder.buildAggregatedReportView();
        result.printTree();
        System.out.println("----------------------");
        System.out.println("Aggregated report tree");
        System.out.println("----------------------");
        System.out.println(node.toString());

        Assert.assertEquals("For: 1x: PASSED\n" +
                        " CallPlan: 10x: PASSED\n" +
                        "  Sequence: 10x: PASSED\n" +
                        "   MyComposite: 10x: PASSED\n" +
                        "    Sequence: 10x: PASSED\n" +
                        "     Echo: 10x: PASSED\n" +
                        "     Return: 10x: PASSED\n" +
                        "    Check: 10x: PASSED\n",
                node.toString());
    }

    @Test
    public void planWithCallKeywordDynamic() throws IOException, InterruptedException {

        Return aReturn = new Return();
        aReturn.setOutput(new DynamicValue<>("{\"myOutput\":\"some output values\"}"));
        Plan compositePlan = PlanBuilder.create()
                .startBlock(BaseArtefacts.sequence())
                .add(BaseArtefacts.echo("'Echo 4'"))
                .add(aReturn)
                .endBlock().build();

        CompositeFunction compositeFunction = new CompositeFunction();
        compositeFunction.addAttribute(AbstractOrganizableObject.NAME, MY_COMPOSITE + "1");
        compositeFunction.setPlan(compositePlan);

        CompositeFunction compositeFunction2 = new CompositeFunction();
        compositeFunction2.addAttribute(AbstractOrganizableObject.NAME, MY_COMPOSITE  + "2");
        compositeFunction2.setPlan(compositePlan);

        CallFunction callFunction = new CallFunction();
        callFunction.setFunction(new DynamicValue<>("\"{\\\"name\\\":\\\"" + MY_COMPOSITE + "\" + gcounter + \"\\\"}\"", ""));


        Plan plan = PlanBuilder.create()
                .startBlock(BaseArtefacts.for_(1, 2))
                .startBlock(callFunction)
                .add(BaseArtefacts.check("output.myOutput == 'some output values'"))
                .endBlock()
                .endBlock().build();

        ExecutionEngineContext executionEngineContext = engine.getExecutionEngineContext();
        executionEngineContext.get(FunctionAccessor.class).save(compositeFunction);
        executionEngineContext.get(FunctionAccessor.class).save(compositeFunction2);

        PlanRunnerResult result = engine.execute(plan);

        // Sleep a few ms to ensure that the report node timeseries is flushed
        Thread.sleep(500);

        AggregatedReportViewBuilder aggregatedReportViewBuilder = new AggregatedReportViewBuilder(engine.getExecutionEngineContext(), result.getExecutionId());
        AggregatedReportView node = aggregatedReportViewBuilder.buildAggregatedReportView();
        result.printTree();
        System.out.println("----------------------");
        System.out.println("Aggregated report tree");
        System.out.println("----------------------");
        System.out.println(node.toString());

<<<<<<< HEAD
        //TODO ordering is false
        Assert.assertEquals("For: 1x: PASSED\n" +
                        " CallKeyword: 2x: PASSED\n" +
                        "  Check: 2x: PASSED\n" +
                        "  Sequence: 2x: PASSED\n" +
                        "   Echo: 2x: PASSED\n" +
                        "   Return: 2x: PASSED\n",
=======
        Assert.assertEquals("ForBlock: 1x\n" +
                        " CallFunction: 2x\n" +
                        "  Sequence: 2x\n" +
                        "   Echo: 2x\n" +
                        "   Return: 2x\n" +
                        "  Check: 2x\n",
>>>>>>> 8afad001

                node.toString());
    }
}<|MERGE_RESOLUTION|>--- conflicted
+++ resolved
@@ -160,22 +160,12 @@
         System.out.println("----------------------");
         System.out.println(node.toString());
 
-<<<<<<< HEAD
-        //TODO ordering is false
-        Assert.assertEquals("For: 1x: PASSED\n" +
-                        " CallKeyword: 2x: PASSED\n" +
-                        "  Check: 2x: PASSED\n" +
-                        "  Sequence: 2x: PASSED\n" +
-                        "   Echo: 2x: PASSED\n" +
-                        "   Return: 2x: PASSED\n",
-=======
-        Assert.assertEquals("ForBlock: 1x\n" +
-                        " CallFunction: 2x\n" +
+        Assert.assertEquals("For: 1x\n" +
+                        " CallKeyword: 2x\n" +
                         "  Sequence: 2x\n" +
                         "   Echo: 2x\n" +
                         "   Return: 2x\n" +
                         "  Check: 2x\n",
->>>>>>> 8afad001
 
                 node.toString());
     }
