--- conflicted
+++ resolved
@@ -1,104 +1,100 @@
-/*******************************************************************************
- * Copyright (C) 2020, exense GmbH
- *  
- * This file is part of STEP
- *  
- * STEP is free software: you can redistribute it and/or modify
- * it under the terms of the GNU Affero General Public License as published by
- * the Free Software Foundation, either version 3 of the License, or
- * (at your option) any later version.
- *  
- * STEP is distributed in the hope that it will be useful,
- * but WITHOUT ANY WARRANTY; without even the implied warranty of
- * MERCHANTABILITY or FITNESS FOR A PARTICULAR PURPOSE.  See the
- * GNU Affero General Public License for more details.
- *  
- * You should have received a copy of the GNU Affero General Public License
- * along with STEP.  If not, see <http://www.gnu.org/licenses/>.
- ******************************************************************************/
-package step.core.artefacts.handlers;
-
-import jakarta.annotation.PostConstruct;
-import step.core.artefacts.AbstractArtefact;
-import step.core.artefacts.Artefact;
-import step.core.artefacts.reports.ReportNode;
-
-import java.lang.reflect.Method;
-import java.util.Map;
-import java.util.Set;
-import java.util.concurrent.ConcurrentHashMap;
-import java.util.stream.Collectors;
-
-public class ArtefactHandlerRegistry {
-
-	private final Map<Class<? extends AbstractArtefact>, Class<? extends ArtefactHandler<?, ?>>> register = new ConcurrentHashMap<>();
-	private final Map<String, Class<? extends AbstractArtefact>> artefactClassesByName = new ConcurrentHashMap<>();
-
-	public Class<? extends ArtefactHandler<?, ?>> get(Class<? extends AbstractArtefact> key) {
-		return register.get(key);
-	}
-
-	public Class<? extends ArtefactHandler<?, ?>> put(Class<? extends AbstractArtefact> key,
-			Class<? extends ArtefactHandler<?, ?>> value) {
-		artefactClassesByName.put(AbstractArtefact.getArtefactName(key), key);
-		return register.put(key, value);
-	}
-
-	public Class<? extends AbstractArtefact> getArtefactType(String name) {
-		return artefactClassesByName.get(name);
-	}
-
-	public AbstractArtefact getArtefactTypeInstance(String type) throws Exception {
-		Class<? extends AbstractArtefact> clazz = getArtefactType(type);
-		AbstractArtefact sample = clazz.newInstance();
-		for (Method m : clazz.getMethods()) {
-			if (m.getAnnotation(PostConstruct.class) != null) {
-				m.invoke(sample);
-			}
-		}
-		return sample;
-	}
-
-	/**
-	 * @return the list of artefacts that can be used as control within Plans
-	 */
-	public Set<String> getControlArtefactNames() {
-		return artefactClassesByName.keySet().stream()
-				.filter(a -> getArtefactType(a).getAnnotation(Artefact.class).validAsControl()).collect(Collectors.toSet());
-	}
-
-	/**
-	 * @return the list of artefacts that can be used as root element of Plans
-	 */
-	public Set<String> getRootArtefactNames() {
-		return artefactClassesByName.keySet().stream().filter(k -> getArtefactType(k).getAnnotation(Artefact.class).validAsRoot())
-				.collect(Collectors.toSet());
-	}
-
-	public ArtefactHandler<AbstractArtefact, ReportNode> getArtefactHandler(Class<AbstractArtefact> artefactClass) {
-		// Be careful not to cache the ArtefactHandlerRegistry as this is a mutable variable of the context...
-		Artefact artefact = artefactClass.getAnnotation(Artefact.class);
-		if(artefact!=null) {
-			Class<ArtefactHandler<AbstractArtefact, ReportNode>> artefactHandlerClass;
-			artefactHandlerClass = (Class<ArtefactHandler<AbstractArtefact, ReportNode>>) get(artefactClass);
-			if(artefactHandlerClass!=null) {
-				ArtefactHandler<AbstractArtefact, ReportNode> artefactHandler;
-				try {
-					artefactHandler = artefactHandlerClass.newInstance();
-				} catch (InstantiationException | IllegalAccessException e) {
-<<<<<<< HEAD
-					throw new RuntimeException("Unable to instanciate artefact handler for the artefact class " + artefactClass, e);
-=======
-					throw new RuntimeException("Unable to instantiate artefact handler for the artefact class " + artefactClass, e);
->>>>>>> de3217f5
-				}
-
-				return artefactHandler;
-			} else {
-				throw new RuntimeException("No artefact handler found for the artefact class " + artefactClass);
-			}
-		} else {
-			throw new RuntimeException("The class " + artefactClass + " is not annotated as artefact!");
-		}
-	}
-}
+/*******************************************************************************
+ * Copyright (C) 2020, exense GmbH
+ *  
+ * This file is part of STEP
+ *  
+ * STEP is free software: you can redistribute it and/or modify
+ * it under the terms of the GNU Affero General Public License as published by
+ * the Free Software Foundation, either version 3 of the License, or
+ * (at your option) any later version.
+ *  
+ * STEP is distributed in the hope that it will be useful,
+ * but WITHOUT ANY WARRANTY; without even the implied warranty of
+ * MERCHANTABILITY or FITNESS FOR A PARTICULAR PURPOSE.  See the
+ * GNU Affero General Public License for more details.
+ *  
+ * You should have received a copy of the GNU Affero General Public License
+ * along with STEP.  If not, see <http://www.gnu.org/licenses/>.
+ ******************************************************************************/
+package step.core.artefacts.handlers;
+
+import jakarta.annotation.PostConstruct;
+import step.core.artefacts.AbstractArtefact;
+import step.core.artefacts.Artefact;
+import step.core.artefacts.reports.ReportNode;
+
+import java.lang.reflect.Method;
+import java.util.Map;
+import java.util.Set;
+import java.util.concurrent.ConcurrentHashMap;
+import java.util.stream.Collectors;
+
+public class ArtefactHandlerRegistry {
+
+	private final Map<Class<? extends AbstractArtefact>, Class<? extends ArtefactHandler<?, ?>>> register = new ConcurrentHashMap<>();
+	private final Map<String, Class<? extends AbstractArtefact>> artefactClassesByName = new ConcurrentHashMap<>();
+
+	public Class<? extends ArtefactHandler<?, ?>> get(Class<? extends AbstractArtefact> key) {
+		return register.get(key);
+	}
+
+	public Class<? extends ArtefactHandler<?, ?>> put(Class<? extends AbstractArtefact> key,
+			Class<? extends ArtefactHandler<?, ?>> value) {
+		artefactClassesByName.put(AbstractArtefact.getArtefactName(key), key);
+		return register.put(key, value);
+	}
+
+	public Class<? extends AbstractArtefact> getArtefactType(String name) {
+		return artefactClassesByName.get(name);
+	}
+
+	public AbstractArtefact getArtefactTypeInstance(String type) throws Exception {
+		Class<? extends AbstractArtefact> clazz = getArtefactType(type);
+		AbstractArtefact sample = clazz.newInstance();
+		for (Method m : clazz.getMethods()) {
+			if (m.getAnnotation(PostConstruct.class) != null) {
+				m.invoke(sample);
+			}
+		}
+		return sample;
+	}
+
+	/**
+	 * @return the list of artefacts that can be used as control within Plans
+	 */
+	public Set<String> getControlArtefactNames() {
+		return artefactClassesByName.keySet().stream()
+				.filter(a -> getArtefactType(a).getAnnotation(Artefact.class).validAsControl()).collect(Collectors.toSet());
+	}
+
+	/**
+	 * @return the list of artefacts that can be used as root element of Plans
+	 */
+	public Set<String> getRootArtefactNames() {
+		return artefactClassesByName.keySet().stream().filter(k -> getArtefactType(k).getAnnotation(Artefact.class).validAsRoot())
+				.collect(Collectors.toSet());
+	}
+
+	public ArtefactHandler<AbstractArtefact, ReportNode> getArtefactHandler(Class<AbstractArtefact> artefactClass) {
+		// Be careful not to cache the ArtefactHandlerRegistry as this is a mutable variable of the context...
+		Artefact artefact = artefactClass.getAnnotation(Artefact.class);
+		if(artefact!=null) {
+			Class<ArtefactHandler<AbstractArtefact, ReportNode>> artefactHandlerClass;
+			artefactHandlerClass = (Class<ArtefactHandler<AbstractArtefact, ReportNode>>) get(artefactClass);
+			if(artefactHandlerClass!=null) {
+				ArtefactHandler<AbstractArtefact, ReportNode> artefactHandler;
+				try {
+					artefactHandler = artefactHandlerClass.newInstance();
+				} catch (InstantiationException | IllegalAccessException e) {
+					throw new RuntimeException("Unable to instantiate artefact handler for the artefact class " + artefactClass, e);
+				}
+
+				return artefactHandler;
+			} else {
+				throw new RuntimeException("No artefact handler found for the artefact class " + artefactClass);
+			}
+		} else {
+			throw new RuntimeException("The class " + artefactClass + " is not annotated as artefact!");
+		}
+	}
+}