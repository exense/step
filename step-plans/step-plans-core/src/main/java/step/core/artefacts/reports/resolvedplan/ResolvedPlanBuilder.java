--- conflicted
+++ resolved
@@ -14,12 +14,10 @@
 import step.core.execution.ReportNodeCache;
 import step.core.plans.Plan;
 
-<<<<<<< HEAD
-import java.util.List;
-=======
 import java.util.Map;
 import java.util.concurrent.ConcurrentHashMap;
->>>>>>> a2d9d406
+
+import java.util.List;
 
 public class ResolvedPlanBuilder {
 
@@ -41,7 +39,7 @@
         return buildTreeRecursively(null, plan.getRoot(), null, plan, ParentSource.MAIN);
     }
 
-    private ResolvedPlanNode buildTreeRecursively(String parentId, AbstractArtefact artefactNode, final String currentArtefactPath, Plan plan, ParentSource parentSource) {
+    private ResolvedPlanNode buildTreeRecursively(String parentId, AbstractArtefact artefactNode, String currentArtefactPath, Plan plan, ParentSource parentSource) {
         String artefactHash = ArtefactPathHelper.generateArtefactHash(currentArtefactPath, artefactNode);
 
         // Create a clone of the artefact instance and remove the children
