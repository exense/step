--- conflicted
+++ resolved
@@ -1,208 +1,200 @@
-/*******************************************************************************
- * Copyright (C) 2020, exense GmbH
- *  
- * This file is part of STEP
- *  
- * STEP is free software: you can redistribute it and/or modify
- * it under the terms of the GNU Affero General Public License as published by
- * the Free Software Foundation, either version 3 of the License, or
- * (at your option) any later version.
- *  
- * STEP is distributed in the hope that it will be useful,
- * but WITHOUT ANY WARRANTY; without even the implied warranty of
- * MERCHANTABILITY or FITNESS FOR A PARTICULAR PURPOSE.  See the
- * GNU Affero General Public License for more details.
- *  
- * You should have received a copy of the GNU Affero General Public License
- * along with STEP.  If not, see <http://www.gnu.org/licenses/>.
- ******************************************************************************/
-package step.core.artefacts.reports;
-
-import java.util.*;
-import java.util.stream.Stream;
-
-import org.bson.types.ObjectId;
-
-import step.core.accessors.AbstractAccessor;
-import step.core.collections.Collection;
-import step.core.collections.Filter;
-import step.core.collections.Filters;
-import step.core.collections.SearchOrder;
-import step.core.collections.filters.And;
-import step.core.collections.filters.Equals;
-
-
-public class ReportNodeAccessorImpl extends AbstractAccessor<ReportNode> implements ReportTreeAccessor, ReportNodeAccessor {
-		
-	public ReportNodeAccessorImpl(Collection<ReportNode> collectionDriver) {
-		super(collectionDriver);
-	}
-
-	@Override
-	public void createIndexesIfNeeded(Long ttl) {
-		createOrUpdateIndex("parentID");
-		createOrUpdateIndex("executionTime");
-		createOrUpdateCompoundIndex("executionID", "status", "executionTime");
-		createOrUpdateCompoundIndex("executionID", "executionTime");
-		createOrUpdateCompoundIndex("executionID", "_class");
-		createOrUpdateCompoundIndex("executionID", "parentID");
-		createOrUpdateCompoundIndex("executionID", "artefactHash");
-	}
-
-	@Override
-	public List<ReportNode> getReportNodePath(ObjectId id) {
-		LinkedList<ReportNode> result = new LinkedList<>();
-		appendParentNodeToPath(result, get(id));
-		return result;
-	}
-	
-	private void appendParentNodeToPath(LinkedList<ReportNode> path, ReportNode node) {
-		path.addFirst(node);
-		ReportNode parentNode;
-		if(node.getParentID()!=null) {
-			parentNode = get(node.getParentID());
-			if (parentNode != null) {
-				appendParentNodeToPath(path, parentNode);
-			}
-		}
-	}
-
-    @Override
-	public Iterator<ReportNode> getChildren(ObjectId parentID) {    	
-    	return collectionDriver.find(Filters.equals("parentID", parentID), new SearchOrder("executionTime", 1), null, null, 0).iterator();
-    }
-    
-    @Override
-	public Iterator<ReportNode> getChildren(ObjectId parentID, int skip, int limit) {   
-    	return collectionDriver.find(Filters.equals("parentID", parentID), new SearchOrder("executionTime", 1), skip, limit, 0).iterator();
-    }
-
-	@Override
-	public Iterator<ReportNode> getChildrenByParentSource(ObjectId parentID, ParentSource parentSource) {
-		return collectionDriver.find(Filters.and(List.of(Filters.equals("parentID", parentID), Filters.equals("parentSource", parentSource.name()))), new SearchOrder("executionTime", 1), null, null, 0).iterator();
-	}
-
-	@Override
-	public Iterator<ReportNode> getChildrenByParentSource(ObjectId parentID, ParentSource parentSource, int skip, int limit) {
-		return collectionDriver.find(Filters.and(List.of(Filters.equals("parentID", parentID), Filters.equals("parentSource", parentSource.name()))), new SearchOrder("executionTime", 1), skip, limit, 0).iterator();
-	}
-
-
-	@Override
-	public Stream<ReportNode> getReportNodesByExecutionID(String executionID) {
-		Objects.requireNonNull(executionID);
-		return collectionDriver.findLazy(Filters.equals("executionID", executionID), new SearchOrder("executionTime", 1), null, null, 0);
-	}
-
-	@Override
-	public Stream<ReportNode> getReportNodesByExecutionID(String executionID, Integer limit) {
-<<<<<<< HEAD
-		assert executionID != null;
-=======
-		Objects.requireNonNull(executionID);
->>>>>>> de3217f5
-		return collectionDriver.findLazy(Filters.equals("executionID", executionID), new SearchOrder("executionTime", 1), null, limit, 0);
-	}
-
-	@Override
-	public Stream<ReportNode> getReportNodesByArtefactHash(String executionId, String artefactPathHash, Integer skip, Integer limit) {
-		And filter = filterByExecutionIdAndArtefactHash(executionId, artefactPathHash);
-		return collectionDriver.findLazy(filter, null, skip, limit, 0);
-	}
-
-	private static And filterByExecutionIdAndArtefactHash(String executionId, String artefactPathHash) {
-		return Filters.and(List.of(Filters.equals("executionID", executionId), artefactPathHashFilter(artefactPathHash)));
-	}
-
-	private static Equals artefactPathHashFilter(String artefactPathHash) {
-		return Filters.equals("artefactHash", artefactPathHash);
-	}
-
-	@Override
-	public long countReportNodesByArtefactHash(String executionId, String artefactPathHash) {
-		And filter = filterByExecutionIdAndArtefactHash(executionId, artefactPathHash);
-		return collectionDriver.count(filter, 1000);
-	}
-
-	@Override
-	public Stream<ReportNode> getReportNodesByExecutionIDAndClass(String executionID, String class_) {
-		Objects.requireNonNull(executionID);
-		return collectionDriver.findLazy(
-				Filters.and(List.of(Filters.equals("executionID", executionID),
-						Filters.equals("_class", class_))),
-				new SearchOrder("executionTime", 1), null, null, 0);
-	}
-
-	@Override
-	public Stream<ReportNode> getReportNodesByExecutionIDAndClass(String executionID, String class_, Integer limit) {
-<<<<<<< HEAD
-		assert executionID != null;
-=======
-		Objects.requireNonNull(executionID);
->>>>>>> de3217f5
-		return collectionDriver.findLazy(
-				Filters.and(List.of(Filters.equals("executionID", executionID),
-						Filters.equals("_class", class_))),
-				new SearchOrder("executionTime", 1), null, limit, 0);
-	}
-	
-	@Override
-	public Stream<ReportNode> getReportNodesByExecutionIDAndCustomAttribute(String executionID, Map<String, String> customAttributes) {
-		Objects.requireNonNull(executionID);
-		
-		List<Filter> filters = new ArrayList<>();
-		filters.add(Filters.equals("executionID", executionID));
-		
-		if(customAttributes!=null) {
-			customAttributes.forEach((k, v)->filters.add(Filters.equals("customAttributes."+k, v)));
-		}
-		return collectionDriver.findLazy(Filters.and(filters), new SearchOrder("executionTime", 1), null, null, 0);
-	}
-	
-	@Override
-	public ReportNode getReportNodeByParentIDAndArtefactID(ObjectId parentID, ObjectId artefactID) {
-		Objects.requireNonNull(parentID);
-		Objects.requireNonNull(artefactID);
-		return collectionDriver.find(
-				Filters.and(List.of(Filters.equals("parentID", parentID), Filters.equals("artefactID", artefactID))),
-				null, null, null, 0).findFirst().orElse(null);
-	}
-    
-	@Override
-	public ReportNode getRootReportNode(String executionID) {
-		Objects.requireNonNull(executionID);
-		return collectionDriver.find(
-				Filters.and(List.of(Filters.equals("executionID", executionID), Filters.equals("parentID", (String) null))),
-				null, null, null, 0).findFirst().orElse(null);
-	}
-
-	@Override
-	public Iterator<ReportNode> getChildren(String parentID) {
-		return getChildren(new ObjectId(parentID));
-	}
-
-	@Override
-	public Iterator<ReportNode> getChildrenByParentSource(String parentID, ParentSource parentSource) {
-		return getChildrenByParentSource(new ObjectId(parentID), parentSource);
-	}
-
-	@Override
-	public Stream<ReportNode> getReportNodesWithContributingErrors(String executionID) {
-		return getReportNodesWithContributingErrors(executionID, null, null);
-	}
-
-	@Override
-	public void removeNodesByExecutionID(String executionID) {
-		Objects.requireNonNull(executionID);
-		collectionDriver.remove(Filters.equals("executionID", executionID));
-	}
-
-	@Override
-	public Stream<ReportNode> getReportNodesWithContributingErrors(String executionId, Integer skip, Integer limit) {
-		Objects.requireNonNull(executionId);
-		return collectionDriver.find(
-				Filters.and(List.of(Filters.equals("executionID", executionId), Filters.equals("contributingError", true))),
-				null, skip, limit, 0);
-	}
-
-}
+/*******************************************************************************
+ * Copyright (C) 2020, exense GmbH
+ *  
+ * This file is part of STEP
+ *  
+ * STEP is free software: you can redistribute it and/or modify
+ * it under the terms of the GNU Affero General Public License as published by
+ * the Free Software Foundation, either version 3 of the License, or
+ * (at your option) any later version.
+ *  
+ * STEP is distributed in the hope that it will be useful,
+ * but WITHOUT ANY WARRANTY; without even the implied warranty of
+ * MERCHANTABILITY or FITNESS FOR A PARTICULAR PURPOSE.  See the
+ * GNU Affero General Public License for more details.
+ *  
+ * You should have received a copy of the GNU Affero General Public License
+ * along with STEP.  If not, see <http://www.gnu.org/licenses/>.
+ ******************************************************************************/
+package step.core.artefacts.reports;
+
+import java.util.*;
+import java.util.stream.Stream;
+
+import org.bson.types.ObjectId;
+
+import step.core.accessors.AbstractAccessor;
+import step.core.collections.Collection;
+import step.core.collections.Filter;
+import step.core.collections.Filters;
+import step.core.collections.SearchOrder;
+import step.core.collections.filters.And;
+import step.core.collections.filters.Equals;
+
+
+public class ReportNodeAccessorImpl extends AbstractAccessor<ReportNode> implements ReportTreeAccessor, ReportNodeAccessor {
+		
+	public ReportNodeAccessorImpl(Collection<ReportNode> collectionDriver) {
+		super(collectionDriver);
+	}
+
+	@Override
+	public void createIndexesIfNeeded(Long ttl) {
+		createOrUpdateIndex("parentID");
+		createOrUpdateIndex("executionTime");
+		createOrUpdateCompoundIndex("executionID", "status", "executionTime");
+		createOrUpdateCompoundIndex("executionID", "executionTime");
+		createOrUpdateCompoundIndex("executionID", "_class");
+		createOrUpdateCompoundIndex("executionID", "parentID");
+		createOrUpdateCompoundIndex("executionID", "artefactHash");
+	}
+
+	@Override
+	public List<ReportNode> getReportNodePath(ObjectId id) {
+		LinkedList<ReportNode> result = new LinkedList<>();
+		appendParentNodeToPath(result, get(id));
+		return result;
+	}
+	
+	private void appendParentNodeToPath(LinkedList<ReportNode> path, ReportNode node) {
+		path.addFirst(node);
+		ReportNode parentNode;
+		if(node.getParentID()!=null) {
+			parentNode = get(node.getParentID());
+			if (parentNode != null) {
+				appendParentNodeToPath(path, parentNode);
+			}
+		}
+	}
+
+    @Override
+	public Iterator<ReportNode> getChildren(ObjectId parentID) {    	
+    	return collectionDriver.find(Filters.equals("parentID", parentID), new SearchOrder("executionTime", 1), null, null, 0).iterator();
+    }
+    
+    @Override
+	public Iterator<ReportNode> getChildren(ObjectId parentID, int skip, int limit) {   
+    	return collectionDriver.find(Filters.equals("parentID", parentID), new SearchOrder("executionTime", 1), skip, limit, 0).iterator();
+    }
+
+	@Override
+	public Iterator<ReportNode> getChildrenByParentSource(ObjectId parentID, ParentSource parentSource) {
+		return collectionDriver.find(Filters.and(List.of(Filters.equals("parentID", parentID), Filters.equals("parentSource", parentSource.name()))), new SearchOrder("executionTime", 1), null, null, 0).iterator();
+	}
+
+	@Override
+	public Iterator<ReportNode> getChildrenByParentSource(ObjectId parentID, ParentSource parentSource, int skip, int limit) {
+		return collectionDriver.find(Filters.and(List.of(Filters.equals("parentID", parentID), Filters.equals("parentSource", parentSource.name()))), new SearchOrder("executionTime", 1), skip, limit, 0).iterator();
+	}
+
+
+	@Override
+	public Stream<ReportNode> getReportNodesByExecutionID(String executionID) {
+		Objects.requireNonNull(executionID);
+		return collectionDriver.findLazy(Filters.equals("executionID", executionID), new SearchOrder("executionTime", 1), null, null, 0);
+	}
+
+	@Override
+	public Stream<ReportNode> getReportNodesByExecutionID(String executionID, Integer limit) {
+		Objects.requireNonNull(executionID);
+		return collectionDriver.findLazy(Filters.equals("executionID", executionID), new SearchOrder("executionTime", 1), null, limit, 0);
+	}
+
+	@Override
+	public Stream<ReportNode> getReportNodesByArtefactHash(String executionId, String artefactPathHash, Integer skip, Integer limit) {
+		And filter = filterByExecutionIdAndArtefactHash(executionId, artefactPathHash);
+		return collectionDriver.findLazy(filter, null, skip, limit, 0);
+	}
+
+	private static And filterByExecutionIdAndArtefactHash(String executionId, String artefactPathHash) {
+		return Filters.and(List.of(Filters.equals("executionID", executionId), artefactPathHashFilter(artefactPathHash)));
+	}
+
+	private static Equals artefactPathHashFilter(String artefactPathHash) {
+		return Filters.equals("artefactHash", artefactPathHash);
+	}
+
+	@Override
+	public long countReportNodesByArtefactHash(String executionId, String artefactPathHash) {
+		And filter = filterByExecutionIdAndArtefactHash(executionId, artefactPathHash);
+		return collectionDriver.count(filter, 1000);
+	}
+
+	@Override
+	public Stream<ReportNode> getReportNodesByExecutionIDAndClass(String executionID, String class_) {
+		Objects.requireNonNull(executionID);
+		return collectionDriver.findLazy(
+				Filters.and(List.of(Filters.equals("executionID", executionID),
+						Filters.equals("_class", class_))),
+				new SearchOrder("executionTime", 1), null, null, 0);
+	}
+
+	@Override
+	public Stream<ReportNode> getReportNodesByExecutionIDAndClass(String executionID, String class_, Integer limit) {
+		Objects.requireNonNull(executionID);
+		return collectionDriver.findLazy(
+				Filters.and(List.of(Filters.equals("executionID", executionID),
+						Filters.equals("_class", class_))),
+				new SearchOrder("executionTime", 1), null, limit, 0);
+	}
+
+	@Override
+	public Stream<ReportNode> getReportNodesByExecutionIDAndCustomAttribute(String executionID, Map<String, String> customAttributes) {
+		Objects.requireNonNull(executionID);
+		
+		List<Filter> filters = new ArrayList<>();
+		filters.add(Filters.equals("executionID", executionID));
+		
+		if(customAttributes!=null) {
+			customAttributes.forEach((k, v)->filters.add(Filters.equals("customAttributes."+k, v)));
+		}
+		return collectionDriver.findLazy(Filters.and(filters), new SearchOrder("executionTime", 1), null, null, 0);
+	}
+	
+	@Override
+	public ReportNode getReportNodeByParentIDAndArtefactID(ObjectId parentID, ObjectId artefactID) {
+		Objects.requireNonNull(parentID);
+		Objects.requireNonNull(artefactID);
+		return collectionDriver.find(
+				Filters.and(List.of(Filters.equals("parentID", parentID), Filters.equals("artefactID", artefactID))),
+				null, null, null, 0).findFirst().orElse(null);
+	}
+    
+	@Override
+	public ReportNode getRootReportNode(String executionID) {
+		Objects.requireNonNull(executionID);
+		return collectionDriver.find(
+				Filters.and(List.of(Filters.equals("executionID", executionID), Filters.equals("parentID", (String) null))),
+				null, null, null, 0).findFirst().orElse(null);
+	}
+
+	@Override
+	public Iterator<ReportNode> getChildren(String parentID) {
+		return getChildren(new ObjectId(parentID));
+	}
+
+	@Override
+	public Iterator<ReportNode> getChildrenByParentSource(String parentID, ParentSource parentSource) {
+		return getChildrenByParentSource(new ObjectId(parentID), parentSource);
+	}
+
+	@Override
+	public Stream<ReportNode> getReportNodesWithContributingErrors(String executionID) {
+		return getReportNodesWithContributingErrors(executionID, null, null);
+	}
+
+	@Override
+	public void removeNodesByExecutionID(String executionID) {
+		Objects.requireNonNull(executionID);
+		collectionDriver.remove(Filters.equals("executionID", executionID));
+	}
+
+	@Override
+	public Stream<ReportNode> getReportNodesWithContributingErrors(String executionId, Integer skip, Integer limit) {
+		Objects.requireNonNull(executionId);
+		return collectionDriver.find(
+				Filters.and(List.of(Filters.equals("executionID", executionId), Filters.equals("contributingError", true))),
+				null, skip, limit, 0);
+	}
+
+}