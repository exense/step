--- conflicted
+++ resolved
@@ -1,608 +1,603 @@
-/*******************************************************************************
- * Copyright (C) 2020, exense GmbH
- *  
- * This file is part of STEP
- *  
- * STEP is free software: you can redistribute it and/or modify
- * it under the terms of the GNU Affero General Public License as published by
- * the Free Software Foundation, either version 3 of the License, or
- * (at your option) any later version.
- *  
- * STEP is distributed in the hope that it will be useful,
- * but WITHOUT ANY WARRANTY; without even the implied warranty of
- * MERCHANTABILITY or FITNESS FOR A PARTICULAR PURPOSE.  See the
- * GNU Affero General Public License for more details.
- *  
- * You should have received a copy of the GNU Affero General Public License
- * along with STEP.  If not, see <http://www.gnu.org/licenses/>.
- ******************************************************************************/
-package step.core.artefacts.handlers;
-
-import ch.exense.commons.app.Configuration;
-import org.bson.types.ObjectId;
-import org.slf4j.Logger;
-import org.slf4j.LoggerFactory;
-import step.core.artefacts.*;
-import step.core.artefacts.reports.*;
-import step.core.artefacts.reports.aggregated.ReportNodeTimeSeries;
-import step.core.artefacts.reports.resolvedplan.ResolvedChildren;
-import step.core.dynamicbeans.DynamicBeanResolver;
-import step.core.execution.ExecutionContext;
-import step.core.execution.ExecutionContextBindings;
-import step.core.execution.ReportNodeCache;
-import step.core.execution.ReportNodeEventListener;
-import step.core.functions.FunctionGroupHandle;
-import step.core.miscellaneous.ReportNodeAttachmentManager;
-import step.core.miscellaneous.ValidationException;
-import step.core.variables.VariablesManager;
-import step.resources.ResourceManager;
-
-import java.io.File;
-import java.util.*;
-import java.util.Map.Entry;
-import java.util.function.Consumer;
-import java.util.stream.Collectors;
-
-public abstract class ArtefactHandler<ARTEFACT extends AbstractArtefact, REPORT_NODE extends ReportNode> {
-
-	public static final String ARTEFACT_PATH = "artefactPath";
-	protected static Logger logger = LoggerFactory.getLogger(ArtefactHandler.class);
-
-	public static final String FILE_VARIABLE_PREFIX = "file:";
-	// Flag used to force the persistence of report nodes before execution of the artefact and bypass
-	// the persistbefore = false
-	public static final String FORCE_PERSIST_BEFORE = "forcePersistBefore";
-	public static final String TEC_EXECUTION_REPORTNODES_PERSISTAFTER = "tec.execution.reportnodes.persistafter";
-	public static final String TEC_EXECUTION_REPORTNODES_PERSISTBEFORE = "tec.execution.reportnodes.persistbefore";
-	public static final String TEC_EXECUTION_REPORTNODES_PERSISTONLYNONPASSED = "tec.execution.reportnodes.persistonlynonpassed";
-
-	protected ExecutionContext context;
-	private ArtefactHandlerManager artefactHandlerManager;
-	private ReportNodeAttachmentManager reportNodeAttachmentManager;
-	private ReportNodeAttributesManager reportNodeAttributesManager;
-	private WorkArtefactFactory workArtefactFactory = new WorkArtefactFactory();
-	
-	private ReportNodeAccessor reportNodeAccessor;
-	private VariablesManager variablesManager;
-	private ReportNodeCache reportNodeCache;
-	private DynamicBeanResolver dynamicBeanResolver;
-	private ReportNodeTimeSeries reportNodeTimeSeries;
-	private boolean reportNodeTimeSeriesEnabled;
-
-	public ArtefactHandler() {
-		super();		
-	}
-	
-	public void init(ExecutionContext context) {
-		this.context = context;
-		artefactHandlerManager = context.getArtefactHandlerManager();
-		reportNodeAccessor = context.getReportNodeAccessor();
-		reportNodeTimeSeries = context.require(ReportNodeTimeSeries.class);
-		reportNodeCache = context.getReportNodeCache();
-		variablesManager = context.getVariablesManager();
-		reportNodeAttachmentManager = new ReportNodeAttachmentManager(context);
-		reportNodeAttributesManager = new ReportNodeAttributesManager(context);
-		dynamicBeanResolver = context.getDynamicBeanResolver();
-		resourceManager = context.getResourceManager();
-		Configuration configuration = context.getConfiguration();
-		reportNodeTimeSeriesEnabled = configuration.getPropertyAsBoolean("execution.engine.reportnodes.timeseries.enabled", true);
-	}
-
-	private enum Phase {
-		
-		SKELETON_CREATION,
-		
-		EXECUTION;
-	}
-	
-	public void createReportSkeleton(ReportNode parentReportNode, ARTEFACT artefact, Map<String, Object> newVariables, ParentSource parentSource) {
-		REPORT_NODE reportNode = beforeDelegation(Phase.SKELETON_CREATION, parentReportNode, artefact, newVariables);
-		reportNode.setParentSource(parentSource);
-		if(parentReportNode != null && parentReportNode.isOrphan()) {
-			reportNode.setOrphan(true);
-		} else {
-			reportNode.setOrphan(!artefact.isCreateSkeleton());
-		}
-
-		try {
-			dynamicBeanResolver.evaluate(artefact, getBindings());
-			reportNode.setName(getReportNodeNameDynamically(artefact));
-			if(filterArtefact(artefact)) {
-				reportNode.setStatus(ReportNodeStatus.SKIPPED);
-			} else {
-				try {
-					optionalRunChildrenBlock(artefact.getBefore(), (before) -> {
-						SequentialArtefactScheduler sequentialArtefactScheduler = new SequentialArtefactScheduler(context);
-						sequentialArtefactScheduler.createReportSkeleton_(reportNode, before.getSteps(), ParentSource.BEFORE);
-					});
-					createReportSkeleton_(reportNode, artefact);
-				} finally {
-					optionalRunChildrenBlock(artefact.getAfter(), (after) -> {
-						SequentialArtefactScheduler sequentialArtefactScheduler = new SequentialArtefactScheduler(context);
-						sequentialArtefactScheduler.createReportSkeleton_(reportNode, after.getSteps(), ParentSource.AFTER);
-					});
-				}
-			}
-		} catch (Throwable e) {
-			getListOfArtefactsNotInitialized().add(artefact.getId().toString());
-			failWithException(reportNode, e, false);
-		}
-		
-		if(artefact.isCreateSkeleton() && !reportNode.isOrphan()) {
-			saveReportNode(reportNode);
-		}
-		
-		context.getExecutionCallbacks().afterReportNodeSkeletonCreation(context, reportNode);
-		
-		afterDelegation(reportNode, parentReportNode, artefact);
-	}
-
-	protected void optionalRunChildrenBlock(ChildrenBlock block, Consumer<ChildrenBlock> consumer) {
-		if (block != null && block.getSteps() != null && !block.getSteps().isEmpty()) {
-			consumer.accept(block);
-		}
-	}
-
-	protected abstract void createReportSkeleton_(REPORT_NODE parentNode, ARTEFACT testArtefact);
-	
-	public ReportNode execute(REPORT_NODE parentReportNode, ARTEFACT artefact, Map<String, Object> newVariables, ParentSource parentSource) {
-		// If the artefact hasn't been initialized during createReportSkeleton phase, relaunch the skeleton creation phase for this node
-		if(getListOfArtefactsNotInitialized().contains(artefact.getId().toString())) {
-			createReportSkeleton(parentReportNode, artefact, newVariables, parentSource);
-		}
-
-		REPORT_NODE reportNode = beforeDelegation(Phase.EXECUTION, parentReportNode, artefact, newVariables);
-		reportNode.setParentSource(parentSource);
-		
-		long t1 = System.currentTimeMillis();
-		reportNode.setExecutionTime(t1);
-		reportNode.setStatus(ReportNodeStatus.RUNNING);
-		
-		final boolean persistBefore, persistAfter;
-		final boolean persistOnlyNonPassed = variablesManager.getVariableAsBoolean(TEC_EXECUTION_REPORTNODES_PERSISTONLYNONPASSED, false);
-		if (persistOnlyNonPassed) {
-			persistBefore = false;
-			persistAfter = true;
-		} else {
-			persistBefore = variablesManager.getVariableAsBoolean(TEC_EXECUTION_REPORTNODES_PERSISTBEFORE, true);
-			persistAfter = variablesManager.getVariableAsBoolean(TEC_EXECUTION_REPORTNODES_PERSISTAFTER, true);
-		}
-
-		try {
-			dynamicBeanResolver.evaluate(artefact, getBindings());
-			reportNode.setName(getReportNodeNameDynamically(artefact));
-			reportNode.setArtefactInstance(artefact);
-			reportNode.setResolvedArtefact(artefact);
-
-			context.getExecutionCallbacks().beforeReportNodeExecution(context, reportNode);
-
-			if (filterArtefact(artefact)) {
-				reportNode.setStatus(ReportNodeStatus.SKIPPED);
-			} else {
-				Object forcePersistBefore = artefact.getCustomAttribute(FORCE_PERSIST_BEFORE);
-				if(persistBefore || Boolean.TRUE.equals(forcePersistBefore)) {
-					saveReportNode(reportNode);
-				}
-
-				AtomicReportNodeStatusComposer reportNodeStatusComposer = new AtomicReportNodeStatusComposer(reportNode);
-				try {
-					optionalRunChildrenBlock(artefact.getBefore(), (before) -> {
-						SequentialArtefactScheduler sequentialArtefactScheduler = new SequentialArtefactScheduler(context);
-						sequentialArtefactScheduler.execute_(reportNode, before.getSteps(), before.getContinueOnError().get(), ParentSource.BEFORE);
-						reportNodeStatusComposer.addStatusAndRecompose(reportNode);
-					});
-					//Only execute if no before is defined (RUNNING) or before was successful (PASSED)
-					if (reportNode.getStatus().equals(ReportNodeStatus.PASSED) || reportNode.getStatus().equals(ReportNodeStatus.RUNNING)) {
-						execute_(reportNode, artefact);
-						reportNodeStatusComposer.addStatusAndRecompose(reportNode);
-					}
-				} finally {
-					// Execute the AfterSequence artefacts even when aborting
-					boolean byPassInterrupt = context.isInterrupted();
-					if (byPassInterrupt) {
-						context.byPassInterruptInCurrentThread(true);
-					}
-					try{
-						optionalRunChildrenBlock(artefact.getAfter(), (after) -> {
-							SequentialArtefactScheduler sequentialArtefactScheduler = new SequentialArtefactScheduler(context);
-							sequentialArtefactScheduler.execute_(reportNode, after.getSteps(), after.getContinueOnError().get(), ParentSource.AFTER);
-							reportNodeStatusComposer.addStatusAndRecompose(reportNode);
-						});
-					} finally {
-						//resume aborting if required
-						if (byPassInterrupt) {
-							context.byPassInterruptInCurrentThread(false);
-						}
-					}
-				}
-
-				reportNodeStatusComposer.applyComposedStatusToParentNode(reportNode);
-			}
-		} catch (Throwable e) {
-			failWithException(reportNode, e);
-		}
-		long duration = System.currentTimeMillis() - t1;
-		
-		reportNode.setDuration((int)duration);
-
-		if(persistAfter) {
-			if(!persistOnlyNonPassed){
-				saveReportNode(reportNode);
-			} else if(!reportNode.getStatus().equals(ReportNodeStatus.PASSED) &&
-						!reportNode.getStatus().equals(ReportNodeStatus.SKIPPED)){
-				saveReportNode(reportNode);
-			}
-		}
-
-		if (reportNodeTimeSeriesEnabled) {
-			AbstractArtefact artefactInstance = reportNode.getArtefactInstance();
-			if (artefactInstance != null && !artefactInstance.isWorkArtefact()) {
-				// TODO implement node pruning for time series
-				reportNodeTimeSeries.ingestReportNode(reportNode);
-			}
-		}
-
-		context.getExecutionCallbacks().afterReportNodeExecution(context, reportNode);
-		
-		afterDelegation(reportNode, parentReportNode, artefact);
-		
-		return reportNode;
-	}
-
-<<<<<<< HEAD
-	 /**
-	  * Return the children artefacts grouped by parent source
-	  * By default, Artefacts are grouped by before, main and after source
-	  * Handlers of artefacts defining additional {@link step.core.artefacts.ChildrenBlock} should override the method
-	  * resolveChildrenArtefactBySource_ and return the map in the execution order
-	  *
-	  * @param artefactNode    : the artefact to resolve
-	  * @return the children artefacts grouped by parent source
-	  */
-	public List<ResolvedChildren> resolveChildrenArtefactBySource(ARTEFACT artefactNode, String currentPath) {
-		List<ResolvedChildren> results = new ArrayList<>();
-		ChildrenBlock before = artefactNode.getBefore();
-		if (before != null) {
-			results.add(new ResolvedChildren(ParentSource.BEFORE, before.getSteps(), currentPath));
-		}
-		List<ResolvedChildren> handlerSpecificChildren = resolveChildrenArtefactBySource_(artefactNode, currentPath);
-		results.addAll(handlerSpecificChildren);
-		ChildrenBlock after = artefactNode.getAfter();
-		if (after != null) {
-			results.add(new ResolvedChildren(ParentSource.AFTER, after.getSteps(), currentPath));
-		}
-		return results;
-	}
-
-	protected List<ResolvedChildren> resolveChildrenArtefactBySource_(ARTEFACT artefactNode, String currentPath) {
-		List<ResolvedChildren> results = new ArrayList<>();
-		results.add(new ResolvedChildren(ParentSource.MAIN, artefactNode.getChildren(), currentPath));
-		return results;
-=======
-	public AbstractArtefact resolveArtefactCall(ARTEFACT artefact) {
-		return null;
->>>>>>> 24a2705d
-	}
-
-	private boolean filterArtefact(ARTEFACT artefact) {
-		ArtefactFilter filter = context.getExecutionParameters().getArtefactFilter();
-		return (filter!=null&&!filter.isSelected(artefact)) || artefact.getSkipNode().get();
-	}
-
-	/**
-	 * Execute the provided artefact and report the execution to the provided report node
-	 * @param reportNode the {@link ReportNode} corresponding to the artefact
-	 * @param artefact the {@link AbstractArtefact} to be executed
-	 * @throws Exception
-	 */
-	protected abstract void execute_(REPORT_NODE reportNode, ARTEFACT artefact) throws Exception;
-		
-	@SuppressWarnings("unchecked")
-	private REPORT_NODE beforeDelegation(Phase executionPhase, ReportNode parentReportNode, ARTEFACT artefact, Map<String, Object> newVariables) {
-		REPORT_NODE reportNode;
-		
-		if(executionPhase == Phase.EXECUTION && artefact.isCreateSkeleton()) {
-			// search for the report node that has been created during skeleton phase
-			reportNode = (REPORT_NODE) reportNodeAccessor.getReportNodeByParentIDAndArtefactID(parentReportNode.getId(), artefact.getId());
-			if(reportNode == null) {
-				// the report node created during the createSkeleton phase couldn't be found.
-				// the reason might be that at least one report node in the path to the current report node hasn't been persisted
-				// if one node gets persisted or not depends on the ArtefactType: AbstractArtefact.isCreateSkeleton()
-				// It is therefore depending on the Plan if all the nodes of the path are persisted.
-				// We use to throw an exception in that case but it seems to be a better option to just ignore this
-				// and create the node again instead of throwing an error
-				reportNode = createReportNode(parentReportNode, artefact);
-				//throw new RuntimeException("Unable to find report node during execution phase. "
-				//		+ "The report node should have been created during skeleton creation phase as the artefact has createSkeleton flag enabled. AbstractArtefact="+testArtefact.toString()+ ". ParentNode:"+ parentNode.toString());
-			}
-		} else {
-			reportNode = createReportNode(parentReportNode, artefact);			
-		}
-
-		String artefactHash = getArtefactHash(artefact);
-		reportNode.setArtefactHash(artefactHash);
-
-		context.setCurrentReportNode(reportNode);
-		reportNodeCache.put(reportNode);
-		
-		if(newVariables!=null) {
-			for(Entry<String, Object> var:newVariables.entrySet()) {
-				variablesManager.putVariable(reportNode, var.getKey(), var.getValue());
-			}
-		}
-		
-		handleAttachments(artefact, reportNode);
-		
-		variablesManager.putVariable(parentReportNode, "currentArtefact", artefact);
-		variablesManager.putVariable(parentReportNode, "currentReport", reportNode);
-		
-		addCustomReportNodeAttributes(reportNode);
-		
-		if(executionPhase == Phase.EXECUTION) {
-			addReportNodeUpdateListener(reportNode);
-		}
-		
-		return reportNode;
-	}
-
-	private String getArtefactHash(ARTEFACT artefact) {
-		String currentArtefactPath = currentArtefactPath();
-		return ArtefactPathHelper.generateArtefactHash(currentArtefactPath, artefact);
-	}
-
-	protected String currentArtefactPath() {
-		return (String) variablesManager.getVariable(ARTEFACT_PATH);
-	}
-
-	protected void delegateCreateReportSkeleton(AbstractArtefact artefact, ReportNode parentNode) {
-		artefactHandlerManager.createReportSkeleton(artefact, parentNode, null, ParentSource.MAIN);
-	}
-	
-	protected void delegateCreateReportSkeleton(AbstractArtefact artefact, ReportNode parentNode, Map<String, Object> newVariables) {
-		artefactHandlerManager.createReportSkeleton(artefact, parentNode, newVariables , ParentSource.MAIN);
-	}
-
-	protected ReportNode delegateExecute(AbstractArtefact artefact, ReportNode parentNode) {
-		return artefactHandlerManager.execute(artefact, parentNode, null, ParentSource.MAIN);
-	}
-	
-	protected ReportNode delegateExecute(AbstractArtefact artefact, ReportNode parentNode, Map<String, Object> newVariables) {
-		return artefactHandlerManager.execute(artefact, parentNode, newVariables, ParentSource.MAIN);
-	}
-	
-	private void addReportNodeUpdateListener(REPORT_NODE node) {
-		context.getEventManager().addReportNodeEventListener(node, new ReportNodeEventListener() {
-			@Override
-			public void onUpdate() {
-				saveReportNode(node);
-			}
-			@Override
-			public void onDestroy() {}
-		});
-	}
-
-	private void addCustomReportNodeAttributes(REPORT_NODE node) {
-		for(Entry<String,String> entry:((Map<String,String>)reportNodeAttributesManager.getCustomAttributes()).entrySet()) {
-			node.addCustomAttribute(entry.getKey(), entry.getValue());
-		}
-	}
-	
-	private void afterDelegation(REPORT_NODE reportNode, ReportNode parentReportNode, ARTEFACT artefact) {
-		reportNodeCache.remove(reportNode);
-		variablesManager.releaseVariables(reportNode.getId());
-
-		context.setCurrentReportNode(parentReportNode);
-		variablesManager.putVariable(parentReportNode, "report", reportNode);
-		
-		context.getEventManager().notifyReportNodeDestroyed(reportNode);
-	}
-
-	protected Map<String, Object> getBindings() {
-		return ExecutionContextBindings.get(context);
-	}
-
-	private static final String SKELETON_NOT_INIT = "SKELETON_NOT_INIT";
-
-	private ResourceManager resourceManager;
-	
-	@SuppressWarnings("unchecked")
-	private HashSet<String> getListOfArtefactsNotInitialized() {
-		Object o = context.get(SKELETON_NOT_INIT);
-		HashSet<String> result;
-		if(o == null) {
-			result = new HashSet<String>();
-			context.put(SKELETON_NOT_INIT, result);
-		} else {
-			result = (HashSet<String>) o;
-		}
-		return result;
-	}
-
-
-	private ReportNode saveReportNode(REPORT_NODE reportNode) {
-		AbstractArtefact resolvedArtefact = reportNode.getResolvedArtefact();
-		if(resolvedArtefact != null) {
-			List<AbstractArtefact> children = resolvedArtefact.getChildren();
-			// save the resolved artefact without children to save space
-			resolvedArtefact.setChildren(null);
-			try {
-				return reportNodeAccessor.save(reportNode);
-			} finally {
-				resolvedArtefact.setChildren(children);
-			}
-		} else {
-			return reportNodeAccessor.save(reportNode);
-		}
-	}
-
-	/**
-	 * Mark all errors of the branch starting from the provided reportNode as non-contributing.
-	 * See {@link ReportNode#getContributingError()} for more details about error contribution
-	 * @param reportNode the root node of the branch
-	 */
-	protected void removeErrorContributionsInReportBranch(ReportNode reportNode) {
-		reportNodeAccessor.getChildren(reportNode.getId()).forEachRemaining(this::removeErrorContributionsInReportBranch);
-
-		context.getExecutionCallbacks().onErrorContributionRemoval(context, reportNode);
-
-		Boolean contributingError = reportNode.getContributingError();
-		if(contributingError != null && contributingError) {
-			reportNode.setContributingError(false);
-			reportNodeAccessor.save(reportNode);
-		}
-
-	}
-
-	/**
-	 * Prune the branch of the report tree starting from the provided reportNode.
-	 * This will remove the provided report node and all its children
-	 * @param reportNode the report node to be pruned
-	 */
-	protected void pruneReportBranch(ReportNode reportNode) {
-		ObjectId reportNodeId = reportNode.getId();
-		reportNodeAccessor.getChildren(reportNodeId).forEachRemaining(this::pruneReportBranch);
-		reportNodeAccessor.remove(reportNodeId);
-		context.getExecutionCallbacks().onReportNodeRemoval(context, reportNode);
-	}
-
-	private REPORT_NODE createReportNode(ReportNode parentReportNode, ARTEFACT artefact) {
-		REPORT_NODE node = createReportNode_(parentReportNode, artefact);
-		node.setId(new ObjectId());
-		node.setName(getReportNodeName(artefact));
-		node.setParentID(parentReportNode.getId());
-		node.setArtefactID(artefact.getId());
-		node.setExecutionID(context.getExecutionId().toString());
-		node.setStatus(ReportNodeStatus.NORUN);
-		return node;
-	}
-
-	private String getReportNodeNameDynamically(ARTEFACT artefact) {
-		String name = null;
-		if (artefact.isUseDynamicName()) {
-			name = artefact.getDynamicName().get();
-		} else {
-			name = artefact.getAttribute(AbstractArtefact.NAME);
-		}
-		return name != null ? name : "Unnamed";
-	}
-
-	private String getReportNodeName(ARTEFACT artefact) {
-		String name = artefact.getAttribute(AbstractArtefact.NAME);
-		return name != null ? name : "Unnamed";
-	}
-
-	protected void pushArtefactPath(ReportNode node, ARTEFACT artefact) {
-		String currentArtefactPath = currentArtefactPath();
-		String newArtefactPath = ArtefactPathHelper.getPathOfArtefact(currentArtefactPath, artefact);
-		context.getVariablesManager().putVariable(node, ARTEFACT_PATH, newArtefactPath);
-	}
-
-	/**
-	 * Creates the {@link ReportNode} corresponding to the provided artefact
-	 * @param parentReportNode the parent {@link ReportNode}
-	 * @param artefact the artefact to create the node for
-	 * @return 
-	 */
-	protected abstract REPORT_NODE createReportNode_(ReportNode parentReportNode, ARTEFACT artefact);	
-	
-	public List<AbstractArtefact> getChildren(AbstractArtefact artefact) { 
-		return getChildren(artefact, context);
-	}
-	
-	public static List<AbstractArtefact> getChildren(AbstractArtefact artefact, ExecutionContext context) { 
-		return getAllChildren(artefact, context);
-	}
-
-	public static List<AbstractArtefact> getChildrenCopy(List<AbstractArtefact> sourceChildren, ExecutionContext context) {
-		DynamicBeanResolver dynamicBeanResolver = context.getDynamicBeanResolver();
-		List<AbstractArtefact> result = new ArrayList<>();
-		if(sourceChildren!=null) {
-			for(AbstractArtefact child:sourceChildren) {
-				result.add(dynamicBeanResolver.cloneDynamicValues(child));
-			}
-		}
-		return result;
-	}
-
-	private static List<AbstractArtefact> getAllChildren(AbstractArtefact artefact, ExecutionContext context) {
-		DynamicBeanResolver dynamicBeanResolver = context.getDynamicBeanResolver();
-		List<AbstractArtefact> result = new ArrayList<>();
-		List<AbstractArtefact> children = artefact.getChildren();
-		if(children!=null) {
-			for(AbstractArtefact child:children) {
-				result.add(dynamicBeanResolver.cloneDynamicValues(child));
-			}
-		}
-		return result;
-	}
-	
-	protected <T extends AbstractArtefact> T createWorkArtefact(Class<T> artefactClass, AbstractArtefact parentArtefact, String name) {
-		return workArtefactFactory.createWorkArtefact(artefactClass, parentArtefact, name, false);
-	}
-	
-	protected <T extends AbstractArtefact> T createWorkArtefact(Class<T> artefactClass, AbstractArtefact parentArtefact, String name, boolean copyChildren,boolean persistNode) {
-		return workArtefactFactory.createWorkArtefact(artefactClass, parentArtefact, name, copyChildren, persistNode);
-	}
-
-	protected <T extends AbstractArtefact> T createWorkArtefact(Class<T> artefactClass, AbstractArtefact parentArtefact, String name, boolean copyChildren) {
-		return workArtefactFactory.createWorkArtefact(artefactClass, parentArtefact, name, copyChildren);
-	}
-
-	private void handleAttachments(AbstractArtefact artefact, ReportNode report) {
-		List<ObjectId> attachments = artefact.getAttachments();
-		if(attachments!=null) {
-			for(ObjectId attachmentId:attachments) {
-				File file = resourceManager.getResourceFile(attachmentId.toString()).getResourceFile();
-				variablesManager.putVariable(report, FILE_VARIABLE_PREFIX+file.getName(), file);
-			}
-		}
-	}
-	
-	protected void fail(ReportNode node, String error) {
-		node.setStatus(ReportNodeStatus.TECHNICAL_ERROR);
-		node.setError(error, 0, true);
-	}
-	
-	protected void failWithException(ReportNode result, Throwable e) {
-		failWithException(result, e, true);
-	}
-	
-	protected void failWithException(ReportNode result, Throwable e, boolean generateAttachment) {
-		failWithException(result, null, e, generateAttachment);
-	}
-	
-	protected void failWithException(ReportNode result, String errorMsg, Throwable e, boolean generateAttachment) {
-		if(logger.isDebugEnabled()) {
-			logger.debug("Error in node", e);
-		}
-		if(generateAttachment && !(e instanceof ValidationException)) {			
-			reportNodeAttachmentManager.attach(e, result);
-		}
-		result.setError(errorMsg!=null?errorMsg+":"+e.getMessage():e.getMessage(), 0, true);	
-		result.setStatus(ReportNodeStatus.TECHNICAL_ERROR);
-	}
-	
-	protected void releaseTokens() {
-		FunctionGroupHandle handle = getFunctionGroupHandle();
-		if (handle != null) {			
-			try {
-				handle.releaseTokens(context, false);
-			} catch (Exception e) {
-				logger.warn("Could not release tokens",e);
-			}
-		}
-	}
-	
-	protected boolean isInSession() {
-		boolean result=false;
-		FunctionGroupHandle handle = getFunctionGroupHandle();
-		if (handle != null) {
-			return handle.isInSession(context);
-		}
-		return result;
-	}
-
-	private FunctionGroupHandle getFunctionGroupHandle() {
-		return context.get(FunctionGroupHandle.class);
-	}
-}
+/*******************************************************************************
+ * Copyright (C) 2020, exense GmbH
+ *  
+ * This file is part of STEP
+ *  
+ * STEP is free software: you can redistribute it and/or modify
+ * it under the terms of the GNU Affero General Public License as published by
+ * the Free Software Foundation, either version 3 of the License, or
+ * (at your option) any later version.
+ *  
+ * STEP is distributed in the hope that it will be useful,
+ * but WITHOUT ANY WARRANTY; without even the implied warranty of
+ * MERCHANTABILITY or FITNESS FOR A PARTICULAR PURPOSE.  See the
+ * GNU Affero General Public License for more details.
+ *  
+ * You should have received a copy of the GNU Affero General Public License
+ * along with STEP.  If not, see <http://www.gnu.org/licenses/>.
+ ******************************************************************************/
+package step.core.artefacts.handlers;
+
+import ch.exense.commons.app.Configuration;
+import org.bson.types.ObjectId;
+import org.slf4j.Logger;
+import org.slf4j.LoggerFactory;
+import step.core.artefacts.*;
+import step.core.artefacts.reports.*;
+import step.core.artefacts.reports.aggregated.ReportNodeTimeSeries;
+import step.core.artefacts.reports.resolvedplan.ResolvedChildren;
+import step.core.dynamicbeans.DynamicBeanResolver;
+import step.core.execution.ExecutionContext;
+import step.core.execution.ExecutionContextBindings;
+import step.core.execution.ReportNodeCache;
+import step.core.execution.ReportNodeEventListener;
+import step.core.functions.FunctionGroupHandle;
+import step.core.miscellaneous.ReportNodeAttachmentManager;
+import step.core.miscellaneous.ValidationException;
+import step.core.variables.VariablesManager;
+import step.resources.ResourceManager;
+
+import java.io.File;
+import java.util.*;
+import java.util.Map.Entry;
+import java.util.function.Consumer;
+import java.util.stream.Collectors;
+
+public abstract class ArtefactHandler<ARTEFACT extends AbstractArtefact, REPORT_NODE extends ReportNode> {
+
+	public static final String ARTEFACT_PATH = "artefactPath";
+	protected static Logger logger = LoggerFactory.getLogger(ArtefactHandler.class);
+
+	public static final String FILE_VARIABLE_PREFIX = "file:";
+	// Flag used to force the persistence of report nodes before execution of the artefact and bypass
+	// the persistbefore = false
+	public static final String FORCE_PERSIST_BEFORE = "forcePersistBefore";
+	public static final String TEC_EXECUTION_REPORTNODES_PERSISTAFTER = "tec.execution.reportnodes.persistafter";
+	public static final String TEC_EXECUTION_REPORTNODES_PERSISTBEFORE = "tec.execution.reportnodes.persistbefore";
+	public static final String TEC_EXECUTION_REPORTNODES_PERSISTONLYNONPASSED = "tec.execution.reportnodes.persistonlynonpassed";
+
+	protected ExecutionContext context;
+	private ArtefactHandlerManager artefactHandlerManager;
+	private ReportNodeAttachmentManager reportNodeAttachmentManager;
+	private ReportNodeAttributesManager reportNodeAttributesManager;
+	private WorkArtefactFactory workArtefactFactory = new WorkArtefactFactory();
+	
+	private ReportNodeAccessor reportNodeAccessor;
+	private VariablesManager variablesManager;
+	private ReportNodeCache reportNodeCache;
+	private DynamicBeanResolver dynamicBeanResolver;
+	private ReportNodeTimeSeries reportNodeTimeSeries;
+	private boolean reportNodeTimeSeriesEnabled;
+
+	public ArtefactHandler() {
+		super();		
+	}
+	
+	public void init(ExecutionContext context) {
+		this.context = context;
+		artefactHandlerManager = context.getArtefactHandlerManager();
+		reportNodeAccessor = context.getReportNodeAccessor();
+		reportNodeTimeSeries = context.require(ReportNodeTimeSeries.class);
+		reportNodeCache = context.getReportNodeCache();
+		variablesManager = context.getVariablesManager();
+		reportNodeAttachmentManager = new ReportNodeAttachmentManager(context);
+		reportNodeAttributesManager = new ReportNodeAttributesManager(context);
+		dynamicBeanResolver = context.getDynamicBeanResolver();
+		resourceManager = context.getResourceManager();
+		Configuration configuration = context.getConfiguration();
+		reportNodeTimeSeriesEnabled = configuration.getPropertyAsBoolean("execution.engine.reportnodes.timeseries.enabled", true);
+	}
+	
+	private enum Phase {
+		
+		SKELETON_CREATION,
+		
+		EXECUTION;
+	}
+	
+	public void createReportSkeleton(ReportNode parentReportNode, ARTEFACT artefact, Map<String, Object> newVariables, ParentSource parentSource) {
+		REPORT_NODE reportNode = beforeDelegation(Phase.SKELETON_CREATION, parentReportNode, artefact, newVariables);
+		reportNode.setParentSource(parentSource);
+		if(parentReportNode != null && parentReportNode.isOrphan()) {
+			reportNode.setOrphan(true);
+		} else {
+			reportNode.setOrphan(!artefact.isCreateSkeleton());
+		}
+
+		try {
+			dynamicBeanResolver.evaluate(artefact, getBindings());
+			reportNode.setName(getReportNodeNameDynamically(artefact));
+			if(filterArtefact(artefact)) {
+				reportNode.setStatus(ReportNodeStatus.SKIPPED);
+			} else {
+				try {
+					optionalRunChildrenBlock(artefact.getBefore(), (before) -> {
+						SequentialArtefactScheduler sequentialArtefactScheduler = new SequentialArtefactScheduler(context);
+						sequentialArtefactScheduler.createReportSkeleton_(reportNode, before.getSteps(), ParentSource.BEFORE);
+					});
+					createReportSkeleton_(reportNode, artefact);
+				} finally {
+					optionalRunChildrenBlock(artefact.getAfter(), (after) -> {
+						SequentialArtefactScheduler sequentialArtefactScheduler = new SequentialArtefactScheduler(context);
+						sequentialArtefactScheduler.createReportSkeleton_(reportNode, after.getSteps(), ParentSource.AFTER);
+					});
+				}
+			}
+		} catch (Throwable e) {
+			getListOfArtefactsNotInitialized().add(artefact.getId().toString());
+			failWithException(reportNode, e, false);
+		}
+		
+		if(artefact.isCreateSkeleton() && !reportNode.isOrphan()) {
+			saveReportNode(reportNode);
+		}
+		
+		context.getExecutionCallbacks().afterReportNodeSkeletonCreation(context, reportNode);
+		
+		afterDelegation(reportNode, parentReportNode, artefact);
+	}
+
+	protected void optionalRunChildrenBlock(ChildrenBlock block, Consumer<ChildrenBlock> consumer) {
+		if (block != null && block.getSteps() != null && !block.getSteps().isEmpty()) {
+			consumer.accept(block);
+		}
+	}
+
+	protected abstract void createReportSkeleton_(REPORT_NODE parentNode, ARTEFACT testArtefact);
+	
+	public ReportNode execute(REPORT_NODE parentReportNode, ARTEFACT artefact, Map<String, Object> newVariables, ParentSource parentSource) {
+		// If the artefact hasn't been initialized during createReportSkeleton phase, relaunch the skeleton creation phase for this node
+		if(getListOfArtefactsNotInitialized().contains(artefact.getId().toString())) {
+			createReportSkeleton(parentReportNode, artefact, newVariables, parentSource);
+		}
+
+		REPORT_NODE reportNode = beforeDelegation(Phase.EXECUTION, parentReportNode, artefact, newVariables);
+		reportNode.setParentSource(parentSource);
+
+		long t1 = System.currentTimeMillis();
+		reportNode.setExecutionTime(t1);
+		reportNode.setStatus(ReportNodeStatus.RUNNING);
+		
+		final boolean persistBefore, persistAfter;
+		final boolean persistOnlyNonPassed = variablesManager.getVariableAsBoolean(TEC_EXECUTION_REPORTNODES_PERSISTONLYNONPASSED, false);
+		if (persistOnlyNonPassed) {
+			persistBefore = false;
+			persistAfter = true;
+		} else {
+			persistBefore = variablesManager.getVariableAsBoolean(TEC_EXECUTION_REPORTNODES_PERSISTBEFORE, true);
+			persistAfter = variablesManager.getVariableAsBoolean(TEC_EXECUTION_REPORTNODES_PERSISTAFTER, true);
+		}
+
+		try {
+			dynamicBeanResolver.evaluate(artefact, getBindings());
+			reportNode.setName(getReportNodeNameDynamically(artefact));
+			reportNode.setArtefactInstance(artefact);
+			reportNode.setResolvedArtefact(artefact);
+
+			context.getExecutionCallbacks().beforeReportNodeExecution(context, reportNode);
+
+			if (filterArtefact(artefact)) {
+				reportNode.setStatus(ReportNodeStatus.SKIPPED);
+			} else {
+				Object forcePersistBefore = artefact.getCustomAttribute(FORCE_PERSIST_BEFORE);
+				if(persistBefore || Boolean.TRUE.equals(forcePersistBefore)) {
+					saveReportNode(reportNode);
+				}
+
+				AtomicReportNodeStatusComposer reportNodeStatusComposer = new AtomicReportNodeStatusComposer(reportNode);
+				try {
+					optionalRunChildrenBlock(artefact.getBefore(), (before) -> {
+						SequentialArtefactScheduler sequentialArtefactScheduler = new SequentialArtefactScheduler(context);
+						sequentialArtefactScheduler.execute_(reportNode, before.getSteps(), before.getContinueOnError().get(), ParentSource.BEFORE);
+						reportNodeStatusComposer.addStatusAndRecompose(reportNode);
+					});
+					//Only execute if no before is defined (RUNNING) or before was successful (PASSED)
+					if (reportNode.getStatus().equals(ReportNodeStatus.PASSED) || reportNode.getStatus().equals(ReportNodeStatus.RUNNING)) {
+						execute_(reportNode, artefact);
+						reportNodeStatusComposer.addStatusAndRecompose(reportNode);
+					}
+				} finally {
+					// Execute the AfterSequence artefacts even when aborting
+					boolean byPassInterrupt = context.isInterrupted();
+					if (byPassInterrupt) {
+						context.byPassInterruptInCurrentThread(true);
+					}
+					try{
+						optionalRunChildrenBlock(artefact.getAfter(), (after) -> {
+							SequentialArtefactScheduler sequentialArtefactScheduler = new SequentialArtefactScheduler(context);
+							sequentialArtefactScheduler.execute_(reportNode, after.getSteps(), after.getContinueOnError().get(), ParentSource.AFTER);
+							reportNodeStatusComposer.addStatusAndRecompose(reportNode);
+						});
+					} finally {
+						//resume aborting if required
+						if (byPassInterrupt) {
+							context.byPassInterruptInCurrentThread(false);
+						}
+					}
+				}
+
+				reportNodeStatusComposer.applyComposedStatusToParentNode(reportNode);
+			}
+		} catch (Throwable e) {
+			failWithException(reportNode, e);
+		}
+		long duration = System.currentTimeMillis() - t1;
+		
+		reportNode.setDuration((int)duration);
+
+		if(persistAfter) {
+			if(!persistOnlyNonPassed){
+				saveReportNode(reportNode);
+			} else if(!reportNode.getStatus().equals(ReportNodeStatus.PASSED) &&
+						!reportNode.getStatus().equals(ReportNodeStatus.SKIPPED)){
+				saveReportNode(reportNode);
+			}
+		}
+
+		if (reportNodeTimeSeriesEnabled) {
+			AbstractArtefact artefactInstance = reportNode.getArtefactInstance();
+			if (artefactInstance != null && !artefactInstance.isWorkArtefact()) {
+				// TODO implement node pruning for time series
+				reportNodeTimeSeries.ingestReportNode(reportNode);
+			}
+		}
+
+		context.getExecutionCallbacks().afterReportNodeExecution(context, reportNode);
+		
+		afterDelegation(reportNode, parentReportNode, artefact);
+		
+		return reportNode;
+	}
+
+	 /**
+	  * Return the children artefacts grouped by parent source
+	  * By default, Artefacts are grouped by before, main and after source
+	  * Handlers of artefacts defining additional {@link step.core.artefacts.ChildrenBlock} should override the method
+	  * resolveChildrenArtefactBySource_ and return the map in the execution order
+	  *
+	  * @param artefactNode    : the artefact to resolve
+	  * @return the children artefacts grouped by parent source
+	  */
+	public List<ResolvedChildren> resolveChildrenArtefactBySource(ARTEFACT artefactNode, String currentPath) {
+		List<ResolvedChildren> results = new ArrayList<>();
+		ChildrenBlock before = artefactNode.getBefore();
+		if (before != null) {
+			results.add(new ResolvedChildren(ParentSource.BEFORE, before.getSteps(), currentPath));
+		}
+		List<ResolvedChildren> handlerSpecificChildren = resolveChildrenArtefactBySource_(artefactNode, currentPath);
+		results.addAll(handlerSpecificChildren);
+		ChildrenBlock after = artefactNode.getAfter();
+		if (after != null) {
+			results.add(new ResolvedChildren(ParentSource.AFTER, after.getSteps(), currentPath));
+		}
+		return results;
+	}
+
+	protected List<ResolvedChildren> resolveChildrenArtefactBySource_(ARTEFACT artefactNode, String currentPath) {
+		List<ResolvedChildren> results = new ArrayList<>();
+		results.add(new ResolvedChildren(ParentSource.MAIN, artefactNode.getChildren(), currentPath));
+		return results;
+	}
+
+	private boolean filterArtefact(ARTEFACT artefact) {
+		ArtefactFilter filter = context.getExecutionParameters().getArtefactFilter();
+		return (filter!=null&&!filter.isSelected(artefact)) || artefact.getSkipNode().get();
+	}
+
+	/**
+	 * Execute the provided artefact and report the execution to the provided report node
+	 * @param reportNode the {@link ReportNode} corresponding to the artefact
+	 * @param artefact the {@link AbstractArtefact} to be executed
+	 * @throws Exception
+	 */
+	protected abstract void execute_(REPORT_NODE reportNode, ARTEFACT artefact) throws Exception;
+		
+	@SuppressWarnings("unchecked")
+	private REPORT_NODE beforeDelegation(Phase executionPhase, ReportNode parentReportNode, ARTEFACT artefact, Map<String, Object> newVariables) {
+		REPORT_NODE reportNode;
+		
+		if(executionPhase == Phase.EXECUTION && artefact.isCreateSkeleton()) {
+			// search for the report node that has been created during skeleton phase
+			reportNode = (REPORT_NODE) reportNodeAccessor.getReportNodeByParentIDAndArtefactID(parentReportNode.getId(), artefact.getId());
+			if(reportNode == null) {
+				// the report node created during the createSkeleton phase couldn't be found.
+				// the reason might be that at least one report node in the path to the current report node hasn't been persisted
+				// if one node gets persisted or not depends on the ArtefactType: AbstractArtefact.isCreateSkeleton()
+				// It is therefore depending on the Plan if all the nodes of the path are persisted.
+				// We use to throw an exception in that case but it seems to be a better option to just ignore this
+				// and create the node again instead of throwing an error
+				reportNode = createReportNode(parentReportNode, artefact);
+				//throw new RuntimeException("Unable to find report node during execution phase. "
+				//		+ "The report node should have been created during skeleton creation phase as the artefact has createSkeleton flag enabled. AbstractArtefact="+testArtefact.toString()+ ". ParentNode:"+ parentNode.toString());
+			}
+		} else {
+			reportNode = createReportNode(parentReportNode, artefact);			
+		}
+
+		String artefactHash = getArtefactHash(artefact);
+		reportNode.setArtefactHash(artefactHash);
+
+		context.setCurrentReportNode(reportNode);
+		reportNodeCache.put(reportNode);
+		
+		if(newVariables!=null) {
+			for(Entry<String, Object> var:newVariables.entrySet()) {
+				variablesManager.putVariable(reportNode, var.getKey(), var.getValue());
+			}
+		}
+		
+		handleAttachments(artefact, reportNode);
+		
+		variablesManager.putVariable(parentReportNode, "currentArtefact", artefact);
+		variablesManager.putVariable(parentReportNode, "currentReport", reportNode);
+		
+		addCustomReportNodeAttributes(reportNode);
+		
+		if(executionPhase == Phase.EXECUTION) {
+			addReportNodeUpdateListener(reportNode);
+		}
+		
+		return reportNode;
+	}
+
+	private String getArtefactHash(ARTEFACT artefact) {
+		String currentArtefactPath = currentArtefactPath();
+		return ArtefactPathHelper.generateArtefactHash(currentArtefactPath, artefact);
+	}
+
+	protected String currentArtefactPath() {
+		return (String) variablesManager.getVariable(ARTEFACT_PATH);
+	}
+
+	protected void delegateCreateReportSkeleton(AbstractArtefact artefact, ReportNode parentNode) {
+		artefactHandlerManager.createReportSkeleton(artefact, parentNode, null, ParentSource.MAIN);
+	}
+	
+	protected void delegateCreateReportSkeleton(AbstractArtefact artefact, ReportNode parentNode, Map<String, Object> newVariables) {
+		artefactHandlerManager.createReportSkeleton(artefact, parentNode, newVariables , ParentSource.MAIN);
+	}
+
+	protected ReportNode delegateExecute(AbstractArtefact artefact, ReportNode parentNode) {
+		return artefactHandlerManager.execute(artefact, parentNode, null, ParentSource.MAIN);
+	}
+	
+	protected ReportNode delegateExecute(AbstractArtefact artefact, ReportNode parentNode, Map<String, Object> newVariables) {
+		return artefactHandlerManager.execute(artefact, parentNode, newVariables, ParentSource.MAIN);
+	}
+	
+	private void addReportNodeUpdateListener(REPORT_NODE node) {
+		context.getEventManager().addReportNodeEventListener(node, new ReportNodeEventListener() {
+			@Override
+			public void onUpdate() {
+				saveReportNode(node);
+			}
+			@Override
+			public void onDestroy() {}
+		});
+	}
+
+	private void addCustomReportNodeAttributes(REPORT_NODE node) {
+		for(Entry<String,String> entry:((Map<String,String>)reportNodeAttributesManager.getCustomAttributes()).entrySet()) {
+			node.addCustomAttribute(entry.getKey(), entry.getValue());
+		}
+	}
+	
+	private void afterDelegation(REPORT_NODE reportNode, ReportNode parentReportNode, ARTEFACT artefact) {
+		reportNodeCache.remove(reportNode);
+		variablesManager.releaseVariables(reportNode.getId());
+
+		context.setCurrentReportNode(parentReportNode);
+		variablesManager.putVariable(parentReportNode, "report", reportNode);
+		
+		context.getEventManager().notifyReportNodeDestroyed(reportNode);
+	}
+
+	protected Map<String, Object> getBindings() {
+		return ExecutionContextBindings.get(context);
+	}
+
+	private static final String SKELETON_NOT_INIT = "SKELETON_NOT_INIT";
+
+	private ResourceManager resourceManager;
+	
+	@SuppressWarnings("unchecked")
+	private HashSet<String> getListOfArtefactsNotInitialized() {
+		Object o = context.get(SKELETON_NOT_INIT);
+		HashSet<String> result;
+		if(o == null) {
+			result = new HashSet<String>();
+			context.put(SKELETON_NOT_INIT, result);
+		} else {
+			result = (HashSet<String>) o;
+		}
+		return result;
+	}
+
+
+	private ReportNode saveReportNode(REPORT_NODE reportNode) {
+		AbstractArtefact resolvedArtefact = reportNode.getResolvedArtefact();
+		if(resolvedArtefact != null) {
+			List<AbstractArtefact> children = resolvedArtefact.getChildren();
+			// save the resolved artefact without children to save space
+			resolvedArtefact.setChildren(null);
+			try {
+				return reportNodeAccessor.save(reportNode);
+			} finally {
+				resolvedArtefact.setChildren(children);
+			}
+		} else {
+			return reportNodeAccessor.save(reportNode);
+		}
+	}
+
+	/**
+	 * Mark all errors of the branch starting from the provided reportNode as non-contributing.
+	 * See {@link ReportNode#getContributingError()} for more details about error contribution
+	 * @param reportNode the root node of the branch
+	 */
+	protected void removeErrorContributionsInReportBranch(ReportNode reportNode) {
+		reportNodeAccessor.getChildren(reportNode.getId()).forEachRemaining(this::removeErrorContributionsInReportBranch);
+
+		context.getExecutionCallbacks().onErrorContributionRemoval(context, reportNode);
+
+		Boolean contributingError = reportNode.getContributingError();
+		if(contributingError != null && contributingError) {
+			reportNode.setContributingError(false);
+			reportNodeAccessor.save(reportNode);
+		}
+
+	}
+
+	/**
+	 * Prune the branch of the report tree starting from the provided reportNode.
+	 * This will remove the provided report node and all its children
+	 * @param reportNode the report node to be pruned
+	 */
+	protected void pruneReportBranch(ReportNode reportNode) {
+		ObjectId reportNodeId = reportNode.getId();
+		reportNodeAccessor.getChildren(reportNodeId).forEachRemaining(this::pruneReportBranch);
+		reportNodeAccessor.remove(reportNodeId);
+		context.getExecutionCallbacks().onReportNodeRemoval(context, reportNode);
+	}
+
+	private REPORT_NODE createReportNode(ReportNode parentReportNode, ARTEFACT artefact) {
+		REPORT_NODE node = createReportNode_(parentReportNode, artefact);
+		node.setId(new ObjectId());
+		node.setName(getReportNodeName(artefact));
+		node.setParentID(parentReportNode.getId());
+		node.setArtefactID(artefact.getId());
+		node.setExecutionID(context.getExecutionId().toString());
+		node.setStatus(ReportNodeStatus.NORUN);
+		return node;
+	}
+
+	private String getReportNodeNameDynamically(ARTEFACT artefact) {
+		String name = null;
+		if (artefact.isUseDynamicName()) {
+			name = artefact.getDynamicName().get();
+		} else {
+			name = artefact.getAttribute(AbstractArtefact.NAME);
+		}
+		return name != null ? name : "Unnamed";
+	}
+
+	private String getReportNodeName(ARTEFACT artefact) {
+		String name = artefact.getAttribute(AbstractArtefact.NAME);
+		return name != null ? name : "Unnamed";
+	}
+
+	protected void pushArtefactPath(ReportNode node, ARTEFACT artefact) {
+		String currentArtefactPath = currentArtefactPath();
+		String newArtefactPath = ArtefactPathHelper.getPathOfArtefact(currentArtefactPath, artefact);
+		context.getVariablesManager().putVariable(node, ARTEFACT_PATH, newArtefactPath);
+	}
+
+	/**
+	 * Creates the {@link ReportNode} corresponding to the provided artefact
+	 * @param parentReportNode the parent {@link ReportNode}
+	 * @param artefact the artefact to create the node for
+	 * @return 
+	 */
+	protected abstract REPORT_NODE createReportNode_(ReportNode parentReportNode, ARTEFACT artefact);	
+	
+	public List<AbstractArtefact> getChildren(AbstractArtefact artefact) { 
+		return getChildren(artefact, context);
+	}
+	
+	public static List<AbstractArtefact> getChildren(AbstractArtefact artefact, ExecutionContext context) { 
+		return getAllChildren(artefact, context);
+	}
+
+	public static List<AbstractArtefact> getChildrenCopy(List<AbstractArtefact> sourceChildren, ExecutionContext context) {
+		DynamicBeanResolver dynamicBeanResolver = context.getDynamicBeanResolver();
+		List<AbstractArtefact> result = new ArrayList<>();
+		if(sourceChildren!=null) {
+			for(AbstractArtefact child:sourceChildren) {
+				result.add(dynamicBeanResolver.cloneDynamicValues(child));
+			}
+		}
+		return result;
+	}
+
+	private static List<AbstractArtefact> getAllChildren(AbstractArtefact artefact, ExecutionContext context) {
+		DynamicBeanResolver dynamicBeanResolver = context.getDynamicBeanResolver();
+		List<AbstractArtefact> result = new ArrayList<>();
+		List<AbstractArtefact> children = artefact.getChildren();
+		if(children!=null) {
+			for(AbstractArtefact child:children) {
+				result.add(dynamicBeanResolver.cloneDynamicValues(child));
+			}
+		}
+		return result;
+	}
+
+	protected <T extends AbstractArtefact> T createWorkArtefact(Class<T> artefactClass, AbstractArtefact parentArtefact, String name) {
+		return workArtefactFactory.createWorkArtefact(artefactClass, parentArtefact, name, false);
+	}
+	
+	protected <T extends AbstractArtefact> T createWorkArtefact(Class<T> artefactClass, AbstractArtefact parentArtefact, String name, boolean copyChildren,boolean persistNode) {
+		return workArtefactFactory.createWorkArtefact(artefactClass, parentArtefact, name, copyChildren, persistNode);
+	}
+
+	protected <T extends AbstractArtefact> T createWorkArtefact(Class<T> artefactClass, AbstractArtefact parentArtefact, String name, boolean copyChildren) {
+		return workArtefactFactory.createWorkArtefact(artefactClass, parentArtefact, name, copyChildren);
+	}
+
+	private void handleAttachments(AbstractArtefact artefact, ReportNode report) {
+		List<ObjectId> attachments = artefact.getAttachments();
+		if(attachments!=null) {
+			for(ObjectId attachmentId:attachments) {
+				File file = resourceManager.getResourceFile(attachmentId.toString()).getResourceFile();
+				variablesManager.putVariable(report, FILE_VARIABLE_PREFIX+file.getName(), file);
+			}
+		}
+	}
+	
+	protected void fail(ReportNode node, String error) {
+		node.setStatus(ReportNodeStatus.TECHNICAL_ERROR);
+		node.setError(error, 0, true);
+	}
+	
+	protected void failWithException(ReportNode result, Throwable e) {
+		failWithException(result, e, true);
+	}
+	
+	protected void failWithException(ReportNode result, Throwable e, boolean generateAttachment) {
+		failWithException(result, null, e, generateAttachment);
+	}
+	
+	protected void failWithException(ReportNode result, String errorMsg, Throwable e, boolean generateAttachment) {
+		if(logger.isDebugEnabled()) {
+			logger.debug("Error in node", e);
+		}
+		if(generateAttachment && !(e instanceof ValidationException)) {			
+			reportNodeAttachmentManager.attach(e, result);
+		}
+		result.setError(errorMsg!=null?errorMsg+":"+e.getMessage():e.getMessage(), 0, true);	
+		result.setStatus(ReportNodeStatus.TECHNICAL_ERROR);
+	}
+	
+	protected void releaseTokens() {
+		FunctionGroupHandle handle = getFunctionGroupHandle();
+		if (handle != null) {			
+			try {
+				handle.releaseTokens(context, false);
+			} catch (Exception e) {
+				logger.warn("Could not release tokens",e);
+			}
+		}
+	}
+	
+	protected boolean isInSession() {
+		boolean result=false;
+		FunctionGroupHandle handle = getFunctionGroupHandle();
+		if (handle != null) {
+			return handle.isInSession(context);
+		}
+		return result;
+	}
+
+	private FunctionGroupHandle getFunctionGroupHandle() {
+		return context.get(FunctionGroupHandle.class);
+	}
+}