--- conflicted
+++ resolved
@@ -1,135 +1,115 @@
-/*******************************************************************************
- * Copyright (C) 2020, exense GmbH
- *  
- * This file is part of STEP
- *  
- * STEP is free software: you can redistribute it and/or modify
- * it under the terms of the GNU Affero General Public License as published by
- * the Free Software Foundation, either version 3 of the License, or
- * (at your option) any later version.
- *  
- * STEP is distributed in the hope that it will be useful,
- * but WITHOUT ANY WARRANTY; without even the implied warranty of
- * MERCHANTABILITY or FITNESS FOR A PARTICULAR PURPOSE.  See the
- * GNU Affero General Public License for more details.
- *  
- * You should have received a copy of the GNU Affero General Public License
- * along with STEP.  If not, see <http://www.gnu.org/licenses/>.
- ******************************************************************************/
-package step.core.execution.model;
-
-import java.util.List;
-import java.util.Map;
-
-import step.core.artefacts.ArtefactFilter;
-import step.core.plans.Plan;
-import step.core.repositories.RepositoryObjectReference;
-
-public class ExecutionParameters extends CommonExecutionParameters {
-
-	Plan plan;
-	RepositoryObjectReference repositoryObject;
-
-	/**
-	 * @deprecated this field is deprecated and isn't used anymore
-	 */
-	boolean isolatedExecution = false;
-	
-	List<RepositoryObjectReference> exports;
-<<<<<<< HEAD
-	ExecutionMode mode;
-=======
->>>>>>> ffb1c6ca
-	String description;
-
-	public ExecutionParameters() {
-		this((RepositoryObjectReference) null, null);
-	}
-	
-	public ExecutionParameters(ExecutionMode mode) {
-		this(mode, null, null, null, null, null, null, false, null);
-	}
-
-	public ExecutionParameters(RepositoryObjectReference repositoryObjectReference, Map<String, String> customParameters) {
-		this(ExecutionMode.RUN, null, repositoryObjectReference, customParameters, null, null, null, false, null);
-	}
-	
-	public ExecutionParameters(Plan plan, Map<String, String> customParameters) {
-		this(ExecutionMode.RUN, plan, null, customParameters, defaultDescription(plan), null, null, false, null);
-	}
-
-	public ExecutionParameters(ExecutionMode mode, Plan plan, RepositoryObjectReference repositoryObject,
-			Map<String, String> customParameters, String description, String userID, ArtefactFilter artefactFilter,
-			boolean isolatedExecution, List<RepositoryObjectReference> exports) {
-<<<<<<< HEAD
-		super(customParameters, userID, artefactFilter);
-		this.mode = mode;
-=======
-		super(customParameters, userID, artefactFilter, mode);
->>>>>>> ffb1c6ca
-		this.plan = plan;
-		this.repositoryObject = repositoryObject;
-		this.description = description;
-		this.isolatedExecution = isolatedExecution;
-		this.exports = exports;
-	}
-
-	public Plan getPlan() {
-		return plan;
-	}
-
-	public void setPlan(Plan plan) {
-		this.plan = plan;
-	}
-
-	public RepositoryObjectReference getRepositoryObject() {
-		return repositoryObject;
-	}
-
-	public void setRepositoryObject(RepositoryObjectReference respositoryObject) {
-		this.repositoryObject = respositoryObject;
-	}
-
-	public List<RepositoryObjectReference> getExports() {
-		return exports;
-	}
-
-	public void setExports(List<RepositoryObjectReference> exports) {
-		this.exports = exports;
-	}
-
-	/**
-	 * @deprecated This field is deprecated and isn't used anymore
-	 * @return
-	 */
-	public Boolean isIsolatedExecution() {
-		return isolatedExecution;
-	}
-
-	/**
-	 * @deprecated This field is deprecated and isn't used anymore
-	 * @param isolatedExecution
-	 */
-	public void setIsolatedExecution(Boolean isolatedExecution) {
-		this.isolatedExecution = isolatedExecution;
-	}
-
-	public String getDescription() {
-		return description;
-	}
-
-<<<<<<< HEAD
-	public ExecutionMode getMode() {
-		return mode;
-	}
-
-	public void setMode(ExecutionMode mode) {
-		this.mode = mode;
-	}
-
-=======
->>>>>>> ffb1c6ca
-	public void setDescription(String description) {
-		this.description = description;
-	}
-}
+/*******************************************************************************
+ * Copyright (C) 2020, exense GmbH
+ *  
+ * This file is part of STEP
+ *  
+ * STEP is free software: you can redistribute it and/or modify
+ * it under the terms of the GNU Affero General Public License as published by
+ * the Free Software Foundation, either version 3 of the License, or
+ * (at your option) any later version.
+ *  
+ * STEP is distributed in the hope that it will be useful,
+ * but WITHOUT ANY WARRANTY; without even the implied warranty of
+ * MERCHANTABILITY or FITNESS FOR A PARTICULAR PURPOSE.  See the
+ * GNU Affero General Public License for more details.
+ *  
+ * You should have received a copy of the GNU Affero General Public License
+ * along with STEP.  If not, see <http://www.gnu.org/licenses/>.
+ ******************************************************************************/
+package step.core.execution.model;
+
+import java.util.List;
+import java.util.Map;
+
+import step.core.artefacts.ArtefactFilter;
+import step.core.plans.Plan;
+import step.core.repositories.RepositoryObjectReference;
+
+public class ExecutionParameters extends CommonExecutionParameters {
+
+	Plan plan;
+	RepositoryObjectReference repositoryObject;
+
+	/**
+	 * @deprecated this field is deprecated and isn't used anymore
+	 */
+	boolean isolatedExecution = false;
+	
+	List<RepositoryObjectReference> exports;
+	String description;
+
+	public ExecutionParameters() {
+		this((RepositoryObjectReference) null, null);
+	}
+	
+	public ExecutionParameters(ExecutionMode mode) {
+		this(mode, null, null, null, null, null, null, false, null);
+	}
+
+	public ExecutionParameters(RepositoryObjectReference repositoryObjectReference, Map<String, String> customParameters) {
+		this(ExecutionMode.RUN, null, repositoryObjectReference, customParameters, null, null, null, false, null);
+	}
+	
+	public ExecutionParameters(Plan plan, Map<String, String> customParameters) {
+		this(ExecutionMode.RUN, plan, null, customParameters, defaultDescription(plan), null, null, false, null);
+	}
+
+	public ExecutionParameters(ExecutionMode mode, Plan plan, RepositoryObjectReference repositoryObject,
+			Map<String, String> customParameters, String description, String userID, ArtefactFilter artefactFilter,
+			boolean isolatedExecution, List<RepositoryObjectReference> exports) {
+		super(customParameters, userID, artefactFilter, mode);
+		this.plan = plan;
+		this.repositoryObject = repositoryObject;
+		this.description = description;
+		this.isolatedExecution = isolatedExecution;
+		this.exports = exports;
+	}
+
+	public Plan getPlan() {
+		return plan;
+	}
+
+	public void setPlan(Plan plan) {
+		this.plan = plan;
+	}
+
+	public RepositoryObjectReference getRepositoryObject() {
+		return repositoryObject;
+	}
+
+	public void setRepositoryObject(RepositoryObjectReference respositoryObject) {
+		this.repositoryObject = respositoryObject;
+	}
+
+	public List<RepositoryObjectReference> getExports() {
+		return exports;
+	}
+
+	public void setExports(List<RepositoryObjectReference> exports) {
+		this.exports = exports;
+	}
+
+	/**
+	 * @deprecated This field is deprecated and isn't used anymore
+	 * @return
+	 */
+	public Boolean isIsolatedExecution() {
+		return isolatedExecution;
+	}
+
+	/**
+	 * @deprecated This field is deprecated and isn't used anymore
+	 * @param isolatedExecution
+	 */
+	public void setIsolatedExecution(Boolean isolatedExecution) {
+		this.isolatedExecution = isolatedExecution;
+	}
+
+	public String getDescription() {
+		return description;
+	}
+
+	public void setDescription(String description) {
+		this.description = description;
+	}
+}