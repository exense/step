--- conflicted
+++ resolved
@@ -1,359 +1,347 @@
-/*******************************************************************************
- * Copyright (C) 2020, exense GmbH
- *  
- * This file is part of STEP
- *  
- * STEP is free software: you can redistribute it and/or modify
- * it under the terms of the GNU Affero General Public License as published by
- * the Free Software Foundation, either version 3 of the License, or
- * (at your option) any later version.
- *  
- * STEP is distributed in the hope that it will be useful,
- * but WITHOUT ANY WARRANTY; without even the implied warranty of
- * MERCHANTABILITY or FITNESS FOR A PARTICULAR PURPOSE.  See the
- * GNU Affero General Public License for more details.
- *  
- * You should have received a copy of the GNU Affero General Public License
- * along with STEP.  If not, see <http://www.gnu.org/licenses/>.
- ******************************************************************************/
-package step.core.execution;
-
-import org.bson.types.ObjectId;
-import org.slf4j.Logger;
-import org.slf4j.LoggerFactory;
-import step.core.accessors.AbstractOrganizableObject;
-import step.core.artefacts.AbstractArtefact;
-import step.core.artefacts.handlers.ArtefactHandlerManager;
-import step.core.artefacts.reports.ReportNode;
-import step.core.artefacts.reports.ParentSource;
-import step.core.artefacts.reports.ReportNodeStatus;
-import step.core.artefacts.reports.aggregated.ReportNodeTimeSeries;
-import step.core.artefacts.reports.resolvedplan.ResolvedPlanBuilder;
-import step.core.artefacts.reports.resolvedplan.ResolvedPlanNode;
-import step.core.execution.model.*;
-import step.core.plans.Plan;
-import step.core.plans.PlanAccessor;
-import step.core.plans.runner.PlanRunnerResult;
-import step.core.plugins.ExecutionCallbacks;
-import step.core.reports.Error;
-import step.core.reports.ErrorType;
-import step.core.repositories.ImportResult;
-import step.core.repositories.RepositoryObjectManager;
-import step.core.repositories.RepositoryObjectReference;
-import step.engine.execution.ExecutionManager;
-import step.engine.execution.ExecutionVeto;
-import step.functions.Function;
-import step.functions.accessor.FunctionAccessor;
-
-import java.util.*;
-import java.util.function.Consumer;
-import java.util.stream.Collectors;
-
-public class ExecutionEngineRunner {
-
-	private static final Logger logger = LoggerFactory.getLogger(ExecutionEngineRunner.class);
-	public static final String EXECUTION_ENGINE_LAYER = "executionEngine";
-	private final ExecutionContext executionContext;
-	private final ExecutionCallbacks executionCallbacks;
-	private final ExecutionManager executionManager;
-	private final RepositoryObjectManager repositoryObjectManager;
-	private final PlanAccessor planAccessor;
-	private final FunctionAccessor functionAccessor;
-	// Temporary switch to disable the aggregated report. Remove as soon as SED-3464 is fixed
-	private final boolean aggregatedReportEnabled;
-
-	protected ExecutionEngineRunner(ExecutionContext executionContext) {
-		super();
-		this.executionContext = executionContext;
-		this.executionManager = executionContext.getExecutionManager();
-		this.executionCallbacks = executionContext.getExecutionCallbacks();
-		this.repositoryObjectManager = executionContext.getRepositoryObjectManager();
-		this.planAccessor = executionContext.getPlanAccessor();
-		this.functionAccessor =  executionContext.get(FunctionAccessor.class);
-		aggregatedReportEnabled = executionContext.getConfiguration().getPropertyAsBoolean("execution.engine.report.aggregated.enabled", true);
-	}
-	
-	protected PlanRunnerResult execute() {
-		String executionId = executionContext.getExecutionId();
-		PlanRunnerResult result = result(executionId);
-		try {
-			List<ExecutionVeto> vetoes = getExecutionVetoes();
-			if (!vetoes.isEmpty()) {
-				logger.info(messageWithId("Execution was vetoed."));
-				ImportResult importResult = new ImportResult();
-				importResult.setSuccessful(false);
-				importResult.setErrors(vetoes.stream().map(v -> v.reason).collect(Collectors.toList()));
-				addImportResultToExecution(importResult);
-				saveFailureReportWithResult(ReportNodeStatus.VETOED);
-			} else {
-				try {
-					Plan plan = getPlanFromExecutionParametersOrImport();
-					addPlanToContextAndUpdateExecution(plan);
-
-					logger.info(messageWithId("Starting execution."));
-					updateStatus(ExecutionStatus.ESTIMATING);
-
-<<<<<<< HEAD
-					resolveInnerPlanArtefacts(plan);
-=======
-					//resolve and save any embedded functions and sub plans before resolving the plan
-					resolveInnerPlanAndFunctionArtefacts(plan);
->>>>>>> 24a2705d
-					buildAndPersistResolvedPlan(plan);
-
-					executionContext.associateThread();
-
-					ReportNode rootReportNode = executionContext.getReport();
-					executionContext.setCurrentReportNode(rootReportNode);
-					persistReportNode(rootReportNode);
-
-					executionCallbacks.executionStart(executionContext);
-					ReportNode planReportNode = execute(plan, rootReportNode);
-
-					if (planReportNode != null && planReportNode.getStatus() != null) {
-						ReportNodeStatus resultStatus = planReportNode.getStatus();
-						rootReportNode.setStatus(resultStatus);
-						persistReportNode(rootReportNode);
-						updateExecutionResult(resultStatus);
-					}
-
-					if(!executionContext.isSimulation()) {
-						logger.debug(messageWithId("Execution ended. Exporting report...."));
-						updateStatus(ExecutionStatus.EXPORTING);
-						exportExecution(executionContext);
-						logger.info(messageWithId("Execution report exported."));
-					} else {
-						logger.info(messageWithId("Execution simulation ended. Skipping report export in simulation mode."));
-					}
-				} catch (PlanImportException e) {
-					saveFailureReportWithResult(ReportNodeStatus.IMPORT_ERROR);
-				} catch (ProvisioningException e) {
-					addLifecyleError(e.getMessage(), e);
-				} catch (DeprovisioningException e) {
-					addLifecyleError(e.getMessage(), e);
-				}
-			}
-		} catch (Throwable e) {
-			addLifecyleError("An error occurred while running test. " +  e.getMessage(), e);
-		} finally {
-			try {
-				executionCallbacks.afterExecutionEnd(executionContext);
-			} catch (Exception e) {
-				addLifecyleError(e.getMessage(), e);
-			} finally {
-				updateStatus(ExecutionStatus.ENDED);
-				//Make sure that even if plugin critical exception occurs the mandatory hooks and postExecutions are performed
-				executionCallbacks.executionFinally(executionContext);
-				postExecution(executionContext);
-			}
-		}
-		return result;
-	}
-
-	private void buildAndPersistResolvedPlan(Plan plan) {
-		if(aggregatedReportEnabled) {
-			ResolvedPlanBuilder resolvedPlanBuilder = new ResolvedPlanBuilder(executionContext);
-			ResolvedPlanNode resolvedPlanRoot = resolvedPlanBuilder.buildResolvedPlan(plan);
-			updateExecution(e -> e.setResolvedPlanRootNodeId(resolvedPlanRoot.getId().toString()));
-		}
-	}
-
-	public static void abort(ExecutionContext executionContext) {
-		if(executionContext.getStatus()!=ExecutionStatus.ENDED) {
-			updateStatus(executionContext, ExecutionStatus.ABORTING);
-		}
-		executionContext.getExecutionCallbacks().beforeExecutionEnd(executionContext);
-	}
-
-	public static void forceAbort(ExecutionContext executionContext) {
-		if(executionContext.getStatus()!=ExecutionStatus.ENDED) {
-			updateStatus(executionContext, ExecutionStatus.FORCING_ABORT);
-		}
-		executionContext.getExecutionCallbacks().forceStopExecution(executionContext);
-	}
-
-	private List<ExecutionVeto> getExecutionVetoes() {
-		return executionContext.getExecutionVetoers().stream()
-				.map(v -> v.getExecutionVetoes(executionContext))
-				.filter(Objects::nonNull).flatMap(List::stream)
-				.collect(Collectors.toList());
-	}
-
-	private Plan getPlanFromExecutionParametersOrImport() throws PlanImportException {
-		ExecutionParameters executionParameters = executionContext.getExecutionParameters();
-		Plan executionParametersPlan = executionParameters.getPlan();
-
-		if (executionParametersPlan == null) {
-			ImportResult importResult = importPlan(executionContext);
-			addImportResultToExecution(importResult);
-
-			if (importResult.isSuccessful()) {
-				PlanAccessor planAccessor = executionContext.getPlanAccessor();
-				return planAccessor.get(new ObjectId(importResult.getPlanId()));
-			} else {
-				throw new PlanImportException();
-			}
-		} else {
-			return executionParametersPlan;
-		}
-	}
-
-	private void addImportResultToExecution(ImportResult importResult) {
-		updateExecution(e -> e.setImportResult(importResult));
-	}
-
-	private void addPlanToContextAndUpdateExecution(Plan plan) {
-		executionContext.setPlan(plan);
-		updateExecution(execution -> {
-			execution.setPlanId(plan.getId().toString());
-			if (execution.getDescription() == null) {
-				execution.setDescription(plan.getAttributes() != null ? plan.getAttributes().get(AbstractOrganizableObject.NAME) : null);
-			}
-		});
-	}
-
-	private String messageWithId(String message) {
-		return message + " Execution ID: " + executionContext.getExecutionId();
-	}
-
-<<<<<<< HEAD
-	private void resolveInnerPlanArtefacts(Plan plan) {
-=======
-	private void resolveInnerPlanAndFunctionArtefacts(Plan plan) {
->>>>>>> 24a2705d
-		// Save plan embedded functions to context accessor
-		Collection<Function> planInnerFunctions = plan.getFunctions();
-		if(planInnerFunctions!=null && planInnerFunctions.size()>0) {
-			if(functionAccessor != null) {
-				planInnerFunctions.forEach(f -> this.executionContext.getObjectEnricher().accept(f));
-				functionAccessor.save(planInnerFunctions);
-			} else {
-				throw new RuntimeException("Unable to save inner functions because no function accessor is available");
-			}
-		}
-		// Save sub plans to context accessor
-		Collection<Plan> subPlans = plan.getSubPlans();
-		if(subPlans!=null && subPlans.size()>0) {
-			planAccessor.save(subPlans);
-		}
-	}
-
-	private ReportNode execute(Plan plan, ReportNode rootReportNode) throws ProvisioningException, DeprovisioningException {
-<<<<<<< HEAD
-		
-=======
->>>>>>> 24a2705d
-		ArtefactHandlerManager artefactHandlerManager = executionContext.getArtefactHandlerManager();
-		AbstractArtefact root = plan.getRoot();
-		artefactHandlerManager.createReportSkeleton(root, rootReportNode, ParentSource.MAIN);
-
-		// Provision the resources required for the execution before starting the execution phase
-		provisionRequiredResources();
-		try {
-			updateStatus(ExecutionStatus.RUNNING);
-			return artefactHandlerManager.execute(root, rootReportNode, ParentSource.MAIN);
-		} finally {
-			try {
-				//Flush report node TS
-				executionContext.require(ReportNodeTimeSeries.class).flush();
-			} catch (Exception e) {
-				logger.error("Unable to flush report nodes time series upon execution end.", e);
-			}
-			// Deprovision the resources provisioned for the execution
-			deprovisionRequiredResources();
-		}
-	}
-	
-	private PlanRunnerResult result(String executionId) {
-		return new PlanRunnerResult(executionId, executionContext.getExecutionAccessor(), executionContext.getReportNodeAccessor(),
-				executionContext.getResourceManager());
-	}
-	
-	private ImportResult importPlan(ExecutionContext context) {
-		executionCallbacks.beforePlanImport(context);
-		updateStatus(ExecutionStatus.IMPORTING);
-		ImportResult importResult;
-		RepositoryObjectReference repositoryObjectReference = context.getExecutionParameters().getRepositoryObject();
-		if(repositoryObjectReference!=null) {
-			try {
-				importResult = repositoryObjectManager.importPlan(context, repositoryObjectReference);											
-			} catch (Exception e) {
-				logger.error("Error while importing repository object "+repositoryObjectReference, e);
-				importResult = new ImportResult();
-				String error = "Unexpected error while importing plan: "+e.getMessage();
-				List<String> errors = new ArrayList<>();
-				errors.add(error);
-				importResult.setErrors(errors);
-			}
-		} else {
-			// TODO
-			importResult = null;
-		}
-		return importResult;
-	}
-
-	private void provisionRequiredResources() throws ProvisioningException {
-		updateStatus(ExecutionStatus.PROVISIONING);
-		executionCallbacks.provisionRequiredResources(executionContext);
-	}
-
-	private void deprovisionRequiredResources() throws DeprovisioningException {
-		updateStatus(ExecutionStatus.DEPROVISIONING);
-		executionCallbacks.deprovisionRequiredResources(executionContext);
-	}
-	
-	private void exportExecution(ExecutionContext context) {	
-		updateExecution(execution -> {
-			ReportExport report = repositoryObjectManager.exportTestExecutionReport(context, execution.getExecutionParameters().getRepositoryObject());
-			List<ReportExport> exports = new ArrayList<>();
-			exports.add(report);
-			execution.setReportExports(exports);
-		});
-	}
-
-	private void postExecution(ExecutionContext context) {
-		Execution execution = executionManager.getExecution();
-		Optional<RepositoryObjectReference> repositoryObjectReference = Optional.ofNullable(execution).map(Execution::getExecutionParameters).map(ExecutionParameters::getRepositoryObject);
-		repositoryObjectReference.ifPresent(objectReference -> repositoryObjectManager.postExecution(context, objectReference));
-	}
-
-	private void persistReportNode(ReportNode rootReportNode) {
-		executionContext.getReportNodeAccessor().save(rootReportNode);
-	}
-
-	private void updateExecutionResult(ReportNodeStatus resultStatus) {
-		updateExecution(e -> e.setResult(resultStatus));
-	}
-
-	private void updateStatus(ExecutionStatus newStatus) {
-		executionManager.updateStatus(newStatus);
-	}
-
-	private static void updateStatus(ExecutionContext executionContext, ExecutionStatus newStatus) {
-		executionContext.getExecutionManager().updateStatus(newStatus);
-	}
-
-	private void saveFailureReportWithResult(ReportNodeStatus status) {
-		ReportNode report = executionContext.getReport();
-		report.setStatus(status);
-		persistReportNode(report);
-		updateExecutionResult(status);
-	}
-
-	private void addLifecyleError(String message, Throwable exception) {
-		logger.error(messageWithId(message), exception);
-		Error error = new Error(ErrorType.TECHNICAL, EXECUTION_ENGINE_LAYER, message, 0, true);
-		updateExecution(e -> {
-			e.addLifecyleError(error);
-			e.setResult(ReportNodeStatus.TECHNICAL_ERROR);
-		});
-	}
-
-	private void updateExecution(Consumer<Execution> consumer) {
-		executionManager.updateExecution(consumer);
-	}
-
-	private class PlanImportException extends Exception {
-	}
-
-}
+/*******************************************************************************
+ * Copyright (C) 2020, exense GmbH
+ *  
+ * This file is part of STEP
+ *  
+ * STEP is free software: you can redistribute it and/or modify
+ * it under the terms of the GNU Affero General Public License as published by
+ * the Free Software Foundation, either version 3 of the License, or
+ * (at your option) any later version.
+ *  
+ * STEP is distributed in the hope that it will be useful,
+ * but WITHOUT ANY WARRANTY; without even the implied warranty of
+ * MERCHANTABILITY or FITNESS FOR A PARTICULAR PURPOSE.  See the
+ * GNU Affero General Public License for more details.
+ *  
+ * You should have received a copy of the GNU Affero General Public License
+ * along with STEP.  If not, see <http://www.gnu.org/licenses/>.
+ ******************************************************************************/
+package step.core.execution;
+
+import org.bson.types.ObjectId;
+import org.slf4j.Logger;
+import org.slf4j.LoggerFactory;
+import step.core.accessors.AbstractOrganizableObject;
+import step.core.artefacts.AbstractArtefact;
+import step.core.artefacts.handlers.ArtefactHandlerManager;
+import step.core.artefacts.reports.ReportNode;
+import step.core.artefacts.reports.ParentSource;
+import step.core.artefacts.reports.ReportNodeStatus;
+import step.core.artefacts.reports.aggregated.ReportNodeTimeSeries;
+import step.core.artefacts.reports.resolvedplan.ResolvedPlanBuilder;
+import step.core.artefacts.reports.resolvedplan.ResolvedPlanNode;
+import step.core.execution.model.*;
+import step.core.plans.Plan;
+import step.core.plans.PlanAccessor;
+import step.core.plans.runner.PlanRunnerResult;
+import step.core.plugins.ExecutionCallbacks;
+import step.core.reports.Error;
+import step.core.reports.ErrorType;
+import step.core.repositories.ImportResult;
+import step.core.repositories.RepositoryObjectManager;
+import step.core.repositories.RepositoryObjectReference;
+import step.engine.execution.ExecutionManager;
+import step.engine.execution.ExecutionVeto;
+import step.functions.Function;
+import step.functions.accessor.FunctionAccessor;
+
+import java.util.*;
+import java.util.function.Consumer;
+import java.util.stream.Collectors;
+
+public class ExecutionEngineRunner {
+
+	private static final Logger logger = LoggerFactory.getLogger(ExecutionEngineRunner.class);
+	public static final String EXECUTION_ENGINE_LAYER = "executionEngine";
+	private final ExecutionContext executionContext;
+	private final ExecutionCallbacks executionCallbacks;
+	private final ExecutionManager executionManager;
+	private final RepositoryObjectManager repositoryObjectManager;
+	private final PlanAccessor planAccessor;
+	private final FunctionAccessor functionAccessor;
+	// Temporary switch to disable the aggregated report. Remove as soon as SED-3464 is fixed
+	private final boolean aggregatedReportEnabled;
+
+	protected ExecutionEngineRunner(ExecutionContext executionContext) {
+		super();
+		this.executionContext = executionContext;
+		this.executionManager = executionContext.getExecutionManager();
+		this.executionCallbacks = executionContext.getExecutionCallbacks();
+		this.repositoryObjectManager = executionContext.getRepositoryObjectManager();
+		this.planAccessor = executionContext.getPlanAccessor();
+		this.functionAccessor =  executionContext.get(FunctionAccessor.class);
+		aggregatedReportEnabled = executionContext.getConfiguration().getPropertyAsBoolean("execution.engine.report.aggregated.enabled", true);
+	}
+	
+	protected PlanRunnerResult execute() {
+		String executionId = executionContext.getExecutionId();
+		PlanRunnerResult result = result(executionId);
+		try {
+			List<ExecutionVeto> vetoes = getExecutionVetoes();
+			if (!vetoes.isEmpty()) {
+				logger.info(messageWithId("Execution was vetoed."));
+				ImportResult importResult = new ImportResult();
+				importResult.setSuccessful(false);
+				importResult.setErrors(vetoes.stream().map(v -> v.reason).collect(Collectors.toList()));
+				addImportResultToExecution(importResult);
+				saveFailureReportWithResult(ReportNodeStatus.VETOED);
+			} else {
+				try {
+					Plan plan = getPlanFromExecutionParametersOrImport();
+					addPlanToContextAndUpdateExecution(plan);
+
+					logger.info(messageWithId("Starting execution."));
+					updateStatus(ExecutionStatus.ESTIMATING);
+
+					//resolve and save any embedded functions and sub plans before resolving the plan
+					resolveInnerPlanAndFunctionArtefacts(plan);
+					buildAndPersistResolvedPlan(plan);
+
+					executionContext.associateThread();
+
+					ReportNode rootReportNode = executionContext.getReport();
+					executionContext.setCurrentReportNode(rootReportNode);
+					persistReportNode(rootReportNode);
+
+					executionCallbacks.executionStart(executionContext);
+					ReportNode planReportNode = execute(plan, rootReportNode);
+
+					if (planReportNode != null && planReportNode.getStatus() != null) {
+						ReportNodeStatus resultStatus = planReportNode.getStatus();
+						rootReportNode.setStatus(resultStatus);
+						persistReportNode(rootReportNode);
+						updateExecutionResult(resultStatus);
+					}
+
+					if(!executionContext.isSimulation()) {
+						logger.debug(messageWithId("Execution ended. Exporting report...."));
+						updateStatus(ExecutionStatus.EXPORTING);
+						exportExecution(executionContext);
+						logger.info(messageWithId("Execution report exported."));
+					} else {
+						logger.info(messageWithId("Execution simulation ended. Skipping report export in simulation mode."));
+					}
+				} catch (PlanImportException e) {
+					saveFailureReportWithResult(ReportNodeStatus.IMPORT_ERROR);
+				} catch (ProvisioningException e) {
+					addLifecyleError(e.getMessage(), e);
+				} catch (DeprovisioningException e) {
+					addLifecyleError(e.getMessage(), e);
+				}
+			}
+		} catch (Throwable e) {
+			addLifecyleError("An error occurred while running test. " +  e.getMessage(), e);
+		} finally {
+			try {
+				executionCallbacks.afterExecutionEnd(executionContext);
+			} catch (Exception e) {
+				addLifecyleError(e.getMessage(), e);
+			} finally {
+				updateStatus(ExecutionStatus.ENDED);
+				//Make sure that even if plugin critical exception occurs the mandatory hooks and postExecutions are performed
+				executionCallbacks.executionFinally(executionContext);
+				postExecution(executionContext);
+			}
+		}
+		return result;
+	}
+
+	private void buildAndPersistResolvedPlan(Plan plan) {
+		if(aggregatedReportEnabled) {
+			ResolvedPlanBuilder resolvedPlanBuilder = new ResolvedPlanBuilder(executionContext);
+			ResolvedPlanNode resolvedPlanRoot = resolvedPlanBuilder.buildResolvedPlan(plan);
+			updateExecution(e -> e.setResolvedPlanRootNodeId(resolvedPlanRoot.getId().toString()));
+		}
+	}
+
+	public static void abort(ExecutionContext executionContext) {
+		if(executionContext.getStatus()!=ExecutionStatus.ENDED) {
+			updateStatus(executionContext, ExecutionStatus.ABORTING);
+		}
+		executionContext.getExecutionCallbacks().beforeExecutionEnd(executionContext);
+	}
+
+	public static void forceAbort(ExecutionContext executionContext) {
+		if(executionContext.getStatus()!=ExecutionStatus.ENDED) {
+			updateStatus(executionContext, ExecutionStatus.FORCING_ABORT);
+		}
+		executionContext.getExecutionCallbacks().forceStopExecution(executionContext);
+	}
+
+	private List<ExecutionVeto> getExecutionVetoes() {
+		return executionContext.getExecutionVetoers().stream()
+				.map(v -> v.getExecutionVetoes(executionContext))
+				.filter(Objects::nonNull).flatMap(List::stream)
+				.collect(Collectors.toList());
+	}
+
+	private Plan getPlanFromExecutionParametersOrImport() throws PlanImportException {
+		ExecutionParameters executionParameters = executionContext.getExecutionParameters();
+		Plan executionParametersPlan = executionParameters.getPlan();
+
+		if (executionParametersPlan == null) {
+			ImportResult importResult = importPlan(executionContext);
+			addImportResultToExecution(importResult);
+
+			if (importResult.isSuccessful()) {
+				PlanAccessor planAccessor = executionContext.getPlanAccessor();
+				return planAccessor.get(new ObjectId(importResult.getPlanId()));
+			} else {
+				throw new PlanImportException();
+			}
+		} else {
+			return executionParametersPlan;
+		}
+	}
+
+	private void addImportResultToExecution(ImportResult importResult) {
+		updateExecution(e -> e.setImportResult(importResult));
+	}
+
+	private void addPlanToContextAndUpdateExecution(Plan plan) {
+		executionContext.setPlan(plan);
+		updateExecution(execution -> {
+			execution.setPlanId(plan.getId().toString());
+			if (execution.getDescription() == null) {
+				execution.setDescription(plan.getAttributes() != null ? plan.getAttributes().get(AbstractOrganizableObject.NAME) : null);
+			}
+		});
+	}
+
+	private String messageWithId(String message) {
+		return message + " Execution ID: " + executionContext.getExecutionId();
+	}
+
+	private void resolveInnerPlanAndFunctionArtefacts(Plan plan) {
+		// Save plan embedded functions to context accessor
+		Collection<Function> planInnerFunctions = plan.getFunctions();
+		if(planInnerFunctions!=null && planInnerFunctions.size()>0) {
+			if(functionAccessor != null) {
+				planInnerFunctions.forEach(f -> this.executionContext.getObjectEnricher().accept(f));
+				functionAccessor.save(planInnerFunctions);
+			} else {
+				throw new RuntimeException("Unable to save inner functions because no function accessor is available");
+			}
+		}
+		// Save sub plans to context accessor
+		Collection<Plan> subPlans = plan.getSubPlans();
+		if(subPlans!=null && subPlans.size()>0) {
+			planAccessor.save(subPlans);
+		}
+	}
+
+	private ReportNode execute(Plan plan, ReportNode rootReportNode) throws ProvisioningException, DeprovisioningException {
+		ArtefactHandlerManager artefactHandlerManager = executionContext.getArtefactHandlerManager();
+		AbstractArtefact root = plan.getRoot();
+		artefactHandlerManager.createReportSkeleton(root, rootReportNode, ParentSource.MAIN);
+
+		// Provision the resources required for the execution before starting the execution phase
+		provisionRequiredResources();
+		try {
+			updateStatus(ExecutionStatus.RUNNING);
+			return artefactHandlerManager.execute(root, rootReportNode, ParentSource.MAIN);
+		} finally {
+			try {
+				//Flush report node TS
+				executionContext.require(ReportNodeTimeSeries.class).flush();
+			} catch (Exception e) {
+				logger.error("Unable to flush report nodes time series upon execution end.", e);
+			}
+			// Deprovision the resources provisioned for the execution
+			deprovisionRequiredResources();
+		}
+	}
+	
+	private PlanRunnerResult result(String executionId) {
+		return new PlanRunnerResult(executionId, executionContext.getExecutionAccessor(), executionContext.getReportNodeAccessor(),
+				executionContext.getResourceManager());
+	}
+	
+	private ImportResult importPlan(ExecutionContext context) {
+		executionCallbacks.beforePlanImport(context);
+		updateStatus(ExecutionStatus.IMPORTING);
+		ImportResult importResult;
+		RepositoryObjectReference repositoryObjectReference = context.getExecutionParameters().getRepositoryObject();
+		if(repositoryObjectReference!=null) {
+			try {
+				importResult = repositoryObjectManager.importPlan(context, repositoryObjectReference);											
+			} catch (Exception e) {
+				logger.error("Error while importing repository object "+repositoryObjectReference, e);
+				importResult = new ImportResult();
+				String error = "Unexpected error while importing plan: "+e.getMessage();
+				List<String> errors = new ArrayList<>();
+				errors.add(error);
+				importResult.setErrors(errors);
+			}
+		} else {
+			// TODO
+			importResult = null;
+		}
+		return importResult;
+	}
+
+	private void provisionRequiredResources() throws ProvisioningException {
+		updateStatus(ExecutionStatus.PROVISIONING);
+		executionCallbacks.provisionRequiredResources(executionContext);
+	}
+
+	private void deprovisionRequiredResources() throws DeprovisioningException {
+		updateStatus(ExecutionStatus.DEPROVISIONING);
+		executionCallbacks.deprovisionRequiredResources(executionContext);
+	}
+	
+	private void exportExecution(ExecutionContext context) {	
+		updateExecution(execution -> {
+			ReportExport report = repositoryObjectManager.exportTestExecutionReport(context, execution.getExecutionParameters().getRepositoryObject());
+			List<ReportExport> exports = new ArrayList<>();
+			exports.add(report);
+			execution.setReportExports(exports);
+		});
+	}
+
+	private void postExecution(ExecutionContext context) {
+		Execution execution = executionManager.getExecution();
+		Optional<RepositoryObjectReference> repositoryObjectReference = Optional.ofNullable(execution).map(Execution::getExecutionParameters).map(ExecutionParameters::getRepositoryObject);
+		repositoryObjectReference.ifPresent(objectReference -> repositoryObjectManager.postExecution(context, objectReference));
+	}
+
+	private void persistReportNode(ReportNode rootReportNode) {
+		executionContext.getReportNodeAccessor().save(rootReportNode);
+	}
+
+	private void updateExecutionResult(ReportNodeStatus resultStatus) {
+		updateExecution(e -> e.setResult(resultStatus));
+	}
+
+	private void updateStatus(ExecutionStatus newStatus) {
+		executionManager.updateStatus(newStatus);
+	}
+
+	private static void updateStatus(ExecutionContext executionContext, ExecutionStatus newStatus) {
+		executionContext.getExecutionManager().updateStatus(newStatus);
+	}
+
+	private void saveFailureReportWithResult(ReportNodeStatus status) {
+		ReportNode report = executionContext.getReport();
+		report.setStatus(status);
+		persistReportNode(report);
+		updateExecutionResult(status);
+	}
+
+	private void addLifecyleError(String message, Throwable exception) {
+		logger.error(messageWithId(message), exception);
+		Error error = new Error(ErrorType.TECHNICAL, EXECUTION_ENGINE_LAYER, message, 0, true);
+		updateExecution(e -> {
+			e.addLifecyleError(error);
+			e.setResult(ReportNodeStatus.TECHNICAL_ERROR);
+		});
+	}
+
+	private void updateExecution(Consumer<Execution> consumer) {
+		executionManager.updateExecution(consumer);
+	}
+
+	private class PlanImportException extends Exception {
+	}
+
+}