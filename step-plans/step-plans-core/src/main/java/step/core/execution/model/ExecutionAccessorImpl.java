--- conflicted
+++ resolved
@@ -1,179 +1,175 @@
-/*******************************************************************************
- * Copyright (C) 2020, exense GmbH
- *  
- * This file is part of STEP
- *  
- * STEP is free software: you can redistribute it and/or modify
- * it under the terms of the GNU Affero General Public License as published by
- * the Free Software Foundation, either version 3 of the License, or
- * (at your option) any later version.
- *  
- * STEP is distributed in the hope that it will be useful,
- * but WITHOUT ANY WARRANTY; without even the implied warranty of
- * MERCHANTABILITY or FITNESS FOR A PARTICULAR PURPOSE.  See the
- * GNU Affero General Public License for more details.
- *  
- * You should have received a copy of the GNU Affero General Public License
- * along with STEP.  If not, see <http://www.gnu.org/licenses/>.
- ******************************************************************************/
-package step.core.execution.model;
-
-import java.util.*;
-import java.util.stream.Collectors;
-
-import step.commons.iterators.SkipLimitIterator;
-import step.commons.iterators.SkipLimitProvider;
-import step.core.accessors.AbstractAccessor;
-import step.core.collections.*;
-import step.core.collections.Collection;
-import step.core.repositories.RepositoryObjectReference;
-
-public class ExecutionAccessorImpl extends AbstractAccessor<Execution> implements ExecutionAccessor {
-
-	public ExecutionAccessorImpl(Collection<Execution> collectionDriver) {
-		super(collectionDriver);
-	}
-
-	@Override
-	public void createIndexesIfNeeded(Long ttl) {
-		createOrUpdateIndex("startTime");
-		createOrUpdateIndex("description");
-		createOrUpdateIndex("executionParameters.userID");
-		createOrUpdateIndex("executionTaskID");
-		createOrUpdateIndex("status");
-		createOrUpdateIndex("result");
-		collectionDriver.createOrUpdateCompoundIndex(new LinkedHashSet<>(List.of(new IndexField("executionTaskID",Order.ASC, null),
-				new IndexField("endTime",Order.DESC, null))));
-	}
-
-	@Override
-	public List<Execution> getActiveTests() {
-		return collectionDriver.find(Filters.not(Filters.equals("status", "ENDED")), null, null, null, 0)
-				.collect(Collectors.toList());
-	}
-
-	@Override
-	public List<Execution> getTestExecutionsByArtefactURL(RepositoryObjectReference objectReference) {
-		Filter filter;
-		String prefix = "executionParameters.repositoryObject.";
-		List<Filter> collect = objectReference.getRepositoryParameters().entrySet().stream()
-				.map(e -> Filters.equals(prefix+"repositoryParameters."+e.getKey(), e.getValue())).collect(Collectors.toList());
-		if(collect.size()==0) {
-			filter = Filters.equals(prefix+"repositoryID", objectReference.getRepositoryID());
-		} else {
-			filter = Filters.and(List.of(
-					Filters.equals(prefix+"repositoryID", objectReference.getRepositoryID()),
-					Filters.and(collect)));
-		}
-		return collectionDriver.find(filter, null, null, null, 0).collect(Collectors.toList());
-	}
-
-	public List<Execution> findByCritera(Map<String, String> criteria, long start, long end, SearchOrder order, int skip, int limit) {
-		List<Filter> filters = new ArrayList<>();
-		filters.add(Filters.gte("startTime", start));
-		filters.add(Filters.lte("endTime", end));
-		criteria.forEach((k, v) -> {
-			filters.add(Filters.equals(k, v));
-		});
-
-		return collectionDriver.find(Filters.and(filters), order, skip, limit, 0)
-				.collect(Collectors.toList());
-	}
-
-	@Override
-	public Iterable<Execution> findByCritera(Map<String, String> criteria, Date start, Date end) {
-		return findByCritera(criteria,start,end, new SearchOrder("endTime" , -1));
-	}
-
-	@Override
-	public Iterable<Execution> findByCritera(Map<String, String> criteria, Date start, Date end, SearchOrder order) {
-		return new Iterable<Execution>() {
-			@Override
-			public Iterator<Execution> iterator() {
-				return new SkipLimitIterator<Execution>(new SkipLimitProvider<Execution>() {
-					@Override
-					public List<Execution> getBatch(int skip, int limit) {
-						return findByCritera(criteria, start.getTime(), end.getTime(), order, skip, limit);
-					}
-				});
-			}
-		};
-	}
-
-	@Override
-	public Iterable<Execution> findInInterval(Map<String, String> criteria, Date start, Date end,
-											  boolean endedOnly, SearchOrder order) {
-		return new Iterable<Execution>() {
-			@Override
-			public Iterator<Execution> iterator() {
-				return new SkipLimitIterator<Execution>(new SkipLimitProvider<Execution>() {
-					@Override
-					public List<Execution> getBatch(int skip, int limit) {
-						return findInInterval(criteria, start.getTime(), end.getTime(), endedOnly, order, skip, limit);
-					}
-				});
-			}
-		};
-	}
-
-	private List<Execution> findInInterval(Map<String, String> criteria, long start, long end, boolean endedOnly,
-										   SearchOrder order, int skip, int limit) {
-		List<Filter> filters = new ArrayList<>();
-		/* Note: exec end time only set if status is ENDED
-		if looking for execution ended in time interval then end time but be in time interval
-			otherwise either there is no yet an end time (exec still running) then
-		  		start time must be lt interval end time
-		  	or start time is lt end time interval and endtime must be gt than start time interval
-		 */
-		if (endedOnly) {
-			filters.add(Filters.gte("endTime", start));
-			filters.add(Filters.lte("endTime", end));
-		} else {
-			filters.add(Filters.and(List.of(Filters.lte("startTime", end),
-					Filters.or(List.of(Filters.gte("endTime", start),Filters.equals("endTime",(String) null))))));
-		}
-		criteria.forEach((k, v) -> {
-			filters.add(Filters.equals(k, v));
-		});
-
-		return collectionDriver.find(Filters.and(filters), order, skip, limit, 0)
-				.collect(Collectors.toList());
-	}
-
-	@Override
-	public Iterable<Execution> findLastStarted(int limit) {
-		return collectionDriver.find(Filters.empty(), new SearchOrder("startTime", -1), 0, limit, 0)
-				.collect(Collectors.toList());
-	}
-
-	@Override
-	public Iterable<Execution> findLastEnded(int limit) {
-		return collectionDriver.find(Filters.empty(), new SearchOrder("endTime", -1), 0, limit, 0)
-				.collect(Collectors.toList());
-	}
-
-	@Override
-	public List<Execution> getLastEndedExecutionsBySchedulerTaskID(String schedulerTaskID, int limit) {
-		return getLastEndedExecutionsBySchedulerTaskID(schedulerTaskID, limit, null, null);
-	}
-
-	@Override
-	public List<Execution> getLastEndedExecutionsBySchedulerTaskID(String schedulerTaskID, int limit, Long from, Long to) {
-		SearchOrder order = new SearchOrder("endTime", -1);
-		List<Filter> filters = new ArrayList<>(List.of(Filters.equals("executionTaskID", schedulerTaskID), Filters.equals("status", "ENDED")));
-		if (from != null) {
-			filters.add(Filters.gte("startTime", from));
-		}
-		if (to != null) {
-<<<<<<< HEAD
-			filters.add(Filters.lte("endTime", to));
-=======
-			filters.add(Filters.lte("startTime", to));
->>>>>>> bf10e579
-		}
-		return collectionDriver
-				.find(Filters.and(filters),
-						order, 0, limit, 0)
-				.collect(Collectors.toList());
-	}
-}
+/*******************************************************************************
+ * Copyright (C) 2020, exense GmbH
+ *  
+ * This file is part of STEP
+ *  
+ * STEP is free software: you can redistribute it and/or modify
+ * it under the terms of the GNU Affero General Public License as published by
+ * the Free Software Foundation, either version 3 of the License, or
+ * (at your option) any later version.
+ *  
+ * STEP is distributed in the hope that it will be useful,
+ * but WITHOUT ANY WARRANTY; without even the implied warranty of
+ * MERCHANTABILITY or FITNESS FOR A PARTICULAR PURPOSE.  See the
+ * GNU Affero General Public License for more details.
+ *  
+ * You should have received a copy of the GNU Affero General Public License
+ * along with STEP.  If not, see <http://www.gnu.org/licenses/>.
+ ******************************************************************************/
+package step.core.execution.model;
+
+import java.util.*;
+import java.util.stream.Collectors;
+
+import step.commons.iterators.SkipLimitIterator;
+import step.commons.iterators.SkipLimitProvider;
+import step.core.accessors.AbstractAccessor;
+import step.core.collections.*;
+import step.core.collections.Collection;
+import step.core.repositories.RepositoryObjectReference;
+
+public class ExecutionAccessorImpl extends AbstractAccessor<Execution> implements ExecutionAccessor {
+
+	public ExecutionAccessorImpl(Collection<Execution> collectionDriver) {
+		super(collectionDriver);
+	}
+
+	@Override
+	public void createIndexesIfNeeded(Long ttl) {
+		createOrUpdateIndex("startTime");
+		createOrUpdateIndex("description");
+		createOrUpdateIndex("executionParameters.userID");
+		createOrUpdateIndex("executionTaskID");
+		createOrUpdateIndex("status");
+		createOrUpdateIndex("result");
+		collectionDriver.createOrUpdateCompoundIndex(new LinkedHashSet<>(List.of(new IndexField("executionTaskID",Order.ASC, null),
+				new IndexField("endTime",Order.DESC, null))));
+	}
+
+	@Override
+	public List<Execution> getActiveTests() {
+		return collectionDriver.find(Filters.not(Filters.equals("status", "ENDED")), null, null, null, 0)
+				.collect(Collectors.toList());
+	}
+
+	@Override
+	public List<Execution> getTestExecutionsByArtefactURL(RepositoryObjectReference objectReference) {
+		Filter filter;
+		String prefix = "executionParameters.repositoryObject.";
+		List<Filter> collect = objectReference.getRepositoryParameters().entrySet().stream()
+				.map(e -> Filters.equals(prefix+"repositoryParameters."+e.getKey(), e.getValue())).collect(Collectors.toList());
+		if(collect.size()==0) {
+			filter = Filters.equals(prefix+"repositoryID", objectReference.getRepositoryID());
+		} else {
+			filter = Filters.and(List.of(
+					Filters.equals(prefix+"repositoryID", objectReference.getRepositoryID()),
+					Filters.and(collect)));
+		}
+		return collectionDriver.find(filter, null, null, null, 0).collect(Collectors.toList());
+	}
+
+	public List<Execution> findByCritera(Map<String, String> criteria, long start, long end, SearchOrder order, int skip, int limit) {
+		List<Filter> filters = new ArrayList<>();
+		filters.add(Filters.gte("startTime", start));
+		filters.add(Filters.lte("endTime", end));
+		criteria.forEach((k, v) -> {
+			filters.add(Filters.equals(k, v));
+		});
+
+		return collectionDriver.find(Filters.and(filters), order, skip, limit, 0)
+				.collect(Collectors.toList());
+	}
+
+	@Override
+	public Iterable<Execution> findByCritera(Map<String, String> criteria, Date start, Date end) {
+		return findByCritera(criteria,start,end, new SearchOrder("endTime" , -1));
+	}
+
+	@Override
+	public Iterable<Execution> findByCritera(Map<String, String> criteria, Date start, Date end, SearchOrder order) {
+		return new Iterable<Execution>() {
+			@Override
+			public Iterator<Execution> iterator() {
+				return new SkipLimitIterator<Execution>(new SkipLimitProvider<Execution>() {
+					@Override
+					public List<Execution> getBatch(int skip, int limit) {
+						return findByCritera(criteria, start.getTime(), end.getTime(), order, skip, limit);
+					}
+				});
+			}
+		};
+	}
+
+	@Override
+	public Iterable<Execution> findInInterval(Map<String, String> criteria, Date start, Date end,
+											  boolean endedOnly, SearchOrder order) {
+		return new Iterable<Execution>() {
+			@Override
+			public Iterator<Execution> iterator() {
+				return new SkipLimitIterator<Execution>(new SkipLimitProvider<Execution>() {
+					@Override
+					public List<Execution> getBatch(int skip, int limit) {
+						return findInInterval(criteria, start.getTime(), end.getTime(), endedOnly, order, skip, limit);
+					}
+				});
+			}
+		};
+	}
+
+	private List<Execution> findInInterval(Map<String, String> criteria, long start, long end, boolean endedOnly,
+										   SearchOrder order, int skip, int limit) {
+		List<Filter> filters = new ArrayList<>();
+		/* Note: exec end time only set if status is ENDED
+		if looking for execution ended in time interval then end time but be in time interval
+			otherwise either there is no yet an end time (exec still running) then
+		  		start time must be lt interval end time
+		  	or start time is lt end time interval and endtime must be gt than start time interval
+		 */
+		if (endedOnly) {
+			filters.add(Filters.gte("endTime", start));
+			filters.add(Filters.lte("endTime", end));
+		} else {
+			filters.add(Filters.and(List.of(Filters.lte("startTime", end),
+					Filters.or(List.of(Filters.gte("endTime", start),Filters.equals("endTime",(String) null))))));
+		}
+		criteria.forEach((k, v) -> {
+			filters.add(Filters.equals(k, v));
+		});
+
+		return collectionDriver.find(Filters.and(filters), order, skip, limit, 0)
+				.collect(Collectors.toList());
+	}
+
+	@Override
+	public Iterable<Execution> findLastStarted(int limit) {
+		return collectionDriver.find(Filters.empty(), new SearchOrder("startTime", -1), 0, limit, 0)
+				.collect(Collectors.toList());
+	}
+
+	@Override
+	public Iterable<Execution> findLastEnded(int limit) {
+		return collectionDriver.find(Filters.empty(), new SearchOrder("endTime", -1), 0, limit, 0)
+				.collect(Collectors.toList());
+	}
+
+	@Override
+	public List<Execution> getLastEndedExecutionsBySchedulerTaskID(String schedulerTaskID, int limit) {
+		return getLastEndedExecutionsBySchedulerTaskID(schedulerTaskID, limit, null, null);
+	}
+
+	@Override
+	public List<Execution> getLastEndedExecutionsBySchedulerTaskID(String schedulerTaskID, int limit, Long from, Long to) {
+		SearchOrder order = new SearchOrder("endTime", -1);
+		List<Filter> filters = new ArrayList<>(List.of(Filters.equals("executionTaskID", schedulerTaskID), Filters.equals("status", "ENDED")));
+		if (from != null) {
+			filters.add(Filters.gte("startTime", from));
+		}
+		if (to != null) {
+			filters.add(Filters.lte("startTime", to));
+		}
+		return collectionDriver
+				.find(Filters.and(filters),
+						order, 0, limit, 0)
+				.collect(Collectors.toList());
+	}
+}