/*******************************************************************************
 * Copyright (C) 2020, exense GmbH
 *  
 * This file is part of STEP
 *  
 * STEP is free software: you can redistribute it and/or modify
 * it under the terms of the GNU Affero General Public License as published by
 * the Free Software Foundation, either version 3 of the License, or
 * (at your option) any later version.
 *  
 * STEP is distributed in the hope that it will be useful,
 * but WITHOUT ANY WARRANTY; without even the implied warranty of
 * MERCHANTABILITY or FITNESS FOR A PARTICULAR PURPOSE.  See the
 * GNU Affero General Public License for more details.
 *  
 * You should have received a copy of the GNU Affero General Public License
 * along with STEP.  If not, see <http://www.gnu.org/licenses/>.
 ******************************************************************************/
package step.core.execution;

import ch.exense.commons.app.Configuration;
import step.core.AbstractStepContext;
import step.core.artefacts.handlers.ArtefactHandlerRegistry;
import step.core.artefacts.reports.InMemoryReportNodeAccessor;
import step.core.artefacts.reports.ReportNodeAccessor;
import step.core.artefacts.reports.aggregated.ReportNodeTimeSeries;
import step.core.artefacts.reports.resolvedplan.ResolvedPlanNodeAccessor;
import step.core.collections.inmemory.InMemoryCollectionFactory;
import step.core.execution.model.ExecutionAccessor;
import step.core.execution.model.InMemoryExecutionAccessor;
import step.core.plans.InMemoryPlanAccessor;
import step.core.plans.PlanAccessor;
import step.core.repositories.RepositoryObjectManager;

public abstract class AbstractExecutionEngineContext extends AbstractStepContext {

	private OperationMode operationMode;
	private ArtefactHandlerRegistry artefactHandlerRegistry;

	private PlanAccessor planAccessor;
	private ReportNodeAccessor reportNodeAccessor;
	private ExecutionAccessor executionAccessor;

	private RepositoryObjectManager repositoryObjectManager;
	
	public AbstractExecutionEngineContext() {
		super();
	}

	protected void setDefaultAttributes() {
		super.setDefaultAttributes();
		setConfiguration(new Configuration());

		artefactHandlerRegistry = new ArtefactHandlerRegistry();

		planAccessor = new InMemoryPlanAccessor();
		reportNodeAccessor = new InMemoryReportNodeAccessor();
		executionAccessor = new InMemoryExecutionAccessor();

		repositoryObjectManager = new RepositoryObjectManager();

		InMemoryCollectionFactory collectionFactory = new InMemoryCollectionFactory(null);
		put(ResolvedPlanNodeAccessor.class, new ResolvedPlanNodeAccessor(collectionFactory));
		put(ReportNodeTimeSeries.class, new ReportNodeTimeSeries(collectionFactory));
	}
	
	protected void useAllAttributesFromParentContext(AbstractExecutionEngineContext parentContext) {
		super.useAllAttributesFromParentContext(parentContext);
		setConfiguration(parentContext.getConfiguration());

		operationMode = parentContext.getOperationMode();
		artefactHandlerRegistry = parentContext.getArtefactHandlerRegistry();

		planAccessor = parentContext.getPlanAccessor();
		reportNodeAccessor = parentContext.getReportNodeAccessor();
		executionAccessor = parentContext.getExecutionAccessor();
<<<<<<< HEAD
		InMemoryCollectionFactory collectionFactory = new InMemoryCollectionFactory(null);
		inheritFromParentOrComputeIfAbsent(parentContext, ResolvedPlanNodeAccessor.class, x -> new ResolvedPlanNodeAccessor(collectionFactory));
		inheritFromParentOrComputeIfAbsent(parentContext, ReportNodeTimeSeries.class, x -> new ReportNodeTimeSeries(collectionFactory));
=======

		repositoryObjectManager = parentContext.getRepositoryObjectManager();
>>>>>>> 88c43a0c
	}

	public Configuration getConfiguration() {
		return this.get(Configuration.class);
	}

	public void setConfiguration(Configuration configuration) {
		this.put(Configuration.class, configuration);
	}

	public OperationMode getOperationMode() {
		return operationMode;
	}

	public void setOperationMode(OperationMode operationMode) {
		this.operationMode = operationMode;
	}

	public ArtefactHandlerRegistry getArtefactHandlerRegistry() {
		return artefactHandlerRegistry;
	}

	public void setArtefactHandlerRegistry(ArtefactHandlerRegistry artefactHandlerRegistry) {
		this.artefactHandlerRegistry = artefactHandlerRegistry;
	}

	public PlanAccessor getPlanAccessor() {
		return planAccessor;
	}
	
	public void setPlanAccessor(PlanAccessor planAccessor) {
		this.planAccessor = planAccessor;
	}
	
	public ReportNodeAccessor getReportAccessor() {
		return getReportNodeAccessor();
	}
	
	public ReportNodeAccessor getReportNodeAccessor() {
		return reportNodeAccessor;
	}
	
	public void setReportNodeAccessor(ReportNodeAccessor reportNodeAccessor) {
		this.reportNodeAccessor = reportNodeAccessor;
	}

	public ExecutionAccessor getExecutionAccessor() {
		return executionAccessor;
	}

	public void setExecutionAccessor(ExecutionAccessor executionAccessor) {
		this.executionAccessor = executionAccessor;
	}

	public RepositoryObjectManager getRepositoryObjectManager() {
		return repositoryObjectManager;
	}

	public void setRepositoryObjectManager(RepositoryObjectManager repositoryObjectManager) {
		this.repositoryObjectManager = repositoryObjectManager;
	}
}
<|MERGE_RESOLUTION|>--- conflicted
+++ resolved
@@ -1,146 +1,144 @@
-/*******************************************************************************
- * Copyright (C) 2020, exense GmbH
- *  
- * This file is part of STEP
- *  
- * STEP is free software: you can redistribute it and/or modify
- * it under the terms of the GNU Affero General Public License as published by
- * the Free Software Foundation, either version 3 of the License, or
- * (at your option) any later version.
- *  
- * STEP is distributed in the hope that it will be useful,
- * but WITHOUT ANY WARRANTY; without even the implied warranty of
- * MERCHANTABILITY or FITNESS FOR A PARTICULAR PURPOSE.  See the
- * GNU Affero General Public License for more details.
- *  
- * You should have received a copy of the GNU Affero General Public License
- * along with STEP.  If not, see <http://www.gnu.org/licenses/>.
- ******************************************************************************/
-package step.core.execution;
-
-import ch.exense.commons.app.Configuration;
-import step.core.AbstractStepContext;
-import step.core.artefacts.handlers.ArtefactHandlerRegistry;
-import step.core.artefacts.reports.InMemoryReportNodeAccessor;
-import step.core.artefacts.reports.ReportNodeAccessor;
-import step.core.artefacts.reports.aggregated.ReportNodeTimeSeries;
-import step.core.artefacts.reports.resolvedplan.ResolvedPlanNodeAccessor;
-import step.core.collections.inmemory.InMemoryCollectionFactory;
-import step.core.execution.model.ExecutionAccessor;
-import step.core.execution.model.InMemoryExecutionAccessor;
-import step.core.plans.InMemoryPlanAccessor;
-import step.core.plans.PlanAccessor;
-import step.core.repositories.RepositoryObjectManager;
-
-public abstract class AbstractExecutionEngineContext extends AbstractStepContext {
-
-	private OperationMode operationMode;
-	private ArtefactHandlerRegistry artefactHandlerRegistry;
-
-	private PlanAccessor planAccessor;
-	private ReportNodeAccessor reportNodeAccessor;
-	private ExecutionAccessor executionAccessor;
-
-	private RepositoryObjectManager repositoryObjectManager;
-	
-	public AbstractExecutionEngineContext() {
-		super();
-	}
-
-	protected void setDefaultAttributes() {
-		super.setDefaultAttributes();
-		setConfiguration(new Configuration());
-
-		artefactHandlerRegistry = new ArtefactHandlerRegistry();
-
-		planAccessor = new InMemoryPlanAccessor();
-		reportNodeAccessor = new InMemoryReportNodeAccessor();
-		executionAccessor = new InMemoryExecutionAccessor();
-
-		repositoryObjectManager = new RepositoryObjectManager();
-
-		InMemoryCollectionFactory collectionFactory = new InMemoryCollectionFactory(null);
-		put(ResolvedPlanNodeAccessor.class, new ResolvedPlanNodeAccessor(collectionFactory));
-		put(ReportNodeTimeSeries.class, new ReportNodeTimeSeries(collectionFactory));
-	}
-	
-	protected void useAllAttributesFromParentContext(AbstractExecutionEngineContext parentContext) {
-		super.useAllAttributesFromParentContext(parentContext);
-		setConfiguration(parentContext.getConfiguration());
-
-		operationMode = parentContext.getOperationMode();
-		artefactHandlerRegistry = parentContext.getArtefactHandlerRegistry();
-
-		planAccessor = parentContext.getPlanAccessor();
-		reportNodeAccessor = parentContext.getReportNodeAccessor();
-		executionAccessor = parentContext.getExecutionAccessor();
-<<<<<<< HEAD
-		InMemoryCollectionFactory collectionFactory = new InMemoryCollectionFactory(null);
-		inheritFromParentOrComputeIfAbsent(parentContext, ResolvedPlanNodeAccessor.class, x -> new ResolvedPlanNodeAccessor(collectionFactory));
-		inheritFromParentOrComputeIfAbsent(parentContext, ReportNodeTimeSeries.class, x -> new ReportNodeTimeSeries(collectionFactory));
-=======
-
-		repositoryObjectManager = parentContext.getRepositoryObjectManager();
->>>>>>> 88c43a0c
-	}
-
-	public Configuration getConfiguration() {
-		return this.get(Configuration.class);
-	}
-
-	public void setConfiguration(Configuration configuration) {
-		this.put(Configuration.class, configuration);
-	}
-
-	public OperationMode getOperationMode() {
-		return operationMode;
-	}
-
-	public void setOperationMode(OperationMode operationMode) {
-		this.operationMode = operationMode;
-	}
-
-	public ArtefactHandlerRegistry getArtefactHandlerRegistry() {
-		return artefactHandlerRegistry;
-	}
-
-	public void setArtefactHandlerRegistry(ArtefactHandlerRegistry artefactHandlerRegistry) {
-		this.artefactHandlerRegistry = artefactHandlerRegistry;
-	}
-
-	public PlanAccessor getPlanAccessor() {
-		return planAccessor;
-	}
-	
-	public void setPlanAccessor(PlanAccessor planAccessor) {
-		this.planAccessor = planAccessor;
-	}
-	
-	public ReportNodeAccessor getReportAccessor() {
-		return getReportNodeAccessor();
-	}
-	
-	public ReportNodeAccessor getReportNodeAccessor() {
-		return reportNodeAccessor;
-	}
-	
-	public void setReportNodeAccessor(ReportNodeAccessor reportNodeAccessor) {
-		this.reportNodeAccessor = reportNodeAccessor;
-	}
-
-	public ExecutionAccessor getExecutionAccessor() {
-		return executionAccessor;
-	}
-
-	public void setExecutionAccessor(ExecutionAccessor executionAccessor) {
-		this.executionAccessor = executionAccessor;
-	}
-
-	public RepositoryObjectManager getRepositoryObjectManager() {
-		return repositoryObjectManager;
-	}
-
-	public void setRepositoryObjectManager(RepositoryObjectManager repositoryObjectManager) {
-		this.repositoryObjectManager = repositoryObjectManager;
-	}
-}
+/*******************************************************************************
+ * Copyright (C) 2020, exense GmbH
+ *  
+ * This file is part of STEP
+ *  
+ * STEP is free software: you can redistribute it and/or modify
+ * it under the terms of the GNU Affero General Public License as published by
+ * the Free Software Foundation, either version 3 of the License, or
+ * (at your option) any later version.
+ *  
+ * STEP is distributed in the hope that it will be useful,
+ * but WITHOUT ANY WARRANTY; without even the implied warranty of
+ * MERCHANTABILITY or FITNESS FOR A PARTICULAR PURPOSE.  See the
+ * GNU Affero General Public License for more details.
+ *  
+ * You should have received a copy of the GNU Affero General Public License
+ * along with STEP.  If not, see <http://www.gnu.org/licenses/>.
+ ******************************************************************************/
+package step.core.execution;
+
+import ch.exense.commons.app.Configuration;
+import step.core.AbstractStepContext;
+import step.core.artefacts.handlers.ArtefactHandlerRegistry;
+import step.core.artefacts.reports.InMemoryReportNodeAccessor;
+import step.core.artefacts.reports.ReportNodeAccessor;
+import step.core.artefacts.reports.aggregated.ReportNodeTimeSeries;
+import step.core.artefacts.reports.resolvedplan.ResolvedPlanNodeAccessor;
+import step.core.collections.inmemory.InMemoryCollectionFactory;
+import step.core.execution.model.ExecutionAccessor;
+import step.core.execution.model.InMemoryExecutionAccessor;
+import step.core.plans.InMemoryPlanAccessor;
+import step.core.plans.PlanAccessor;
+import step.core.repositories.RepositoryObjectManager;
+
+public abstract class AbstractExecutionEngineContext extends AbstractStepContext {
+
+	private OperationMode operationMode;
+	private ArtefactHandlerRegistry artefactHandlerRegistry;
+
+	private PlanAccessor planAccessor;
+	private ReportNodeAccessor reportNodeAccessor;
+	private ExecutionAccessor executionAccessor;
+
+	private RepositoryObjectManager repositoryObjectManager;
+	
+	public AbstractExecutionEngineContext() {
+		super();
+	}
+
+	protected void setDefaultAttributes() {
+		super.setDefaultAttributes();
+		setConfiguration(new Configuration());
+
+		artefactHandlerRegistry = new ArtefactHandlerRegistry();
+
+		planAccessor = new InMemoryPlanAccessor();
+		reportNodeAccessor = new InMemoryReportNodeAccessor();
+		executionAccessor = new InMemoryExecutionAccessor();
+
+		repositoryObjectManager = new RepositoryObjectManager();
+
+		InMemoryCollectionFactory collectionFactory = new InMemoryCollectionFactory(null);
+		put(ResolvedPlanNodeAccessor.class, new ResolvedPlanNodeAccessor(collectionFactory));
+		put(ReportNodeTimeSeries.class, new ReportNodeTimeSeries(collectionFactory));
+	}
+	
+	protected void useAllAttributesFromParentContext(AbstractExecutionEngineContext parentContext) {
+		super.useAllAttributesFromParentContext(parentContext);
+		setConfiguration(parentContext.getConfiguration());
+
+		operationMode = parentContext.getOperationMode();
+		artefactHandlerRegistry = parentContext.getArtefactHandlerRegistry();
+
+		planAccessor = parentContext.getPlanAccessor();
+		reportNodeAccessor = parentContext.getReportNodeAccessor();
+		executionAccessor = parentContext.getExecutionAccessor();
+
+		repositoryObjectManager = parentContext.getRepositoryObjectManager();
+
+        InMemoryCollectionFactory collectionFactory = new InMemoryCollectionFactory(null);
+        inheritFromParentOrComputeIfAbsent(parentContext, ResolvedPlanNodeAccessor.class, x -> new ResolvedPlanNodeAccessor(collectionFactory));
+        inheritFromParentOrComputeIfAbsent(parentContext, ReportNodeTimeSeries.class, x -> new ReportNodeTimeSeries(collectionFactory));
+	}
+
+	public Configuration getConfiguration() {
+		return this.get(Configuration.class);
+	}
+
+	public void setConfiguration(Configuration configuration) {
+		this.put(Configuration.class, configuration);
+	}
+
+	public OperationMode getOperationMode() {
+		return operationMode;
+	}
+
+	public void setOperationMode(OperationMode operationMode) {
+		this.operationMode = operationMode;
+	}
+
+	public ArtefactHandlerRegistry getArtefactHandlerRegistry() {
+		return artefactHandlerRegistry;
+	}
+
+	public void setArtefactHandlerRegistry(ArtefactHandlerRegistry artefactHandlerRegistry) {
+		this.artefactHandlerRegistry = artefactHandlerRegistry;
+	}
+
+	public PlanAccessor getPlanAccessor() {
+		return planAccessor;
+	}
+	
+	public void setPlanAccessor(PlanAccessor planAccessor) {
+		this.planAccessor = planAccessor;
+	}
+	
+	public ReportNodeAccessor getReportAccessor() {
+		return getReportNodeAccessor();
+	}
+	
+	public ReportNodeAccessor getReportNodeAccessor() {
+		return reportNodeAccessor;
+	}
+	
+	public void setReportNodeAccessor(ReportNodeAccessor reportNodeAccessor) {
+		this.reportNodeAccessor = reportNodeAccessor;
+	}
+
+	public ExecutionAccessor getExecutionAccessor() {
+		return executionAccessor;
+	}
+
+	public void setExecutionAccessor(ExecutionAccessor executionAccessor) {
+		this.executionAccessor = executionAccessor;
+	}
+
+	public RepositoryObjectManager getRepositoryObjectManager() {
+		return repositoryObjectManager;
+	}
+
+	public void setRepositoryObjectManager(RepositoryObjectManager repositoryObjectManager) {
+		this.repositoryObjectManager = repositoryObjectManager;
+	}
+}