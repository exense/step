<<<<<<< HEAD
/*******************************************************************************
 * Copyright (C) 2020, exense GmbH
 *
 * This file is part of STEP
 *
 * STEP is free software: you can redistribute it and/or modify
 * it under the terms of the GNU Affero General Public License as published by
 * the Free Software Foundation, either version 3 of the License, or
 * (at your option) any later version.
 *
 * STEP is distributed in the hope that it will be useful,
 * but WITHOUT ANY WARRANTY; without even the implied warranty of
 * MERCHANTABILITY or FITNESS FOR A PARTICULAR PURPOSE.  See the
 * GNU Affero General Public License for more details.
 *
 * You should have received a copy of the GNU Affero General Public License
 * along with STEP.  If not, see <http://www.gnu.org/licenses/>.
 ******************************************************************************/
package step.core.scheduler;

import org.bson.types.ObjectId;
import step.core.accessors.AbstractOrganizableObject;
import step.core.execution.model.ExecutionParameters;
import step.core.objectenricher.EnricheableObject;

public class ExecutiontTaskParameters extends AbstractOrganizableObject implements EnricheableObject {

	// TODO remove this field and create a migration task to also remove it from the DB
	public String name;

	public ExecutionParameters executionsParameters;

	private ObjectId assertionPlan;

	public String cronExpression;

	public boolean active;

	public ExecutiontTaskParameters() {
		super();
	}

	public ExecutiontTaskParameters(
			ExecutionParameters executionsParameters, String cronExpr) {
		super();
		this.executionsParameters = executionsParameters;
		this.cronExpression = cronExpr;
		this.active = true;
	}

	/**
	 * @deprecated This field isn't used anymore. The task name is now persisted as
	 *             attribute.Please use getAttribute("name") instead
	 * @return
	 */
	public String getName() {
		return name;
	}

	/**
	 * @deprecated This field isn't used anymore. The task name is now persisted as
	 *             attribute.Please use setAttribute("name","...") instead
	 * @param name
	 */
	public void setName(String name) {
		this.name = name;
	}

	public ExecutionParameters getExecutionsParameters() {
		return executionsParameters;
	}

	public String getCronExpression() {
		return cronExpression;
	}

	public void setExecutionsParameters(ExecutionParameters executionsParameters) {
		this.executionsParameters = executionsParameters;
	}

	public void setCronExpression(String cronExpression) {
		this.cronExpression = cronExpression;
	}

	public boolean isActive() {
		return active;
	}

	public void setActive(boolean active) {
		this.active = active;
	}

	public ObjectId getAssertionPlan() {
		return assertionPlan;
	}

	public void setAssertionPlan(ObjectId assertionPlan) {
		this.assertionPlan = assertionPlan;
	}

	@Override
	public int hashCode() {
		final int prime = 31;
		int result = super.hashCode();
		result = prime * result + ((name == null) ? 0 : name.hashCode());
		return result;
	}

	@Override
	public boolean equals(Object obj) {
		if (this == obj)
			return true;
		if (!super.equals(obj))
			return false;
		if (getClass() != obj.getClass())
			return false;
		ExecutiontTaskParameters other = (ExecutiontTaskParameters) obj;
		if (getId() == null) {
			if (other.getId() != null)
				return false;
		} else if (!getId().equals(other.getId()))
			return false;
		return true;
	}



}
=======
/*******************************************************************************
 * Copyright (C) 2020, exense GmbH
 *  
 * This file is part of STEP
 *  
 * STEP is free software: you can redistribute it and/or modify
 * it under the terms of the GNU Affero General Public License as published by
 * the Free Software Foundation, either version 3 of the License, or
 * (at your option) any later version.
 *  
 * STEP is distributed in the hope that it will be useful,
 * but WITHOUT ANY WARRANTY; without even the implied warranty of
 * MERCHANTABILITY or FITNESS FOR A PARTICULAR PURPOSE.  See the
 * GNU Affero General Public License for more details.
 *  
 * You should have received a copy of the GNU Affero General Public License
 * along with STEP.  If not, see <http://www.gnu.org/licenses/>.
 ******************************************************************************/
package step.core.scheduler;

import org.bson.types.ObjectId;
import step.core.accessors.AbstractOrganizableObject;
import step.core.execution.model.ExecutionParameters;
import step.core.objectenricher.EnricheableObject;

import java.util.List;

public class ExecutiontTaskParameters extends AbstractOrganizableObject implements EnricheableObject {
	
	// TODO remove this field and create a migration task to also remove it from the DB
	public String name;
	
	public ExecutionParameters executionsParameters;

	private ObjectId assertionPlan;

	public String cronExpression;

	private List<CronExclusion> cronExclusions;

	public boolean active;

	public ExecutiontTaskParameters() {
		super();
	}

	public ExecutiontTaskParameters(
			ExecutionParameters executionsParameters, String cronExpr) {
		super();
		this.executionsParameters = executionsParameters;
		this.cronExpression = cronExpr;
		this.active = true;
	}

	/**
	 * @deprecated This field isn't used anymore. The task name is now persisted as
	 *             attribute.Please use getAttribute("name") instead
	 * @return
	 */
	public String getName() {
		return name;
	}

	/**
	 * @deprecated This field isn't used anymore. The task name is now persisted as
	 *             attribute.Please use setAttribute("name","...") instead
	 * @param name
	 */
	public void setName(String name) {
		this.name = name;
	}

	public ExecutionParameters getExecutionsParameters() {
		return executionsParameters;
	}

	public String getCronExpression() {
		return cronExpression;
	}

	public void setExecutionsParameters(ExecutionParameters executionsParameters) {
		this.executionsParameters = executionsParameters;
	}

	public void setCronExpression(String cronExpression) {
		this.cronExpression = cronExpression;
	}

	public List<CronExclusion> getCronExclusions() {
		return cronExclusions;
	}

	public void setCronExclusions(List<CronExclusion> cronExclusions) {
		this.cronExclusions = cronExclusions;
	}

	public boolean isActive() {
		return active;
	}

	public void setActive(boolean active) {
		this.active = active;
	}

	public ObjectId getAssertionPlan() {
		return assertionPlan;
	}

	public void setAssertionPlan(ObjectId assertionPlan) {
		this.assertionPlan = assertionPlan;
	}

	@Override
	public int hashCode() {
		final int prime = 31;
		int result = super.hashCode();
		result = prime * result + ((name == null) ? 0 : name.hashCode());
		return result;
	}

	@Override
	public boolean equals(Object obj) {
		if (this == obj)
			return true;
		if (!super.equals(obj))
			return false;
		if (getClass() != obj.getClass())
			return false;
		ExecutiontTaskParameters other = (ExecutiontTaskParameters) obj;
		if (getId() == null) {
			if (other.getId() != null)
				return false;
		} else if (!getId().equals(other.getId()))
			return false;
		return true;
	}
	
	

}
>>>>>>> d85eeb41
<|MERGE_RESOLUTION|>--- conflicted
+++ resolved
@@ -1,4 +1,3 @@
-<<<<<<< HEAD
 /*******************************************************************************
  * Copyright (C) 2020, exense GmbH
  *
@@ -24,6 +23,8 @@
 import step.core.execution.model.ExecutionParameters;
 import step.core.objectenricher.EnricheableObject;
 
+import java.util.List;
+
 public class ExecutiontTaskParameters extends AbstractOrganizableObject implements EnricheableObject {
 
 	// TODO remove this field and create a migration task to also remove it from the DB
@@ -34,140 +35,7 @@
 	private ObjectId assertionPlan;
 
 	public String cronExpression;
-
-	public boolean active;
-
-	public ExecutiontTaskParameters() {
-		super();
-	}
-
-	public ExecutiontTaskParameters(
-			ExecutionParameters executionsParameters, String cronExpr) {
-		super();
-		this.executionsParameters = executionsParameters;
-		this.cronExpression = cronExpr;
-		this.active = true;
-	}
-
-	/**
-	 * @deprecated This field isn't used anymore. The task name is now persisted as
-	 *             attribute.Please use getAttribute("name") instead
-	 * @return
-	 */
-	public String getName() {
-		return name;
-	}
-
-	/**
-	 * @deprecated This field isn't used anymore. The task name is now persisted as
-	 *             attribute.Please use setAttribute("name","...") instead
-	 * @param name
-	 */
-	public void setName(String name) {
-		this.name = name;
-	}
-
-	public ExecutionParameters getExecutionsParameters() {
-		return executionsParameters;
-	}
-
-	public String getCronExpression() {
-		return cronExpression;
-	}
-
-	public void setExecutionsParameters(ExecutionParameters executionsParameters) {
-		this.executionsParameters = executionsParameters;
-	}
-
-	public void setCronExpression(String cronExpression) {
-		this.cronExpression = cronExpression;
-	}
-
-	public boolean isActive() {
-		return active;
-	}
-
-	public void setActive(boolean active) {
-		this.active = active;
-	}
-
-	public ObjectId getAssertionPlan() {
-		return assertionPlan;
-	}
-
-	public void setAssertionPlan(ObjectId assertionPlan) {
-		this.assertionPlan = assertionPlan;
-	}
-
-	@Override
-	public int hashCode() {
-		final int prime = 31;
-		int result = super.hashCode();
-		result = prime * result + ((name == null) ? 0 : name.hashCode());
-		return result;
-	}
-
-	@Override
-	public boolean equals(Object obj) {
-		if (this == obj)
-			return true;
-		if (!super.equals(obj))
-			return false;
-		if (getClass() != obj.getClass())
-			return false;
-		ExecutiontTaskParameters other = (ExecutiontTaskParameters) obj;
-		if (getId() == null) {
-			if (other.getId() != null)
-				return false;
-		} else if (!getId().equals(other.getId()))
-			return false;
-		return true;
-	}
-
-
-
-}
-=======
-/*******************************************************************************
- * Copyright (C) 2020, exense GmbH
- *  
- * This file is part of STEP
- *  
- * STEP is free software: you can redistribute it and/or modify
- * it under the terms of the GNU Affero General Public License as published by
- * the Free Software Foundation, either version 3 of the License, or
- * (at your option) any later version.
- *  
- * STEP is distributed in the hope that it will be useful,
- * but WITHOUT ANY WARRANTY; without even the implied warranty of
- * MERCHANTABILITY or FITNESS FOR A PARTICULAR PURPOSE.  See the
- * GNU Affero General Public License for more details.
- *  
- * You should have received a copy of the GNU Affero General Public License
- * along with STEP.  If not, see <http://www.gnu.org/licenses/>.
- ******************************************************************************/
-package step.core.scheduler;
-
-import org.bson.types.ObjectId;
-import step.core.accessors.AbstractOrganizableObject;
-import step.core.execution.model.ExecutionParameters;
-import step.core.objectenricher.EnricheableObject;
-
-import java.util.List;
-
-public class ExecutiontTaskParameters extends AbstractOrganizableObject implements EnricheableObject {
-	
-	// TODO remove this field and create a migration task to also remove it from the DB
-	public String name;
-	
-	public ExecutionParameters executionsParameters;
-
-	private ObjectId assertionPlan;
-
-	public String cronExpression;
-
-	private List<CronExclusion> cronExclusions;
-
+private List<CronExclusion> cronExclusions;
 	public boolean active;
 
 	public ExecutiontTaskParameters() {
@@ -264,8 +132,7 @@
 			return false;
 		return true;
 	}
-	
-	
 
-}
->>>>>>> d85eeb41
+
+
+}