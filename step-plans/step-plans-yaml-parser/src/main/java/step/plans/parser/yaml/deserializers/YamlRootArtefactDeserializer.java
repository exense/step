/*******************************************************************************
 * Copyright (C) 2020, exense GmbH
 *
 * This file is part of STEP
 *
 * STEP is free software: you can redistribute it and/or modify
 * it under the terms of the GNU Affero General Public License as published by
 * the Free Software Foundation, either version 3 of the License, or
 * (at your option) any later version.
 *
 * STEP is distributed in the hope that it will be useful,
 * but WITHOUT ANY WARRANTY; without even the implied warranty of
 * MERCHANTABILITY or FITNESS FOR A PARTICULAR PURPOSE.  See the
 * GNU Affero General Public License for more details.
 *
 * You should have received a copy of the GNU Affero General Public License
 * along with STEP.  If not, see <http://www.gnu.org/licenses/>.
 ******************************************************************************/
package step.plans.parser.yaml.deserializers;

import com.fasterxml.jackson.core.JsonParser;
import com.fasterxml.jackson.core.JsonProcessingException;
import com.fasterxml.jackson.core.ObjectCodec;
import com.fasterxml.jackson.databind.DeserializationContext;
import com.fasterxml.jackson.databind.JsonDeserializer;
import com.fasterxml.jackson.databind.JsonNode;
import com.fasterxml.jackson.databind.ObjectMapper;
import com.fasterxml.jackson.databind.node.ArrayNode;
import com.fasterxml.jackson.databind.node.ObjectNode;
import step.artefacts.CallFunction;
import step.core.artefacts.AbstractArtefact;
import step.core.plans.Plan;
import step.core.scanner.CachedAnnotationScanner;
import step.plans.parser.yaml.YamlPlanFields;
import step.plans.parser.yaml.YamlPlanReaderExtender;
import step.plans.parser.yaml.YamlPlanReaderExtension;
import step.plans.parser.yaml.model.YamlRootArtefact;
import step.plans.parser.yaml.rules.*;
import step.core.yaml.schema.JsonSchemaFieldProcessingException;

import java.io.IOException;
import java.util.ArrayList;
import java.util.Iterator;
import java.util.List;
import java.util.Map;

import static step.core.scanner.Classes.newInstanceAs;

public class YamlRootArtefactDeserializer extends JsonDeserializer<YamlRootArtefact> {

    private final List<YamlArtefactFieldDeserializationProcessor> customFieldProcessors;
    private ObjectMapper stepYamlObjectMapper;

    public YamlRootArtefactDeserializer(ObjectMapper stepYamlObjectMapper) {
        this.stepYamlObjectMapper = stepYamlObjectMapper;
        this.customFieldProcessors = prepareFieldProcessors();
    }

    protected List<YamlArtefactFieldDeserializationProcessor> prepareFieldProcessors() {
        List<YamlArtefactFieldDeserializationProcessor> res = new ArrayList<>();

        // -- BASIC PROCESSING RULES

        // the 'name' field should be wrapped into the 'attributes'
        res.add(new NodeNameRule().getArtefactFieldDeserializationProcessor());

        // process children recursively
        res.add((artefactClass, field, output, codec) -> {
            if (field.getKey().equals(YamlPlanFields.ARTEFACT_CHILDREN)) {
                JsonNode yamlChildren = field.getValue();
                if (yamlChildren != null && yamlChildren.isArray()) {
                    ArrayNode childrenResult = createArrayNode(codec);
                    for (JsonNode yamlChild : yamlChildren) {
                        childrenResult.add(convertYamlArtefact(yamlChild, codec, customFieldProcessors));
                    }
                    output.set(YamlPlanFields.ARTEFACT_CHILDREN, childrenResult);
                }
                return true;
            } else {
                return false;
            }
        });

        // -- RULES FROM EXTENSIONS HAVE LESS PRIORITY THAN BASIC RULES, BUT MORE PRIORITY THAN OTHER RULES
        res.addAll(getExtensions());

        // -- RULES FOR OS ARTEFACTS

        // 'argument' field for 'CallKeyword' artifact should contain all input values (dynamic values) as json string
        // but in simplified format we represent input values as array of key / values
        res.add(new KeywordInputsRule().getArtefactFieldDeserializationProcessor());

        // for 'CallFunction' we can use either the `keyword` (keyword name) field or the `keyword.selectionCriteria` to define the keyword name
        // and 'token' aka 'selectionCriteria' field should contain all input values (dynamic values) as json string
        //  but in simplified format we represent input values as array of key / values
        res.add(new KeywordSelectionRule().getArtefactFieldDeserializationProcessor());
        res.add(new KeywordRoutingRule().getArtefactFieldDeserializationProcessor());
        res.add(new FunctionGroupSelectionRule().getArtefactFieldDeserializationProcessor());
        res.add(new ForBlockRule(stepYamlObjectMapper).getArtefactFieldDeserializationProcessor());
        res.add(new ForEachBlockRule(stepYamlObjectMapper).getArtefactFieldDeserializationProcessor());
        res.add(new DataSetRule(stepYamlObjectMapper).getArtefactFieldDeserializationProcessor());

        // for 'Check' we always use the dynamic expression for 'expression' field (static value is not supported)
        res.add(new CheckExpressionRule().getArtefactFieldDeserializationProcessor());
        return res;
    }

    protected List<YamlArtefactFieldDeserializationProcessor> getExtensions() {
        List<YamlArtefactFieldDeserializationProcessor> extensions = new ArrayList<>();
<<<<<<< HEAD
        CachedAnnotationScanner.getClassesWithAnnotation("step.plans", YamlPlanReaderExtension.class, Thread.currentThread().getContextClassLoader()).stream()
=======
        CachedAnnotationScanner.getClassesWithAnnotation(YamlPlanReaderExtension.LOCATION, YamlPlanReaderExtension.class, Thread.currentThread().getContextClassLoader()).stream()
>>>>>>> ffb1c6ca
                .map(newInstanceAs(YamlPlanReaderExtender.class)).forEach(e -> extensions.addAll(e.getDeserializationExtensions()));
        return extensions;
    }

    @Override
    public YamlRootArtefact deserialize(JsonParser jsonParser, DeserializationContext deserializationContext) throws IOException {
        JsonNode node = jsonParser.getCodec().readTree(jsonParser);
        JsonNode techArtefact = convertYamlArtefact(node, jsonParser.getCodec(), customFieldProcessors);
        return new YamlRootArtefact(jsonParser.getCodec().treeToValue(techArtefact, AbstractArtefact.class));
    }

    private static JsonNode convertYamlArtefact(JsonNode yamlArtefact, ObjectCodec codec, List<YamlArtefactFieldDeserializationProcessor> customFieldProcessors) throws JsonSchemaFieldProcessingException, JsonProcessingException {
        ObjectNode techArtefact = createObjectNode(codec);

        // move artifact class into the '_class' field
        Iterator<String> childrenArtifactNames = yamlArtefact.fieldNames();

        List<String> artifactNames = new ArrayList<String>();
        childrenArtifactNames.forEachRemaining(artifactNames::add);

        String yamlArtifactClass = null;
        if (artifactNames.size() == 0) {
            throw new JsonSchemaFieldProcessingException("Artifact should have a name");
        } else if (artifactNames.size() > 1) {
            throw new JsonSchemaFieldProcessingException("Artifact should have only one name");
        } else {
            yamlArtifactClass = artifactNames.get(0);
        }

        if (yamlArtifactClass != null) {
            // java artifact has UpperCamelCase, but in Yaml we use lowerCamelCase
            String javaArtifactClass = YamlPlanFields.yamlArtefactNameToJava(yamlArtifactClass);
            JsonNode artifactData = yamlArtefact.get(yamlArtifactClass);
            techArtefact.put(Plan.JSON_CLASS_FIELD, javaArtifactClass);

            fillDefaultValuesForArtifactFields(javaArtifactClass, (ObjectNode) artifactData);

            Iterator<Map.Entry<String, JsonNode>> fields = artifactData.fields();
            while (fields.hasNext()) {
                Map.Entry<String, JsonNode> next = fields.next();

                // process some fields ('name', 'children' etc.) in special way
                boolean processedAsSpecialField = false;
                for (YamlArtefactFieldDeserializationProcessor proc : customFieldProcessors) {
                    if (proc.deserializeArtefactField(javaArtifactClass, next, techArtefact, codec)) {
                        processedAsSpecialField = true;
                    }
                }

                // copy all other fields (parameters)
                if (!processedAsSpecialField) {
                    techArtefact.set(next.getKey(), next.getValue().deepCopy());
                }
            }

        }
        return techArtefact;
    }

    private static void fillDefaultValuesForArtifactFields(String javaArtifactClass, ObjectNode artifactData) {
        // if artefact name (nodeName) is not defined in YAML, we use the artefact class as default value
        // but for CallFunction we use the keyword name as default
        JsonNode name = artifactData.get(YamlPlanFields.NAME_YAML_FIELD);
        if (name == null) {
            if(!javaArtifactClass.equals(CallFunction.ARTEFACT_NAME)) {
                artifactData.put(YamlPlanFields.NAME_YAML_FIELD, javaArtifactClass);
            } else {
                JsonNode functionNode = artifactData.get(YamlPlanFields.CALL_FUNCTION_FUNCTION_YAML_FIELD);
                if(functionNode != null && !functionNode.isContainerNode()){
                    String staticFunctionName = functionNode.asText();
                    if(!staticFunctionName.isEmpty()){
                        artifactData.put(YamlPlanFields.NAME_YAML_FIELD, staticFunctionName);
                    } else {
                        artifactData.put(YamlPlanFields.NAME_YAML_FIELD, javaArtifactClass);
                    }
                }
            }
        }
    }

    private static ArrayNode createArrayNode(ObjectCodec codec) {
        return (ArrayNode) codec.createArrayNode();
    }

    private static ObjectNode createObjectNode(ObjectCodec codec) {
        return (ObjectNode) codec.createObjectNode();
    }

}<|MERGE_RESOLUTION|>--- conflicted
+++ resolved
@@ -107,11 +107,7 @@
 
     protected List<YamlArtefactFieldDeserializationProcessor> getExtensions() {
         List<YamlArtefactFieldDeserializationProcessor> extensions = new ArrayList<>();
-<<<<<<< HEAD
-        CachedAnnotationScanner.getClassesWithAnnotation("step.plans", YamlPlanReaderExtension.class, Thread.currentThread().getContextClassLoader()).stream()
-=======
-        CachedAnnotationScanner.getClassesWithAnnotation(YamlPlanReaderExtension.LOCATION, YamlPlanReaderExtension.class, Thread.currentThread().getContextClassLoader()).stream()
->>>>>>> ffb1c6ca
+        CachedAnnotationScanner.getClassesWithAnnotation("step.plans", YamlPlanReaderExtension.LOCATION, YamlPlanReaderExtension.class, Thread.currentThread().getContextClassLoader()).stream()
                 .map(newInstanceAs(YamlPlanReaderExtender.class)).forEach(e -> extensions.addAll(e.getDeserializationExtensions()));
         return extensions;
     }
