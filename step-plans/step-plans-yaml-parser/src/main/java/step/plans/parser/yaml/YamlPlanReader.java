/*******************************************************************************
 * Copyright (C) 2020, exense GmbH
 *
 * This file is part of STEP
 *
 * STEP is free software: you can redistribute it and/or modify
 * it under the terms of the GNU Affero General Public License as published by
 * the Free Software Foundation, either version 3 of the License, or
 * (at your option) any later version.
 *
 * STEP is distributed in the hope that it will be useful,
 * but WITHOUT ANY WARRANTY; without even the implied warranty of
 * MERCHANTABILITY or FITNESS FOR A PARTICULAR PURPOSE.  See the
 * GNU Affero General Public License for more details.
 *
 * You should have received a copy of the GNU Affero General Public License
 * along with STEP.  If not, see <http://www.gnu.org/licenses/>.
 ******************************************************************************/
package step.plans.parser.yaml;

import com.fasterxml.jackson.annotation.JsonInclude;
import com.fasterxml.jackson.core.JsonProcessingException;
import com.fasterxml.jackson.databind.ObjectMapper;
import com.fasterxml.jackson.databind.module.SimpleModule;
import com.fasterxml.jackson.dataformat.yaml.YAMLFactory;
import com.fasterxml.jackson.dataformat.yaml.YAMLGenerator;
import org.bson.types.ObjectId;
import org.slf4j.Logger;
import org.slf4j.LoggerFactory;
import step.core.Version;
import step.core.accessors.AbstractOrganizableObject;
import step.core.accessors.DefaultJacksonMapperProvider;
import step.core.artefacts.AbstractArtefact;
import step.core.plans.Plan;
import step.core.plans.agents.configuration.AgentProvisioningConfiguration;
import step.core.plans.agents.configuration.AutomaticAgentProvisioningConfiguration;
import step.core.scanner.AnnotationScanner;
import step.core.scanner.CachedAnnotationScanner;
import step.core.yaml.deserializers.StepYamlDeserializersScanner;
import step.core.yaml.serializers.StepYamlSerializersScanner;
import step.migration.MigrationManager;
import step.plans.nl.RootArtefactType;
import step.plans.nl.parser.PlanParser;
import step.plans.parser.yaml.deserializers.UpgradableYamlPlanDeserializer;
import step.plans.parser.yaml.migrations.AbstractYamlPlanMigrationTask;
import step.plans.parser.yaml.migrations.YamlPlanMigration;
import step.plans.parser.yaml.model.AbstractYamlArtefact;
import step.plans.parser.yaml.model.NamedYamlArtefact;
import step.plans.parser.yaml.schema.YamlPlanValidationException;
import step.repositories.parser.StepsParser;

import java.io.IOException;
import java.io.InputStream;
import java.io.OutputStream;
import java.nio.charset.StandardCharsets;
import java.util.*;
import java.util.function.Supplier;
import java.util.stream.Collectors;

import static step.core.scanner.Classes.newInstanceAs;

public class YamlPlanReader {

	private static final Logger log = LoggerFactory.getLogger(YamlPlanReader.class);

	public static final String YAML_PLANS_COLLECTION_NAME = "yamlPlans";

	private final ObjectMapper yamlMapper;

	private final Supplier<ObjectId> idGenerator;
	private final Version currentVersion;
	private String jsonSchema;
	private final MigrationManager migrationManager;
	private final PlanParser plainTextPlanParser;

	/**
	 * To be used in TESTS only
	 *
	 * @param idGenerator            the id generator to generate static ids in tests
	 * @param currentVersion         the fixed yaml format version. If null, the actual version will be used
	 * @param validateWithJsonSchema if true, the json schema will be used to validate yaml plans
	 * @param jsonSchemaPath         the fixed path to json schema. If null, the actual json schema will be used
	 */
	public YamlPlanReader(Supplier<ObjectId> idGenerator, Version currentVersion, boolean validateWithJsonSchema, String jsonSchemaPath) {
		if (currentVersion != null) {
			this.currentVersion = currentVersion;
		} else {
			this.currentVersion = YamlPlanVersions.ACTUAL_VERSION;
		}

		log.info("YAML Plans version: {}", this.currentVersion);

		if (validateWithJsonSchema) {
			if (jsonSchemaPath != null) {
				this.jsonSchema = readJsonSchema(jsonSchemaPath);
			} else {
				// resolve the json schema to use
				List<String> jsonSchemasFromExtensions = CachedAnnotationScanner.getClassesWithAnnotation(YamlPlanMigration.LOCATION, YamlPlanReaderExtension.class, Thread.currentThread().getContextClassLoader())
						.stream()
						.map(newInstanceAs(YamlPlanReaderExtender.class))
						.map(YamlPlanReaderExtender::getJsonSchemaPath)
						.filter(Objects::nonNull)
						.collect(Collectors.toList());

				String resolvedJsonSchemaPath;

				if (!jsonSchemasFromExtensions.isEmpty()) {
					if (jsonSchemasFromExtensions.size() > 1) {
						throw new IllegalArgumentException("Ambiguous json schema is defined in project: " + jsonSchemasFromExtensions);
					}
					resolvedJsonSchemaPath = jsonSchemasFromExtensions.get(0);
				} else {
					resolvedJsonSchemaPath = YamlPlanVersions.ACTUAL_JSON_SCHEMA_PATH;
				}

				log.info("The json schema for yaml plans: {}", resolvedJsonSchemaPath);
				this.jsonSchema = readJsonSchema(resolvedJsonSchemaPath);
			}
		}

		this.idGenerator = idGenerator;
		this.migrationManager = initMigrationManager();
		this.plainTextPlanParser = new PlanParser();

		this.yamlMapper = createYamlPlanObjectMapper();
	}

	/**
	 * Creates the new Yaml plan serializer for the specified current version and json schema
	 */
	public YamlPlanReader(Version currentVersion, String jsonSchemaPath) {
		this(null, currentVersion, true, jsonSchemaPath);
	}

	/**
	 * Creates the new Yaml plan reader with actual version and json schema
	 */
	public YamlPlanReader(){
		this(null, null, true, null);
	}

	public static void setPlanName(Plan plan, String name) {
		Map<String, String> attributes = new HashMap<>();
		attributes.put(AbstractArtefact.NAME, name);
		plan.setAttributes(attributes);
		plan.getRoot().getAttributes().put(AbstractArtefact.NAME, name);
	}

	/**
	 * Read the plan from Yaml
	 *
	 * @param yamlPlanStream yaml data
	 */
	public Plan readYamlPlan(InputStream yamlPlanStream) throws IOException, YamlPlanValidationException {
		YamlPlan yamlPlan = yamlMapper.readValue(yamlPlanStream, YamlPlan.class);
		return yamlPlanToPlan(yamlPlan);
	}

	/**
	 * Writes the plan as YAML
	 */
	public void writeYamlPlan(OutputStream os, Plan plan) throws IOException {
		yamlMapper.writeValue(os, planToYamlPlan(plan));
	}

	public void convertFromPlainTextToYaml(String planName, InputStream planTextInputStream, OutputStream yamlOutputStream) throws IOException, StepsParser.ParsingException {
		// read plan from plain text format
		Plan planFromPlainText = plainTextPlanParser.parse(planTextInputStream, RootArtefactType.TestCase);

		// set file name as plan name
		Map<String, String> attributes = new HashMap<>();
		attributes.put(AbstractArtefact.NAME, planName);
		planFromPlainText.setAttributes(attributes);
		planFromPlainText.getRoot().getAttributes().put(AbstractArtefact.NAME, planName);

		// apply cleanup default values from plain text artefact to omit them in yaml format
		cleanupDefaultNodeNames(planFromPlainText.getRoot());

		// convert to simple yaml and save in output file
		writeYamlPlan(yamlOutputStream, planFromPlainText);
	}

	private void cleanupDefaultNodeNames(AbstractArtefact plainTextArtefact) throws JsonProcessingException {
		String artefactClassName = AbstractArtefact.getArtefactName(plainTextArtefact.getClass());

		// if artefact name is default (filled by plainTextPlanParser), we replace the value with default in terms of yaml format
		// (for example, use a keyword name as artefact name)
		if (Objects.equals(plainTextArtefact.getAttribute(AbstractArtefact.NAME), artefactClassName)) {
			plainTextArtefact.addAttribute(AbstractOrganizableObject.NAME, null);
		}

		for (AbstractArtefact child : plainTextArtefact.getChildren()) {
			cleanupDefaultNodeNames(child);
		}
	}

	protected ObjectMapper createYamlPlanObjectMapper() {
		ObjectMapper yamlMapper = createDefaultYamlMapper();
		// default: include only non empty values in yaml
		yamlMapper.setSerializationInclusion(JsonInclude.Include.NON_EMPTY);

		// configure custom deserializers
		yamlMapper.registerModule(registerAllSerializersAndDeserializers(new SimpleModule(), yamlMapper, true));
		return yamlMapper;
	}

	private static ObjectMapper createDefaultYamlMapper() {
		YAMLFactory yamlFactory = new YAMLFactory();
		// Disable native type id to enable conversion to generic Documents
		yamlFactory.disable(YAMLGenerator.Feature.USE_NATIVE_TYPE_ID);
		return DefaultJacksonMapperProvider.getObjectMapper(yamlFactory);
	}

	private SimpleModule registerBasicSerializersAndDeserializers(SimpleModule module, ObjectMapper resultingMapper) {
		SimpleModule res = StepYamlDeserializersScanner.addAllDeserializerAddonsToModule(module, resultingMapper);
		res = StepYamlSerializersScanner.addAllSerializerAddonsToModule(res, resultingMapper);
		return res;
	}

	public SimpleModule registerAllSerializersAndDeserializers(SimpleModule module, ObjectMapper resultingMapper, boolean upgradablePlan) {
		ObjectMapper nonUpgradableYamlMapper = createDefaultYamlMapper().registerModule(createModuleForNonUpgradablePlans(resultingMapper));

		return registerBasicSerializersAndDeserializers(module, resultingMapper)
				.addDeserializer(YamlPlan.class, new UpgradableYamlPlanDeserializer(upgradablePlan ? currentVersion : null, jsonSchema, migrationManager, nonUpgradableYamlMapper));
	}

	private SimpleModule createModuleForNonUpgradablePlans(ObjectMapper resultingMapper) {
		SimpleModule module = new SimpleModule();
		registerBasicSerializersAndDeserializers(module, resultingMapper);
		return module;
	}

	protected ObjectMapper getYamlMapper() {
		return yamlMapper;
	}

	protected String readJsonSchema(String jsonSchemaPath) {
		try (InputStream jsonSchemaInputStream = this.getClass().getClassLoader().getResourceAsStream(jsonSchemaPath)) {
			if (jsonSchemaInputStream == null) {
				throw new IllegalStateException("Json schema not found: " + jsonSchemaPath);
			}
			return new String(jsonSchemaInputStream.readAllBytes(), StandardCharsets.UTF_8);
		} catch (IOException e) {
			throw new IllegalStateException("Unable to load json schema: " + jsonSchemaPath, e);
		}
	}

	/**
	 * Initializes the migration manager with specific migrations used for yaml plan format
	 */
	protected MigrationManager initMigrationManager() {
		final MigrationManager migrationManager = new MigrationManager();

		try (AnnotationScanner annotationScanner = AnnotationScanner.forAllClassesFromClassLoader(YamlPlanMigration.LOCATION, Thread.currentThread().getContextClassLoader())) {
			Set<Class<?>> migrations = annotationScanner.getClassesWithAnnotation(YamlPlanMigration.class);
			for (Class<?> migration : migrations) {
				if (!AbstractYamlPlanMigrationTask.class.isAssignableFrom(migration)) {
					throw new IllegalArgumentException("Class " + migration + " doesn't extend the " + AbstractYamlPlanMigrationTask.class);
				}
				migrationManager.register((Class<? extends AbstractYamlPlanMigrationTask>) migration);
			}
		}

		return migrationManager;
	}

	public Plan yamlPlanToPlan(YamlPlan yamlPlan) {
		Plan plan = new Plan(yamlPlan.getRoot().getYamlArtefact().toArtefact());
<<<<<<< HEAD
		plan.addAttribute(AbstractOrganizableObject.NAME, yamlPlan.getName());
		AgentProvisioningConfiguration agents = yamlPlan.getAgents();
		//If agents is not define in YAML, use default value of plan
		if (agents != null) {
			plan.setAgents(agents);
		}
=======
		setPlanName(plan, yamlPlan.getName());
>>>>>>> 08a0ce57
		applyDefaultValues(plan);
		return plan;
	}

	protected YamlPlan planToYamlPlan(Plan plan){
		YamlPlan yamlPlan = new YamlPlan();
		yamlPlan.setName(plan.getAttribute(AbstractOrganizableObject.NAME));
		yamlPlan.setVersion(currentVersion.toString());
		yamlPlan.setRoot(new NamedYamlArtefact(AbstractYamlArtefact.toYamlArtefact(plan.getRoot(), yamlMapper)));
		AgentProvisioningConfiguration agents = plan.getAgents();
		//don't set the value of agents if the default values is used to keep the Yaml short
		if (!(agents instanceof AutomaticAgentProvisioningConfiguration) ||
				!((AutomaticAgentProvisioningConfiguration) agents).mode.equals(AutomaticAgentProvisioningConfiguration.PlanAgentsPoolAutoMode.auto_detect)) {
			yamlPlan.setAgents(plan.getAgents());
		}
		return yamlPlan;
	}

	private void applyDefaultValues(Plan plan) {
		if (this.idGenerator != null) {
			plan.setId(this.idGenerator.get());
		}

		AbstractArtefact root = plan.getRoot();
		if (root != null) {
			applyDefaultValuesForArtifact(root);
		}
	}

	private void applyDefaultValuesForArtifact(AbstractArtefact artifact) {
		if (this.idGenerator != null) {
			artifact.setId(this.idGenerator.get());
		}
		applyDefaultValuesForChildren(artifact);
	}

	private void applyDefaultValuesForChildren(AbstractArtefact root) {
		List<AbstractArtefact> children = root.getChildren();
		if (children != null) {
			for (AbstractArtefact child : children) {
				applyDefaultValuesForArtifact(child);
			}
		}
	}

}<|MERGE_RESOLUTION|>--- conflicted
+++ resolved
@@ -266,16 +266,12 @@
 
 	public Plan yamlPlanToPlan(YamlPlan yamlPlan) {
 		Plan plan = new Plan(yamlPlan.getRoot().getYamlArtefact().toArtefact());
-<<<<<<< HEAD
-		plan.addAttribute(AbstractOrganizableObject.NAME, yamlPlan.getName());
+        setPlanName(plan, yamlPlan.getName());
 		AgentProvisioningConfiguration agents = yamlPlan.getAgents();
 		//If agents is not define in YAML, use default value of plan
 		if (agents != null) {
 			plan.setAgents(agents);
 		}
-=======
-		setPlanName(plan, yamlPlan.getName());
->>>>>>> 08a0ce57
 		applyDefaultValues(plan);
 		return plan;
 	}
