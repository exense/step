/*******************************************************************************
 * Copyright (C) 2020, exense GmbH
 *
 * This file is part of STEP
 *
 * STEP is free software: you can redistribute it and/or modify
 * it under the terms of the GNU Affero General Public License as published by
 * the Free Software Foundation, either version 3 of the License, or
 * (at your option) any later version.
 *
 * STEP is distributed in the hope that it will be useful,
 * but WITHOUT ANY WARRANTY; without even the implied warranty of
 * MERCHANTABILITY or FITNESS FOR A PARTICULAR PURPOSE.  See the
 * GNU Affero General Public License for more details.
 *
 * You should have received a copy of the GNU Affero General Public License
 * along with STEP.  If not, see <http://www.gnu.org/licenses/>.
 ******************************************************************************/
package step.plans.parser.yaml.schema;

import com.fasterxml.jackson.core.JsonProcessingException;
import com.fasterxml.jackson.databind.JsonNode;
import com.fasterxml.jackson.databind.ObjectMapper;
import jakarta.json.JsonArrayBuilder;
import jakarta.json.JsonObjectBuilder;
import jakarta.json.spi.JsonProvider;
import org.slf4j.Logger;
import org.slf4j.LoggerFactory;
import step.core.Version;
import step.core.accessors.DefaultJacksonMapperProvider;
import step.core.artefacts.AbstractArtefact;
import step.core.artefacts.Artefact;
import step.core.scanner.AnnotationScanner;
import step.core.scanner.CachedAnnotationScanner;
import step.core.yaml.schema.AggregatedJsonSchemaFieldProcessor;
import step.core.yaml.schema.JsonSchemaDefinitionCreator;
import step.core.yaml.schema.YamlJsonSchemaHelper;
import step.handlers.javahandler.jsonschema.FieldMetadataExtractor;
import step.handlers.javahandler.jsonschema.JsonSchemaCreator;
import step.handlers.javahandler.jsonschema.JsonSchemaFieldProcessor;
import step.handlers.javahandler.jsonschema.JsonSchemaPreparationException;
import step.plans.nl.RootArtefactType;
import step.plans.parser.yaml.YamlPlanFields;
import step.plans.parser.yaml.rules.*;
import step.plans.parser.yaml.ArtefactFieldMetadataExtractor;
import step.plans.parser.yaml.YamlPlanReaderExtender;
import step.plans.parser.yaml.YamlPlanReaderExtension;

import java.util.*;
import java.util.stream.Collectors;

import static step.core.scanner.Classes.newInstanceAs;
import static step.plans.parser.yaml.YamlPlanFields.ARTEFACT_CHILDREN;

public class YamlPlanJsonSchemaGenerator {

	private static final Logger log = LoggerFactory.getLogger(YamlPlanJsonSchemaGenerator.class);

	public static final String ARTEFACT_DEF = "ArtefactDef";
	private static final String ROOT_ARTEFACT_DEF = "RootArtefactDef";

	protected final String targetPackage;

	protected final Version actualVersion;
	private final String schemaId;

	protected final ObjectMapper objectMapper = DefaultJacksonMapperProvider.getObjectMapper();
	protected final JsonProvider jsonProvider = JsonProvider.provider();

	protected final JsonSchemaCreator jsonSchemaCreator;
	protected final YamlJsonSchemaHelper schemaHelper = new YamlJsonSchemaHelper(jsonProvider);
	protected final YamlResourceReferenceJsonSchemaHelper resourceReferenceJsonSchemaHelper = new YamlResourceReferenceJsonSchemaHelper(jsonProvider);

	public YamlPlanJsonSchemaGenerator(String targetPackage, Version actualVersion, String schemaId) {
		this.targetPackage = targetPackage;
		this.actualVersion = actualVersion;
		this.schemaId = schemaId;

		// TODO: further we can replace this hardcoded logic for some custom field metadata and processing with some enhanced solution (java annotations?)

		// --- Fields metadata rules (fields we want to rename)
		FieldMetadataExtractor fieldMetadataExtractor = prepareMetadataExtractor();

		List<JsonSchemaFieldProcessor> processingRules = prepareFieldProcessors();
		this.jsonSchemaCreator = new JsonSchemaCreator(jsonProvider, new AggregatedJsonSchemaFieldProcessor(processingRules), fieldMetadataExtractor);
	}

	protected List<JsonSchemaFieldProcessor> prepareFieldProcessors() {
		List<JsonSchemaFieldProcessor> result = new ArrayList<>();

		// -- BASIC PROCESSING RULES
		result.add(new CommonFilteredFieldRule().getJsonSchemaFieldProcessor(jsonProvider));
		result.add(new TechnicalFieldRule().getJsonSchemaFieldProcessor(jsonProvider));

		JsonSchemaFieldProcessor artefactChildrenProcessingRule = (objectClass, field, fieldMetadata, propertiesBuilder, requiredPropertiesOutput) -> {
			if(field.getDeclaringClass().equals(AbstractArtefact.class) && field.getName().equals(ARTEFACT_CHILDREN)) {
				propertiesBuilder.add(fieldMetadata.getFieldName(),
						jsonProvider.createObjectBuilder()
								.add("type", "array")
								.add("items", YamlJsonSchemaHelper.addRef(jsonProvider.createObjectBuilder(), ARTEFACT_DEF))
				);
				return true;
			} else {
				return false;
			}
		};
		result.add(artefactChildrenProcessingRule);

		// -- RULES FROM EXTENSIONS HAVE LESS PRIORITY THAN BASIC RULES, BUT MORE PRIORITY THAN OTHER RULES
		result.addAll(getFieldExtensions());

		// -- RULES FOR OS ARTEFACTS
		result.add(new NodeNameRule().getJsonSchemaFieldProcessor(jsonProvider));
		result.add(new KeywordSelectionRule().getJsonSchemaFieldProcessor(jsonProvider));
		result.add(new KeywordRoutingRule().getJsonSchemaFieldProcessor(jsonProvider));
		result.add(new KeywordInputsRule().getJsonSchemaFieldProcessor(jsonProvider));
		result.add(new FunctionGroupSelectionRule().getJsonSchemaFieldProcessor(jsonProvider));
		result.add(new CheckExpressionRule().getJsonSchemaFieldProcessor(jsonProvider));
		result.add(new ForBlockRule(null).getJsonSchemaFieldProcessor(jsonProvider));
		result.add(new ForEachBlockRule(null).getJsonSchemaFieldProcessor(jsonProvider));
		result.add(new DataSetRule(null).getJsonSchemaFieldProcessor(jsonProvider));

		// -- SOME DEFAULT RULES FOR ENUMS AND DYNAMIC FIELDS
		result.add(new DynamicFieldRule().getJsonSchemaFieldProcessor(jsonProvider));
		result.add(new EnumFieldRule().getJsonSchemaFieldProcessor(jsonProvider));

		return result;
	}

	protected List<JsonSchemaFieldProcessor> getFieldExtensions() {
		List<JsonSchemaFieldProcessor> extensions = new ArrayList<>();
		CachedAnnotationScanner.getClassesWithAnnotation(YamlPlanReaderExtension.class).stream()
				.map(newInstanceAs(YamlPlanReaderExtender.class)).forEach(e -> extensions.addAll(e.getJsonSchemaFieldProcessingExtensions()));
		return extensions;
	}

	protected List<JsonSchemaDefinitionCreator> getDefinitionsExtensions() {
		List<JsonSchemaDefinitionCreator> extensions = new ArrayList<>();
		CachedAnnotationScanner.getClassesWithAnnotation(YamlPlanReaderExtension.class).stream()
				.map(newInstanceAs(YamlPlanReaderExtender.class)).forEach(e -> extensions.addAll(e.getJsonSchemaDefinitionsExtensions()));
		return extensions;
	}

	protected ArtefactFieldMetadataExtractor prepareMetadataExtractor() {
		return new ArtefactFieldMetadataExtractor();
	}

	public JsonNode generateJsonSchema() throws JsonSchemaPreparationException {
		JsonObjectBuilder topLevelBuilder = jsonProvider.createObjectBuilder();

		// common fields for json schema
		topLevelBuilder.add("$schema", "http://json-schema.org/draft-07/schema#");
		if (this.schemaId != null) {
			topLevelBuilder.add("$id", this.schemaId);
		}
		topLevelBuilder.add("title", "Plan");
		topLevelBuilder.add("type", "object");

		// prepare definitions to be reused in subschemas (referenced via $ref property)
		topLevelBuilder.add("$defs", createDefs());

		// add properties for top-level "plan" object
		topLevelBuilder.add("properties", createYamlPlanProperties(true));
		topLevelBuilder.add("required", jsonProvider.createArrayBuilder().add("name").add("root"));
		topLevelBuilder.add( "additionalProperties", false);

		// convert jakarta objects to jackson JsonNode
		try {
			return fromJakartaToJsonNode(topLevelBuilder);
		} catch (JsonProcessingException e) {
			throw new JsonSchemaPreparationException("Unable to convert json to jackson jsonNode", e);
		}
	}

	public JsonObjectBuilder createYamlPlanProperties(boolean versioned) {
		// plan only has "name", "version", and the root artifact
		JsonObjectBuilder objectBuilder = jsonProvider.createObjectBuilder();
		objectBuilder.add("name", jsonProvider.createObjectBuilder().add("type", "string"));

		if (versioned) {
			// in 'version' we should either explicitly specify the current json schema version or skip this field
			objectBuilder.add("version", jsonProvider.createObjectBuilder().add("const", actualVersion.toString()));
		}
		objectBuilder.add("root", YamlJsonSchemaHelper.addRef(jsonProvider.createObjectBuilder(), ROOT_ARTEFACT_DEF));
		return objectBuilder;
	}

	/**
	 * Prepares definitions to be reused in json subschemas
	 */
	public JsonObjectBuilder createDefs() throws JsonSchemaPreparationException {
		JsonObjectBuilder defsBuilder = jsonProvider.createObjectBuilder();

		List<JsonSchemaDefinitionCreator> definitionCreators = new ArrayList<>();

		// prepare definitions for generic DynamicValue class
		definitionCreators.add((defsList) -> {
			Map<String, JsonObjectBuilder> dynamicValueDefs = schemaHelper.createDynamicValueImplDefs();
<<<<<<< HEAD
=======
			for (Map.Entry<String, JsonObjectBuilder> dynamicValueDef : dynamicValueDefs.entrySet()) {
				defsBuilder.add(dynamicValueDef.getKey(), dynamicValueDef.getValue());
			}
		});

		// prepare definitions for referenced resources
		definitionCreators.add(defsList -> {
			Map<String, JsonObjectBuilder> dynamicValueDefs = resourceReferenceJsonSchemaHelper.createResourceReferenceDefs();
>>>>>>> 159f44fa
			for (Map.Entry<String, JsonObjectBuilder> dynamicValueDef : dynamicValueDefs.entrySet()) {
				defsBuilder.add(dynamicValueDef.getKey(), dynamicValueDef.getValue());
			}
		});

		// prepare definitions for referenced resources
		definitionCreators.add(defsList -> {
			Map<String, JsonObjectBuilder> dynamicValueDefs = resourceReferenceJsonSchemaHelper.createResourceReferenceDefs();
			for (Map.Entry<String, JsonObjectBuilder> dynamicValueDef : dynamicValueDefs.entrySet()) {
				defsBuilder.add(dynamicValueDef.getKey(), dynamicValueDef.getValue());
			}
		});

		// prepare definitions for subclasses annotated with @Artefact
		definitionCreators.add((defsList) -> {
			ArtefactDefinitions artefactImplDefs = createArtefactImplDefs();
			for (Map.Entry<String, JsonObjectBuilder> artefactImplDef : artefactImplDefs.allArtefactDefs.entrySet()) {
				defsBuilder.add(artefactImplDef.getKey(), artefactImplDef.getValue());
			}

			// add definition for "anyOf" artefact definitions prepared above
			defsBuilder.add(ARTEFACT_DEF, createArtefactDef(artefactImplDefs.allArtefactDefs.keySet()));
			defsBuilder.add(ROOT_ARTEFACT_DEF, createArtefactDef(artefactImplDefs.rootArtefactDefs));
		});

		// add definitions from extensions (additional definitions for EE artefacts)
		definitionCreators.addAll(getDefinitionsExtensions());

		for (JsonSchemaDefinitionCreator definitionCreator : definitionCreators) {
			definitionCreator.addDefinition(defsBuilder);
		}

		return defsBuilder;
	}

	private ArtefactDefinitions createArtefactImplDefs() throws JsonSchemaPreparationException {
		try (AnnotationScanner annotationScanner = AnnotationScanner.forAllClassesFromContextClassLoader()) {
			ArtefactDefinitions artefactDefinitions = new ArtefactDefinitions();

			// scan all @Artefact classes in classpath and automatically prepare definitions for them
			List<Class<?>> artefactClasses = annotationScanner.getClassesWithAnnotation(Artefact.class)
					.stream()
					.filter(c -> !c.getAnnotation(Artefact.class).test()) // exclude test artefacts
					.sorted(Comparator.comparing(Class::getSimpleName))
					.collect(Collectors.toList());
			log.info("The following {} artefact classes detected: {}", artefactClasses.size(), artefactClasses);

			for (Class<?> artefactClass : artefactClasses) {
				// use the name of artefact as definition name
				String name = AbstractArtefact.getArtefactName((Class<? extends AbstractArtefact>) artefactClass);
				String defName = name + "Def";

				// scan all fields in artefact class and put them to artefact definition
				JsonObjectBuilder def = createArtefactImplDef(name, artefactClass);
				artefactDefinitions.allArtefactDefs.put(defName, def);

				// for root artefacts we only support the subset of all artefact definitions
				for (RootArtefactType rootArtefactType : RootArtefactType.values()) {
					if (rootArtefactType.createRootArtefact().getClass().equals(artefactClass)) {
						artefactDefinitions.rootArtefactDefs.add(defName);
					}
				}
			}
			return artefactDefinitions;
		}
	}

	private JsonObjectBuilder createArtefactImplDef(String name, Class<?> artefactClass) throws JsonSchemaPreparationException {
		JsonObjectBuilder res = jsonProvider.createObjectBuilder();
		res.add("type", "object");

		// artefact has the top-level property matching the artefact name
		JsonObjectBuilder artefactNameProperty = jsonProvider.createObjectBuilder();

		// other properties are located in nested object and automatically prepared via reflection
		JsonObjectBuilder artefactProperties = jsonProvider.createObjectBuilder();
		fillArtefactProperties(artefactClass, artefactProperties, name);

		// use camelCase for artefact names in yaml
		artefactNameProperty.add(YamlPlanFields.javaArtefactNameToYaml(name), jsonProvider.createObjectBuilder().add("type", "object").add("properties", artefactProperties));
		res.add("properties", artefactNameProperty);
		res.add("additionalProperties", false);
		return res;
	}

	private void fillArtefactProperties(Class<?> artefactClass, JsonObjectBuilder artefactProperties, String artefactName) throws JsonSchemaPreparationException {
		schemaHelper.extractPropertiesFromClass(jsonSchemaCreator, artefactClass, artefactProperties, artefactName);
	}

	private JsonObjectBuilder createArtefactDef(Collection<String> artefactImplReferences) {
		JsonObjectBuilder builder = jsonProvider.createObjectBuilder();
		builder.add("type", "object");
		JsonArrayBuilder arrayBuilder = jsonProvider.createArrayBuilder();
		for (String artefactImplReference : artefactImplReferences) {
			arrayBuilder.add(YamlJsonSchemaHelper.addRef(jsonProvider.createObjectBuilder(), artefactImplReference));
		}
		builder.add("oneOf", arrayBuilder);
		return builder;
	}

	private JsonNode fromJakartaToJsonNode(JsonObjectBuilder objectBuilder) throws JsonProcessingException {
		return objectMapper.readTree(objectBuilder.build().toString());
	}

	private static class ArtefactDefinitions {
		private final Map<String, JsonObjectBuilder> allArtefactDefs = new HashMap<>();
		private final Collection<String> rootArtefactDefs = new ArrayList<>();
	}

}<|MERGE_RESOLUTION|>--- conflicted
+++ resolved
@@ -196,8 +196,6 @@
 		// prepare definitions for generic DynamicValue class
 		definitionCreators.add((defsList) -> {
 			Map<String, JsonObjectBuilder> dynamicValueDefs = schemaHelper.createDynamicValueImplDefs();
-<<<<<<< HEAD
-=======
 			for (Map.Entry<String, JsonObjectBuilder> dynamicValueDef : dynamicValueDefs.entrySet()) {
 				defsBuilder.add(dynamicValueDef.getKey(), dynamicValueDef.getValue());
 			}
@@ -206,7 +204,6 @@
 		// prepare definitions for referenced resources
 		definitionCreators.add(defsList -> {
 			Map<String, JsonObjectBuilder> dynamicValueDefs = resourceReferenceJsonSchemaHelper.createResourceReferenceDefs();
->>>>>>> 159f44fa
 			for (Map.Entry<String, JsonObjectBuilder> dynamicValueDef : dynamicValueDefs.entrySet()) {
 				defsBuilder.add(dynamicValueDef.getKey(), dynamicValueDef.getValue());
 			}
