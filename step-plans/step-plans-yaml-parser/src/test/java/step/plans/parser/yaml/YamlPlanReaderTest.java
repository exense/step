/*******************************************************************************
 * Copyright (C) 2020, exense GmbH
 *
 * This file is part of STEP
 *
 * STEP is free software: you can redistribute it and/or modify
 * it under the terms of the GNU Affero General Public License as published by
 * the Free Software Foundation, either version 3 of the License, or
 * (at your option) any later version.
 *
 * STEP is distributed in the hope that it will be useful,
 * but WITHOUT ANY WARRANTY; without even the implied warranty of
 * MERCHANTABILITY or FITNESS FOR A PARTICULAR PURPOSE.  See the
 * GNU Affero General Public License for more details.
 *
 * You should have received a copy of the GNU Affero General Public License
 * along with STEP.  If not, see <http://www.gnu.org/licenses/>.
 ******************************************************************************/
package step.plans.parser.yaml;

import com.fasterxml.jackson.annotation.JsonInclude;
import com.fasterxml.jackson.databind.JsonNode;
import com.fasterxml.jackson.databind.ObjectMapper;
import com.fasterxml.jackson.dataformat.yaml.YAMLFactory;
import com.fasterxml.jackson.dataformat.yaml.YAMLGenerator;
import org.bson.types.ObjectId;
import org.junit.Assert;
import org.junit.Test;
import org.slf4j.Logger;
import org.slf4j.LoggerFactory;
import step.core.accessors.DefaultJacksonMapperProvider;
import step.core.plans.Plan;
import step.plans.parser.yaml.schema.YamlPlanValidationException;
import step.repositories.parser.StepsParser;
import step.plans.parser.yaml.model.YamlPlanVersions;

import java.io.*;
import java.nio.charset.StandardCharsets;

public class YamlPlanReaderTest {

	private static final Logger log = LoggerFactory.getLogger(YamlPlanReaderTest.class);

	private static final ObjectId STATIC_ID = new ObjectId("644fbe4e38a61e07cc3a4df8") ;

	private final YamlPlanReader yamlReader;

	// DEV flag to store test results in local files
	private boolean writeResultsToLocalFiles = false;

	private final ObjectMapper technicalPlanMapper;

	public YamlPlanReaderTest() {
		this.yamlReader = new YamlPlanReader(
				step.plans.parser.yaml.model.YamlPlanVersions.ACTUAL_VERSION,
				true,
				null
		);

		this.technicalPlanMapper = createTechnicalPlanObjectMapper();
	}

	protected ObjectMapper createTechnicalPlanObjectMapper(){
		YAMLFactory yamlFactory = new YAMLFactory();
		// Disable native type id to enable conversion to generic Documents
		yamlFactory.disable(YAMLGenerator.Feature.USE_NATIVE_TYPE_ID);
		ObjectMapper mapper = DefaultJacksonMapperProvider.getObjectMapper(yamlFactory);
		// to avoid using null-values in comparison
		mapper.setSerializationInclusion(JsonInclude.Include.NON_NULL);
		return mapper;
	}

	/**
	 * Writes the plan as technical YAML (full serialization)
	 */
	protected void writePlanInTechnicalFormat(OutputStream os, Plan plan) throws IOException {
		technicalPlanMapper.writeValue(os, plan);
	}

	@Test
	public void readPlanFromYaml() throws YamlPlanValidationException {
		convertFromYamlToPlan(
				"src/test/resources/step/plans/parser/yaml/basic/test.plan.yml",
				"src/test/resources/step/plans/parser/yaml/basic/test-expected-tech-plan.yml"
		);
	}

	@Test
	public void keywordSelectionCriteria() throws YamlPlanValidationException {
		convertFromYamlToPlan(
				"src/test/resources/step/plans/parser/yaml/selection-criteria/test-selection-criteria-plan.yml",
				"src/test/resources/step/plans/parser/yaml/selection-criteria/test-expected-selection-criteria-tech-plan.yml"
		);

		convertPlanToYaml("src/test/resources/step/plans/parser/yaml/selection-criteria/test-expected-selection-criteria-tech-plan.yml",
				"src/test/resources/step/plans/parser/yaml/selection-criteria/test-selection-criteria-converted-plan.yml"
		);
	}

	@Test
	public void functionGroup() throws YamlPlanValidationException {
		convertFromYamlToPlan(
				"src/test/resources/step/plans/parser/yaml/function-group/test-function-group-plan.yml",
				"src/test/resources/step/plans/parser/yaml/function-group/test-expected-function-group-tech-plan.yml"
		);

		convertPlanToYaml("src/test/resources/step/plans/parser/yaml/function-group/test-expected-function-group-tech-plan.yml",
				"src/test/resources/step/plans/parser/yaml/function-group/test-function-group-converted-plan.yml"
		);
	}

	@Test
	public void forBlock() throws YamlPlanValidationException {
		convertFromYamlToPlan(
				"src/test/resources/step/plans/parser/yaml/for/test-for-plan.yml",
				"src/test/resources/step/plans/parser/yaml/for/test-expected-for-tech-plan.yml"
		);

		convertPlanToYaml("src/test/resources/step/plans/parser/yaml/for/test-expected-for-tech-plan.yml",
				"src/test/resources/step/plans/parser/yaml/for/test-for-converted-plan.yml"
		);
	}

	@Test
	public void forEachBlock() throws YamlPlanValidationException {
		convertFromYamlToPlan(
				"src/test/resources/step/plans/parser/yaml/for-each/test-for-each-plan.yml",
				"src/test/resources/step/plans/parser/yaml/for-each/test-expected-for-each-tech-plan.yml"
		);

		convertPlanToYaml("src/test/resources/step/plans/parser/yaml/for-each/test-expected-for-each-tech-plan.yml",
				"src/test/resources/step/plans/parser/yaml/for-each/test-for-each-converted-plan.yml"
		);
	}

	@Test
	public void dataSet() throws YamlPlanValidationException {
		convertFromYamlToPlan(
				"src/test/resources/step/plans/parser/yaml/data-set/test-data-set-plan.yml",
				"src/test/resources/step/plans/parser/yaml/data-set/test-expected-data-set-tech-plan.yml"
		);

		convertPlanToYaml("src/test/resources/step/plans/parser/yaml/data-set/test-expected-data-set-tech-plan.yml",
				"src/test/resources/step/plans/parser/yaml/data-set/test-data-set-converted-plan.yml"
		);
	}

	@Test
	public void callPlan() throws YamlPlanValidationException {
		convertFromYamlToPlan(
				"src/test/resources/step/plans/parser/yaml/call-plan/test-call-plan.yml",
				"src/test/resources/step/plans/parser/yaml/call-plan/test-expected-call-tech-plan.yml"
		);

		convertPlanToYaml("src/test/resources/step/plans/parser/yaml/call-plan/test-expected-call-tech-plan.yml",
				"src/test/resources/step/plans/parser/yaml/call-plan/test-converted-from-tech-call-plan.yml"
		);
	}

	@Test
	public void testReturn() throws YamlPlanValidationException {
		convertFromYamlToPlan(
				"src/test/resources/step/plans/parser/yaml/return/test-return-plan.yml",
				"src/test/resources/step/plans/parser/yaml/return/test-expected-return-tech-plan.yml"
		);

		convertPlanToYaml("src/test/resources/step/plans/parser/yaml/return/test-expected-return-tech-plan.yml",
				"src/test/resources/step/plans/parser/yaml/return/test-return-converted-plan.yml"
		);
	}

	@Test
	public void readBenchmarkSampleYamlPlan() throws YamlPlanValidationException {
		convertFromYamlToPlan(
				"src/test/resources/step/plans/parser/yaml/benchmark/test-benchmark-sample-plan.yml",
				"src/test/resources/step/plans/parser/yaml/benchmark/test-expected-benchmark-sample-tech-plan.yml"
		);

		convertPlanToYaml(
				"src/test/resources/step/plans/parser/yaml/benchmark/test-expected-benchmark-sample-tech-plan.yml",
				"src/test/resources/step/plans/parser/yaml/benchmark/test-converted-benchmark-sample-plan.yml");
	}

	@Test
	public void checkArtefactExpression() throws YamlPlanValidationException {
		// test expressions in 'Check' artefact - convert from yaml format to technical format
		convertFromYamlToPlan(
				"src/test/resources/step/plans/parser/yaml/check/test-check-plan.yml",
				"src/test/resources/step/plans/parser/yaml/check/test-expected-check-tech-plan.yml"
		);

		// convert from technical format to yaml format
		convertPlanToYaml(
				"src/test/resources/step/plans/parser/yaml/check/test-expected-check-tech-plan.yml",
				"src/test/resources/step/plans/parser/yaml/check/test-converted-from-tech-check-plan.yml"
		);
	}

	@Test
	public void testAllControls() throws YamlPlanValidationException {
		convertFromYamlToPlan(
				"src/test/resources/step/plans/parser/yaml/controls/test-controls-plan.yml",
				"src/test/resources/step/plans/parser/yaml/controls/test-expected-controls-tech-plan.yml"
		);

		convertPlanToYaml(
				"src/test/resources/step/plans/parser/yaml/controls/test-expected-controls-tech-plan.yml",
				"src/test/resources/step/plans/parser/yaml/controls/test-controls-plan.yml"
		);
	}

	@Test
	public void readInvalidYamlPlan() throws IOException {
		// read simplified file
		File yamlFile = new File("src/test/resources/step/plans/parser/yaml/invalid/test-invalid-plan-1.yml");
		File yamlFile2 = new File("src/test/resources/step/plans/parser/yaml/invalid/test-invalid-plan-2.yml");
		try (FileInputStream is = new FileInputStream(yamlFile); FileInputStream is2 = new FileInputStream(yamlFile2)) {
			// convert yaml plan to technical format
			try {
				yamlReader.readYamlPlan(is);

				Assert.fail("Validation exception should be thrown");
			} catch (YamlPlanValidationException ex) {
				Assert.assertEquals("#: required key [name] not found", ex.getMessage());
				log.info("OK - Validation exception caught", ex);
			}

			try {
				yamlReader.readYamlPlan(is2);
				Assert.fail("Validation exception should be thrown");
			} catch (YamlPlanValidationException ex) {
				log.info("OK - Validation exception caught", ex);
			}
		}
	}

	@Test
	public void yamlPlanMigration() throws YamlPlanValidationException {
		convertFromYamlToPlan(
				"src/test/resources/step/plans/parser/yaml/migration/test-migration-plan.yml",
				"src/test/resources/step/plans/parser/yaml/migration/test-migration-expected-tech-plan.yml"
		);
	}

	@Test
	public void testBeforeAndAfter() throws YamlPlanValidationException {
		//Test migration of older plans (BeforeSequence....)
		convertFromYamlToPlan(
				"src/test/resources/step/plans/parser/yaml/beforeAfterMigration/test-before-after-old-version.yml",
				"src/test/resources/step/plans/parser/yaml/beforeAfterMigration/test-before-after-old-version-tech-plan.yml"
		);

		//Test new version

		convertFromYamlToPlan(
				"src/test/resources/step/plans/parser/yaml/beforeAfterMigration/test-before-after-plan.yml",
				"src/test/resources/step/plans/parser/yaml/beforeAfterMigration/test-before-after-tech-plan.yml"
		);

		convertPlanToYaml(
				"src/test/resources/step/plans/parser/yaml/controls/test-expected-controls-tech-plan.yml",
				"src/test/resources/step/plans/parser/yaml/controls/test-controls-plan.yml"
		);
	}

	@Test
	public void checkConversionToYaml() {
		convertPlanToYaml(
				"src/test/resources/step/plans/parser/yaml/basic/test-expected-tech-plan.yml",
				"src/test/resources/step/plans/parser/yaml/basic/test-converted-plan.yml"
		);
	}

	//@Test
	public void checkConversionForBuildPlan() throws YamlPlanValidationException {
		// read plan
		File technicalPlanFile = new File("src/test/resources/step/plans/parser/yaml/build/test-build-tech-plan.yml");
		File yamlPlanFile = new File("src/test/resources/step/plans/parser/yaml/build/test-expected-build-plan.yml");
		File techYamlFileAfterConversion = new File("src/test/resources/step/plans/parser/yaml/build/test-expected-build-tech-converted-plan.yml");
		try (FileInputStream is = new FileInputStream(technicalPlanFile); ByteArrayOutputStream os = new ByteArrayOutputStream()) {
			Plan plan = technicalPlanMapper.readValue(is, Plan.class);

			// convert plan to the yaml format
			yamlReader.writeYamlPlan(os, plan);
//			log.info("Converted yaml -->");
//			log.info(os.toString(StandardCharsets.UTF_8));

			// write yml to another file (to check it manually)
			if(writeResultsToLocalFiles) {
				try (FileOutputStream fileOs = new FileOutputStream("src/test/resources/step/plans/parser/yaml/test-expected-build-plan.yml")) {
					fileOs.write(os.toByteArray());
				}
			}

			JsonNode expectedYaml = yamlReader.getYamlMapper().readTree(yamlPlanFile);
			JsonNode actual = yamlReader.getYamlMapper().readTree(os.toByteArray());
			Assert.assertEquals(expectedYaml, actual);
		} catch (IOException e) {
			throw new RuntimeException(e);
		}

		// convert prepared yaml plan back to technical format
		try (FileInputStream is = new FileInputStream(yamlPlanFile); ByteArrayOutputStream os = new ByteArrayOutputStream()) {
			Plan plan = yamlReader.readYamlPlan(is);
			writePlanInTechnicalFormat(os, plan);
			//Currently we use some workaround to overwrite all ids, but this only support artefact children (not the new properties: before, after, beforeThread...)
			//So we overwrite all ids here
			String outputWithStaticId = os.toString(StandardCharsets.UTF_8).replaceAll("\"id\": \"[^\"]*\"", "\"id\": \"" + STATIC_ID + "\"");
//			log.info("Converted yaml -->");
//			log.info(os.toString(StandardCharsets.UTF_8));

			if (writeResultsToLocalFiles) {
				// write yml to another file (to check it manually)
				try (FileOutputStream fileOs = new FileOutputStream("src/test/resources/step/plans/parser/yaml/test-expected-build-tech-converted-plan.yml")) {
					fileOs.write(outputWithStaticId.getBytes(StandardCharsets.UTF_8));
				}
			}

			JsonNode expectedTechnicalYaml = technicalPlanMapper.readTree(techYamlFileAfterConversion);
			JsonNode actual = technicalPlanMapper.readTree(outputWithStaticId.getBytes(StandardCharsets.UTF_8));
			Assert.assertEquals(expectedTechnicalYaml, actual);
		} catch (IOException e) {
			throw new RuntimeException(e);
		}
	}

	@Test
	public void convertFromPlainTextToYaml() throws StepsParser.ParsingException {
		File plainTextPlan = new File("src/test/resources/step/plans/parser/yaml/plaintext/plaintext.plan");
		File expectedYamlFile = new File("src/test/resources/step/plans/parser/yaml/plaintext/plaintext-expected-plan.yml");

		try (FileInputStream is = new FileInputStream(plainTextPlan);
			 FileInputStream expectedIS = new FileInputStream(expectedYamlFile); ByteArrayOutputStream os = new ByteArrayOutputStream()) {
			yamlReader.convertFromPlainTextToYaml("converted plaintext plan", is, os);

			if (writeResultsToLocalFiles) {
				// write yml to another file (to check it manually)
				try (FileOutputStream fileOs = new FileOutputStream("src/test/resources/step/plans/parser/yaml/test-converted-plan.yml")) {
					fileOs.write(os.toByteArray());
				}
			}
			String actualString = replaceDynamicValuesInActualTechOutput(os.toString(StandardCharsets.UTF_8));
			String expectedString = replaceDynamicValuesInExpectedInput(new String(expectedIS.readAllBytes(), StandardCharsets.UTF_8));
			JsonNode expectedTechnicalYaml = technicalPlanMapper.readTree(expectedString);
			JsonNode actual = technicalPlanMapper.readTree(actualString);
			Assert.assertEquals(expectedTechnicalYaml, actual);
		} catch (IOException ex){
			throw new RuntimeException(ex);
		}
	}

<<<<<<< HEAD
	private String replaceDynamicValuesInActualTechOutput(String input) {
		return input.replaceAll("id: \"[^\"]*\"", "id: \"" + STATIC_ID + "\"");

	}

	private String replaceDynamicValuesInExpectedInput(String input) {
		return input.replaceAll("(\n {0,2}version: )\"[^\"]*\"", "$1\"" + YamlPlanVersions.ACTUAL_VERSION + "\"");
=======
	@Test
	public void checkPlanYamlConfiguration() {
		convertFromYamlToPlan(
				"src/test/resources/step/plans/parser/yaml/agents/test-agents-configuration-yaml.yml",
				"src/test/resources/step/plans/parser/yaml/agents/test-expected-agents-configuration-tech-plan.yml"
		);

		convertPlanToYaml(
				"src/test/resources/step/plans/parser/yaml/controls/test-expected-controls-tech-plan.yml",
				"src/test/resources/step/plans/parser/yaml/controls/test-controls-plan.yml"
		);
>>>>>>> 24a2705d
	}

	private void convertPlanToYaml(String technicalPlanFilePath, String expectedYamlPlan) {
		// read plan
		File techYamlFile = new File(technicalPlanFilePath);

		try (FileInputStream is = new FileInputStream(techYamlFile);
			 FileInputStream expectedIS = new FileInputStream(expectedYamlPlan); ByteArrayOutputStream os = new ByteArrayOutputStream()) {
			Plan plan = technicalPlanMapper.readValue(is, Plan.class);

			// convert plan to the yaml format
			yamlReader.writeYamlPlan(os, plan);
			log.info("Converted yaml -->");
			log.info(os.toString(StandardCharsets.UTF_8));

			// write yml to another file (to check it manually)
			if(writeResultsToLocalFiles) {
				try (FileOutputStream fileOs = new FileOutputStream("src/test/resources/step/plans/parser/yaml/test-converted-plan.yml")) {
					fileOs.write(os.toByteArray());
				}
			}

			String expectedString = replaceDynamicValuesInExpectedInput(new String(expectedIS.readAllBytes(), StandardCharsets.UTF_8));
			JsonNode expectedYaml = yamlReader.getYamlMapper().readTree(expectedString);
			JsonNode actual = yamlReader.getYamlMapper().readTree(os.toByteArray());
			Assert.assertEquals(expectedYaml, actual);
		} catch (IOException e) {
			throw new RuntimeException(e);
		}
	}

	private void convertFromYamlToPlan(String yamlPlanFile, String expectedTechnicalPlanFile) throws YamlPlanValidationException {
		// read yaml file
		File yamlFile = new File(yamlPlanFile);

		try (FileInputStream is = new FileInputStream(yamlFile); ByteArrayOutputStream os = new ByteArrayOutputStream()) {
			// convert yaml plan
			Plan plan = yamlReader.readYamlPlan(is);

			// serialize plan
			writePlanInTechnicalFormat(os, plan);
			String actualTechString = replaceDynamicValuesInActualTechOutput(os.toString(StandardCharsets.UTF_8));
//			log.info("Converted technical plan -->");
//			log.info(os.toString(StandardCharsets.UTF_8));

			// write yml to another file (to check it manually)
			if (writeResultsToLocalFiles) {
				try (FileOutputStream fileOs = new FileOutputStream("src/test/resources/step/plans/parser/yaml/test-expected-tech-plan.yml")) {
					fileOs.write(actualTechString.getBytes(StandardCharsets.UTF_8));
				}
			}

			// compare serialized plan with expected data
			JsonNode expectedTechnicalYaml = yamlReader.getYamlMapper().readTree(new File(expectedTechnicalPlanFile));
			JsonNode actual = yamlReader.getYamlMapper().readTree(actualTechString);
			Assert.assertEquals(expectedTechnicalYaml, actual);
		} catch (IOException e) {
			throw new RuntimeException("IO Exception", e);
		}
	}

}<|MERGE_RESOLUTION|>--- conflicted
+++ resolved
@@ -271,7 +271,7 @@
 		);
 	}
 
-	//@Test
+	@Test
 	public void checkConversionForBuildPlan() throws YamlPlanValidationException {
 		// read plan
 		File technicalPlanFile = new File("src/test/resources/step/plans/parser/yaml/build/test-build-tech-plan.yml");
@@ -330,7 +330,8 @@
 		File expectedYamlFile = new File("src/test/resources/step/plans/parser/yaml/plaintext/plaintext-expected-plan.yml");
 
 		try (FileInputStream is = new FileInputStream(plainTextPlan);
-			 FileInputStream expectedIS = new FileInputStream(expectedYamlFile); ByteArrayOutputStream os = new ByteArrayOutputStream()) {
+			 FileInputStream expectedIS = new FileInputStream(expectedYamlFile);
+             ByteArrayOutputStream os = new ByteArrayOutputStream()) {
 			yamlReader.convertFromPlainTextToYaml("converted plaintext plan", is, os);
 
 			if (writeResultsToLocalFiles) {
@@ -349,7 +350,19 @@
 		}
 	}
 
-<<<<<<< HEAD
+	@Test
+	public void checkPlanYamlConfiguration() {
+		convertFromYamlToPlan(
+				"src/test/resources/step/plans/parser/yaml/agents/test-agents-configuration-yaml.yml",
+				"src/test/resources/step/plans/parser/yaml/agents/test-expected-agents-configuration-tech-plan.yml"
+		);
+
+		convertPlanToYaml(
+				"src/test/resources/step/plans/parser/yaml/controls/test-expected-controls-tech-plan.yml",
+				"src/test/resources/step/plans/parser/yaml/controls/test-controls-plan.yml"
+		);
+	}
+
 	private String replaceDynamicValuesInActualTechOutput(String input) {
 		return input.replaceAll("id: \"[^\"]*\"", "id: \"" + STATIC_ID + "\"");
 
@@ -357,19 +370,6 @@
 
 	private String replaceDynamicValuesInExpectedInput(String input) {
 		return input.replaceAll("(\n {0,2}version: )\"[^\"]*\"", "$1\"" + YamlPlanVersions.ACTUAL_VERSION + "\"");
-=======
-	@Test
-	public void checkPlanYamlConfiguration() {
-		convertFromYamlToPlan(
-				"src/test/resources/step/plans/parser/yaml/agents/test-agents-configuration-yaml.yml",
-				"src/test/resources/step/plans/parser/yaml/agents/test-expected-agents-configuration-tech-plan.yml"
-		);
-
-		convertPlanToYaml(
-				"src/test/resources/step/plans/parser/yaml/controls/test-expected-controls-tech-plan.yml",
-				"src/test/resources/step/plans/parser/yaml/controls/test-controls-plan.yml"
-		);
->>>>>>> 24a2705d
 	}
 
 	private void convertPlanToYaml(String technicalPlanFilePath, String expectedYamlPlan) {
@@ -377,7 +377,8 @@
 		File techYamlFile = new File(technicalPlanFilePath);
 
 		try (FileInputStream is = new FileInputStream(techYamlFile);
-			 FileInputStream expectedIS = new FileInputStream(expectedYamlPlan); ByteArrayOutputStream os = new ByteArrayOutputStream()) {
+			 FileInputStream expectedIS = new FileInputStream(expectedYamlPlan);
+             ByteArrayOutputStream os = new ByteArrayOutputStream()) {
 			Plan plan = technicalPlanMapper.readValue(is, Plan.class);
 
 			// convert plan to the yaml format
