<!--
  Copyright (C) 2020, exense GmbH
  
  This file is part of STEP
   
  STEP is free software: you can redistribute it and/or modify
  it under the terms of the GNU Affero General Public License as published by
  the Free Software Foundation, either version 3 of the License, or
  (at your option) any later version.
   
  STEP is distributed in the hope that it will be useful,
  but WITHOUT ANY WARRANTY; without even the implied warranty of
  MERCHANTABILITY or FITNESS FOR A PARTICULAR PURPOSE.  See the
  GNU Affero General Public License for more details.
   
  You should have received a copy of the GNU Affero General Public License
  along with STEP.  If not, see <http://www.gnu.org/licenses/>.
-->
<project xmlns="http://maven.apache.org/POM/4.0.0" xmlns:xsi="http://www.w3.org/2001/XMLSchema-instance" xsi:schemaLocation="http://maven.apache.org/POM/4.0.0 http://maven.apache.org/xsd/maven-4.0.0.xsd">
	<modelVersion>4.0.0</modelVersion>

	<artifactId>step-plans-yaml-parser</artifactId>
	<packaging>jar</packaging>

	<parent>
		<groupId>ch.exense.step</groupId>
		<artifactId>step-plans</artifactId>
		<version>0.0.0-SNAPSHOT</version>
	</parent>
	
	<dependencies>
		<!-- to have the transitive dependency on all artifact classes and RootArtifactType -->
		<dependency>
			<groupId>ch.exense.step</groupId>
			<artifactId>step-plans-parser</artifactId>
			<version>${project.version}</version>
		</dependency>
		<dependency>
			<groupId>ch.exense.step</groupId>
<<<<<<< HEAD
			<artifactId>step-plans-yaml-support</artifactId>
			<version>${project.version}</version>
		</dependency>
		<dependency>
			<groupId>ch.exense.step</groupId>
			<artifactId>step-api-json-schema</artifactId>
			<version>${step-api.version}</version>
=======
			<artifactId>step-json-schema</artifactId>
			<version>${project.version}</version>
>>>>>>> 4c0126b5
		</dependency>

		<dependency>
			<groupId>ch.exense.step</groupId>
			<artifactId>step-plans-runners</artifactId>
			<version>${project.version}</version>
			<type>test-jar</type>
			<scope>test</scope>
		</dependency>
		<dependency>
			<groupId>org.antlr</groupId>
			<artifactId>antlr4</artifactId>
			<version>4.5.3</version>
			<scope>provided</scope>
		</dependency>
		<dependency>
			<groupId>org.slf4j</groupId>
			<artifactId>slf4j-simple</artifactId>
			<version>${slf4j.version}</version>
			<scope>test</scope>
		</dependency>
	</dependencies>

	<build>
		<plugins>
			<plugin>
				<groupId>org.apache.maven.plugins</groupId>
				<artifactId>maven-jar-plugin</artifactId>
				<executions>
					<execution>
						<goals>
							<goal>test-jar</goal>
						</goals>
					</execution>
				</executions>
			</plugin>		
		</plugins>
	</build>
</project><|MERGE_RESOLUTION|>--- conflicted
+++ resolved
@@ -37,18 +37,8 @@
 		</dependency>
 		<dependency>
 			<groupId>ch.exense.step</groupId>
-<<<<<<< HEAD
-			<artifactId>step-plans-yaml-support</artifactId>
-			<version>${project.version}</version>
-		</dependency>
-		<dependency>
-			<groupId>ch.exense.step</groupId>
-			<artifactId>step-api-json-schema</artifactId>
-			<version>${step-api.version}</version>
-=======
 			<artifactId>step-json-schema</artifactId>
 			<version>${project.version}</version>
->>>>>>> 4c0126b5
 		</dependency>
 
 		<dependency>
