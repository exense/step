--- conflicted
+++ resolved
@@ -1,118 +1,107 @@
-/*******************************************************************************
- * Copyright (C) 2020, exense GmbH
- *  
- * This file is part of STEP
- *  
- * STEP is free software: you can redistribute it and/or modify
- * it under the terms of the GNU Affero General Public License as published by
- * the Free Software Foundation, either version 3 of the License, or
- * (at your option) any later version.
- *  
- * STEP is distributed in the hope that it will be useful,
- * but WITHOUT ANY WARRANTY; without even the implied warranty of
- * MERCHANTABILITY or FITNESS FOR A PARTICULAR PURPOSE.  See the
- * GNU Affero General Public License for more details.
- *  
- * You should have received a copy of the GNU Affero General Public License
- * along with STEP.  If not, see <http://www.gnu.org/licenses/>.
- ******************************************************************************/
-package step.plugins.java;
-
-<<<<<<< HEAD
-import step.automation.packages.AutomationPackage;
-=======
-import step.attachments.FileResolver;
-import step.automation.packages.AutomationPackageArchive;
->>>>>>> 28208688
-import step.automation.packages.AutomationPackageContext;
-import step.automation.packages.model.AutomationPackageContextual;
-import step.core.dynamicbeans.DynamicValue;
-import step.core.entities.EntityManager;
-import step.core.entities.EntityReference;
-import step.functions.Function;
-
-/**
- * This class encapsulates the configuration parameters of functions (aka Keywords)
- * of type "Script"
- *
- */
-public class GeneralScriptFunction extends Function implements AutomationPackageContextual<GeneralScriptFunction> {
-
-	DynamicValue<String> scriptFile = new DynamicValue<>("");
-	
-	DynamicValue<String> scriptLanguage = new DynamicValue<>("");
-	
-	DynamicValue<String> librariesFile = new DynamicValue<>("");
-	
-	DynamicValue<String> errorHandlerFile = new DynamicValue<>("");
-	
-	@EntityReference(type=EntityManager.resources)
-	public DynamicValue<String> getScriptFile() {
-		return scriptFile;
-	}
-
-	/**
-	 * @param scriptFile the path to the script file (.js, .groovy, .jar, depending on the script language)
-	 */
-	public void setScriptFile(DynamicValue<String> scriptFile) {
-		this.scriptFile = scriptFile;
-	}
-
-	public DynamicValue<String> getScriptLanguage() {
-		return scriptLanguage;
-	}
-
-	/**
-	 * @param scriptLanguage the script language of this function. Per default the following language are supported: javascript, groovy, java 
-	 */	
-	public void setScriptLanguage(DynamicValue<String> scriptLanguage) {
-		this.scriptLanguage = scriptLanguage;
-	}
-
-	@EntityReference(type=EntityManager.resources)
-	public DynamicValue<String> getLibrariesFile() {
-		return librariesFile;
-	}
-
-	/**
-	 * @param librariesFile the path to the libraries to be used for the function. This can be a single jar or a folder containing
-	 * a list of jars
-	 */
-	public void setLibrariesFile(DynamicValue<String> librariesFile) {
-		this.librariesFile = librariesFile;
-	}
-
-	@EntityReference(type=EntityManager.resources)
-	public DynamicValue<String> getErrorHandlerFile() {
-		return errorHandlerFile;
-	}
-
-	/**
-	 * @param errorHandlerFile the path to the script to be executed when the function returns an error
-	 */
-	public void setErrorHandlerFile(DynamicValue<String> errorHandlerFile) {
-		this.errorHandlerFile = errorHandlerFile;
-	}
-
-	@Override
-	public GeneralScriptFunction applyAutomationPackageContext(AutomationPackageContext context) {
-		if (getScriptFile().get() == null || getScriptFile().get().isEmpty()) {
-<<<<<<< HEAD
-			AutomationPackage ap = context.getAutomationPackage();
-			if (ap != null && ap.getAutomationPackageResource() != null && !ap.getAutomationPackageResource().isEmpty()) {
-				setScriptFile(new DynamicValue<>(ap.getAutomationPackageResource()));
-			}
-			if (ap != null && ap.getAutomationPackageLibraryResource() != null && !ap.getAutomationPackageLibraryResource().isEmpty()) {
-				setLibrariesFile(new DynamicValue<>(ap.getAutomationPackageLibraryResource()));
-=======
-			String uploadedPackageFileResource = context.getUploadedPackageFileResource();
-			if (uploadedPackageFileResource != null) {
-				setScriptFile(new DynamicValue<>(uploadedPackageFileResource));
-			} else {
-				throw new RuntimeException("General script functions can only be used within automation package archive");
->>>>>>> 28208688
-			}
-		}
-		return this;
-	}
-}
+/*******************************************************************************
+ * Copyright (C) 2020, exense GmbH
+ *  
+ * This file is part of STEP
+ *  
+ * STEP is free software: you can redistribute it and/or modify
+ * it under the terms of the GNU Affero General Public License as published by
+ * the Free Software Foundation, either version 3 of the License, or
+ * (at your option) any later version.
+ *  
+ * STEP is distributed in the hope that it will be useful,
+ * but WITHOUT ANY WARRANTY; without even the implied warranty of
+ * MERCHANTABILITY or FITNESS FOR A PARTICULAR PURPOSE.  See the
+ * GNU Affero General Public License for more details.
+ *  
+ * You should have received a copy of the GNU Affero General Public License
+ * along with STEP.  If not, see <http://www.gnu.org/licenses/>.
+ ******************************************************************************/
+package step.plugins.java;
+
+import step.automation.packages.AutomationPackage;
+import step.automation.packages.AutomationPackageContext;
+import step.automation.packages.model.AutomationPackageContextual;
+import step.core.dynamicbeans.DynamicValue;
+import step.core.entities.EntityManager;
+import step.core.entities.EntityReference;
+import step.functions.Function;
+
+/**
+ * This class encapsulates the configuration parameters of functions (aka Keywords)
+ * of type "Script"
+ *
+ */
+public class GeneralScriptFunction extends Function implements AutomationPackageContextual<GeneralScriptFunction> {
+
+	DynamicValue<String> scriptFile = new DynamicValue<>("");
+	
+	DynamicValue<String> scriptLanguage = new DynamicValue<>("");
+	
+	DynamicValue<String> librariesFile = new DynamicValue<>("");
+	
+	DynamicValue<String> errorHandlerFile = new DynamicValue<>("");
+	
+	@EntityReference(type=EntityManager.resources)
+	public DynamicValue<String> getScriptFile() {
+		return scriptFile;
+	}
+
+	/**
+	 * @param scriptFile the path to the script file (.js, .groovy, .jar, depending on the script language)
+	 */
+	public void setScriptFile(DynamicValue<String> scriptFile) {
+		this.scriptFile = scriptFile;
+	}
+
+	public DynamicValue<String> getScriptLanguage() {
+		return scriptLanguage;
+	}
+
+	/**
+	 * @param scriptLanguage the script language of this function. Per default the following language are supported: javascript, groovy, java 
+	 */	
+	public void setScriptLanguage(DynamicValue<String> scriptLanguage) {
+		this.scriptLanguage = scriptLanguage;
+	}
+
+	@EntityReference(type=EntityManager.resources)
+	public DynamicValue<String> getLibrariesFile() {
+		return librariesFile;
+	}
+
+	/**
+	 * @param librariesFile the path to the libraries to be used for the function. This can be a single jar or a folder containing
+	 * a list of jars
+	 */
+	public void setLibrariesFile(DynamicValue<String> librariesFile) {
+		this.librariesFile = librariesFile;
+	}
+
+	@EntityReference(type=EntityManager.resources)
+	public DynamicValue<String> getErrorHandlerFile() {
+		return errorHandlerFile;
+	}
+
+	/**
+	 * @param errorHandlerFile the path to the script to be executed when the function returns an error
+	 */
+	public void setErrorHandlerFile(DynamicValue<String> errorHandlerFile) {
+		this.errorHandlerFile = errorHandlerFile;
+	}
+
+	@Override
+	public GeneralScriptFunction applyAutomationPackageContext(AutomationPackageContext context) {
+		if (getScriptFile().get() == null || getScriptFile().get().isEmpty()) {
+			AutomationPackage ap = context.getAutomationPackage();
+			if (ap != null && ap.getAutomationPackageResource() != null && !ap.getAutomationPackageResource().isEmpty()) {
+				setScriptFile(new DynamicValue<>(ap.getAutomationPackageResource()));
+			} else {
+                throw new RuntimeException("General script functions can only be used within automation package archive");
+            }
+			if (ap != null && ap.getAutomationPackageLibraryResource() != null && !ap.getAutomationPackageLibraryResource().isEmpty()) {
+				setLibrariesFile(new DynamicValue<>(ap.getAutomationPackageLibraryResource()));
+			}
+		}
+		return this;
+	}
+}