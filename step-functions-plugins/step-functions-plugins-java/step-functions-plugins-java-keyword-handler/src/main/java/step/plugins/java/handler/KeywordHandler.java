/*******************************************************************************
 * Copyright (C) 2020, exense GmbH
 *  
 * This file is part of STEP
 *  
 * STEP is free software: you can redistribute it and/or modify
 * it under the terms of the GNU Affero General Public License as published by
 * the Free Software Foundation, either version 3 of the License, or
 * (at your option) any later version.
 *  
 * STEP is distributed in the hope that it will be useful,
 * but WITHOUT ANY WARRANTY; without even the implied warranty of
 * MERCHANTABILITY or FITNESS FOR A PARTICULAR PURPOSE.  See the
 * GNU Affero General Public License for more details.
 *  
 * You should have received a copy of the GNU Affero General Public License
 * along with STEP.  If not, see <http://www.gnu.org/licenses/>.
 ******************************************************************************/
package step.plugins.java.handler;

import step.functions.handler.JsonBasedFunctionHandler;
import step.functions.io.Input;
import step.functions.io.Output;
import step.grid.filemanager.FileManagerException;
import step.handlers.javahandler.AutomationPackageFileSupplier;
import step.handlers.javahandler.KeywordExecutor;

<<<<<<< HEAD
import java.io.File;
=======
import javax.json.JsonObject;
>>>>>>> 91fb2159

public class KeywordHandler extends JsonBasedFunctionHandler {

	@Override
	public Output<JsonObject> handle(Input<JsonObject> input) throws Exception {
<<<<<<< HEAD
		KeywordExecutor executor = new KeywordExecutor(false);
		return executor.handle(input, getTokenSession(), getTokenReservationSession(), mergeAllProperties(input), new AutomationPackageFileSupplier() {
            @Override
            public File retrieveAndExtractAutomationPackage() {
                try {
                    return retrieveAndExtractAutomationPackageFile(input.getProperties());
                } catch (FileManagerException e) {
                    throw new RuntimeException(e);
                }
            }

            @Override
            public boolean hasAutomationPackageFile() {
                return containsAutomationPackageFileReference(input.getProperties());
            }
        });
=======
		KeywordExecutor executor = new KeywordExecutor(false, getLiveReporting());
		return executor.handle(input, getTokenSession(), getTokenReservationSession(), mergeAllProperties(input));
>>>>>>> 91fb2159
	}
}
<|MERGE_RESOLUTION|>--- conflicted
+++ resolved
@@ -1,60 +1,53 @@
-/*******************************************************************************
- * Copyright (C) 2020, exense GmbH
- *  
- * This file is part of STEP
- *  
- * STEP is free software: you can redistribute it and/or modify
- * it under the terms of the GNU Affero General Public License as published by
- * the Free Software Foundation, either version 3 of the License, or
- * (at your option) any later version.
- *  
- * STEP is distributed in the hope that it will be useful,
- * but WITHOUT ANY WARRANTY; without even the implied warranty of
- * MERCHANTABILITY or FITNESS FOR A PARTICULAR PURPOSE.  See the
- * GNU Affero General Public License for more details.
- *  
- * You should have received a copy of the GNU Affero General Public License
- * along with STEP.  If not, see <http://www.gnu.org/licenses/>.
- ******************************************************************************/
-package step.plugins.java.handler;
-
-import step.functions.handler.JsonBasedFunctionHandler;
-import step.functions.io.Input;
-import step.functions.io.Output;
-import step.grid.filemanager.FileManagerException;
-import step.handlers.javahandler.AutomationPackageFileSupplier;
-import step.handlers.javahandler.KeywordExecutor;
-
-<<<<<<< HEAD
-import java.io.File;
-=======
-import javax.json.JsonObject;
->>>>>>> 91fb2159
-
-public class KeywordHandler extends JsonBasedFunctionHandler {
-
-	@Override
-	public Output<JsonObject> handle(Input<JsonObject> input) throws Exception {
-<<<<<<< HEAD
-		KeywordExecutor executor = new KeywordExecutor(false);
-		return executor.handle(input, getTokenSession(), getTokenReservationSession(), mergeAllProperties(input), new AutomationPackageFileSupplier() {
-            @Override
-            public File retrieveAndExtractAutomationPackage() {
-                try {
-                    return retrieveAndExtractAutomationPackageFile(input.getProperties());
-                } catch (FileManagerException e) {
-                    throw new RuntimeException(e);
-                }
-            }
-
-            @Override
-            public boolean hasAutomationPackageFile() {
-                return containsAutomationPackageFileReference(input.getProperties());
-            }
-        });
-=======
-		KeywordExecutor executor = new KeywordExecutor(false, getLiveReporting());
-		return executor.handle(input, getTokenSession(), getTokenReservationSession(), mergeAllProperties(input));
->>>>>>> 91fb2159
-	}
-}
+/*******************************************************************************
+ * Copyright (C) 2020, exense GmbH
+ *  
+ * This file is part of STEP
+ *  
+ * STEP is free software: you can redistribute it and/or modify
+ * it under the terms of the GNU Affero General Public License as published by
+ * the Free Software Foundation, either version 3 of the License, or
+ * (at your option) any later version.
+ *  
+ * STEP is distributed in the hope that it will be useful,
+ * but WITHOUT ANY WARRANTY; without even the implied warranty of
+ * MERCHANTABILITY or FITNESS FOR A PARTICULAR PURPOSE.  See the
+ * GNU Affero General Public License for more details.
+ *  
+ * You should have received a copy of the GNU Affero General Public License
+ * along with STEP.  If not, see <http://www.gnu.org/licenses/>.
+ ******************************************************************************/
+package step.plugins.java.handler;
+
+import javax.json.JsonObject;
+
+import step.functions.handler.JsonBasedFunctionHandler;
+import step.functions.io.Input;
+import step.functions.io.Output;
+import step.grid.filemanager.FileManagerException;
+import step.handlers.javahandler.AutomationPackageFileSupplier;
+import step.handlers.javahandler.KeywordExecutor;
+
+import java.io.File;
+
+public class KeywordHandler extends JsonBasedFunctionHandler {
+
+	@Override
+	public Output<JsonObject> handle(Input<JsonObject> input) throws Exception {
+        KeywordExecutor executor = new KeywordExecutor(false, getLiveReporting());
+        return executor.handle(input, getTokenSession(), getTokenReservationSession(), mergeAllProperties(input), new AutomationPackageFileSupplier() {
+            @Override
+            public File retrieveAndExtractAutomationPackage() {
+                try {
+                    return retrieveAndExtractAutomationPackageFile(input.getProperties());
+                } catch (FileManagerException e) {
+                    throw new RuntimeException(e);
+                }
+            }
+
+            @Override
+            public boolean hasAutomationPackageFile() {
+                return containsAutomationPackageFileReference(input.getProperties());
+            }
+        });
+	}
+}