--- conflicted
+++ resolved
@@ -1,102 +1,99 @@
-/*******************************************************************************
- * Copyright (C) 2020, exense GmbH
- *  
- * This file is part of STEP
- *  
- * STEP is free software: you can redistribute it and/or modify
- * it under the terms of the GNU Affero General Public License as published by
- * the Free Software Foundation, either version 3 of the License, or
- * (at your option) any later version.
- *  
- * STEP is distributed in the hope that it will be useful,
- * but WITHOUT ANY WARRANTY; without even the implied warranty of
- * MERCHANTABILITY or FITNESS FOR A PARTICULAR PURPOSE.  See the
- * GNU Affero General Public License for more details.
- *  
- * You should have received a copy of the GNU Affero General Public License
- * along with STEP.  If not, see <http://www.gnu.org/licenses/>.
- ******************************************************************************/
-package step.plugins.jmeter;
-
-import java.io.File;
-import java.util.HashMap;
-import java.util.Map;
-
-import ch.exense.commons.app.Configuration;
-import org.slf4j.Logger;
-import org.slf4j.LoggerFactory;
-import step.functions.type.AbstractFunctionType;
-import step.functions.type.FunctionTypeException;
-import step.grid.filemanager.FileVersionId;
-import step.resources.ResourceManager;
-
-public class JMeterFunctionType extends AbstractFunctionType<JMeterFunction> {
-
-	private static final Logger log = LoggerFactory.getLogger(JMeterFunctionType.class);
-	public static final String JMETER_HOME_CONFIG_PROPERTY = "plugins.jmeter.home";
-
-	private FileVersionId handlerJar;
-	protected final Configuration configuration;
-
-	public JMeterFunctionType(Configuration configuration) {
-		super();
-		this.configuration = configuration;
-	}
-
-	@Override
-	public void init() {
-		super.init();
-		handlerJar = registerResource(getClass().getClassLoader(), "jmeter-plugin-handler.jar", false);
-	}
-
-	@Override
-	public String getHandlerChain(JMeterFunction function) {
-		return "step.plugins.jmeter.JMeterHandler";
-	}
-
-	@Override
-	public FileVersionId getHandlerPackage(JMeterFunction function) {
-		return handlerJar;
-	}
-
-	@Override
-	public Map<String, String> getHandlerProperties(JMeterFunction function) {
-		Map<String, String> props = new HashMap<>();
-		registerFile(function.getJmeterTestplan(), "$jmeter.testplan.file", props);
-		
-		String home = configuration.getProperty(JMETER_HOME_CONFIG_PROPERTY);
-		if(home!=null) {
-			File homeFile = new File(home);
-			registerFile(homeFile, "$jmeter.libraries", props);
-			return props;			
-		} else {
-			throw new RuntimeException("Property 'plugins.jmeter.home' in step.properties isn't set. Please set it to path of the home folder of JMeter");
-		}
-	}
-
-	@Override
-	public JMeterFunction newFunction() {
-		return new JMeterFunction();
-	}
-
-	@Override
-	public void deleteFunction(JMeterFunction function) throws FunctionTypeException {
-		// if the function is managed by keyword package, we can delete linked resources (these resources aren't reused anywhere)
-		if (function.isManaged()) {
-<<<<<<< HEAD
-=======
-			// TODO: if the function is managed by keyword package, we can delete linked resources (these resources aren't reused anywhere)
->>>>>>> 159f44fa
-			String jmeterTestplanResourceId = function.getJmeterTestplan().getValue();
-			if (jmeterTestplanResourceId != null && !jmeterTestplanResourceId.isEmpty()) {
-				ResourceManager resourceManager = getResourceManager();
-				if (resourceManager != null) {
-					resourceManager.deleteResource(jmeterTestplanResourceId);
-				} else {
-					log.warn("Unable to cleanup the jmeter testplan resource for function " + function.getId().toString() + ". Resource manager is not available");
-				}
-			}
-		}
-		super.deleteFunction(function);
-	}
-}
+/*******************************************************************************
+ * Copyright (C) 2020, exense GmbH
+ *  
+ * This file is part of STEP
+ *  
+ * STEP is free software: you can redistribute it and/or modify
+ * it under the terms of the GNU Affero General Public License as published by
+ * the Free Software Foundation, either version 3 of the License, or
+ * (at your option) any later version.
+ *  
+ * STEP is distributed in the hope that it will be useful,
+ * but WITHOUT ANY WARRANTY; without even the implied warranty of
+ * MERCHANTABILITY or FITNESS FOR A PARTICULAR PURPOSE.  See the
+ * GNU Affero General Public License for more details.
+ *  
+ * You should have received a copy of the GNU Affero General Public License
+ * along with STEP.  If not, see <http://www.gnu.org/licenses/>.
+ ******************************************************************************/
+package step.plugins.jmeter;
+
+import java.io.File;
+import java.util.HashMap;
+import java.util.Map;
+
+import ch.exense.commons.app.Configuration;
+import org.slf4j.Logger;
+import org.slf4j.LoggerFactory;
+import step.functions.type.AbstractFunctionType;
+import step.functions.type.FunctionTypeException;
+import step.grid.filemanager.FileVersionId;
+import step.resources.ResourceManager;
+
+public class JMeterFunctionType extends AbstractFunctionType<JMeterFunction> {
+
+	private static final Logger log = LoggerFactory.getLogger(JMeterFunctionType.class);
+	public static final String JMETER_HOME_CONFIG_PROPERTY = "plugins.jmeter.home";
+
+	private FileVersionId handlerJar;
+	protected final Configuration configuration;
+
+	public JMeterFunctionType(Configuration configuration) {
+		super();
+		this.configuration = configuration;
+	}
+
+	@Override
+	public void init() {
+		super.init();
+		handlerJar = registerResource(getClass().getClassLoader(), "jmeter-plugin-handler.jar", false);
+	}
+
+	@Override
+	public String getHandlerChain(JMeterFunction function) {
+		return "step.plugins.jmeter.JMeterHandler";
+	}
+
+	@Override
+	public FileVersionId getHandlerPackage(JMeterFunction function) {
+		return handlerJar;
+	}
+
+	@Override
+	public Map<String, String> getHandlerProperties(JMeterFunction function) {
+		Map<String, String> props = new HashMap<>();
+		registerFile(function.getJmeterTestplan(), "$jmeter.testplan.file", props);
+		
+		String home = configuration.getProperty(JMETER_HOME_CONFIG_PROPERTY);
+		if(home!=null) {
+			File homeFile = new File(home);
+			registerFile(homeFile, "$jmeter.libraries", props);
+			return props;			
+		} else {
+			throw new RuntimeException("Property 'plugins.jmeter.home' in step.properties isn't set. Please set it to path of the home folder of JMeter");
+		}
+	}
+
+	@Override
+	public JMeterFunction newFunction() {
+		return new JMeterFunction();
+	}
+
+	@Override
+	public void deleteFunction(JMeterFunction function) throws FunctionTypeException {
+		// if the function is managed by keyword package, we can delete linked resources (these resources aren't reused anywhere)
+		if (function.isManaged()) {
+			// TODO: if the function is managed by keyword package, we can delete linked resources (these resources aren't reused anywhere)
+			String jmeterTestplanResourceId = function.getJmeterTestplan().getValue();
+			if (jmeterTestplanResourceId != null && !jmeterTestplanResourceId.isEmpty()) {
+				ResourceManager resourceManager = getResourceManager();
+				if (resourceManager != null) {
+					resourceManager.deleteResource(jmeterTestplanResourceId);
+				} else {
+					log.warn("Unable to cleanup the jmeter testplan resource for function " + function.getId().toString() + ". Resource manager is not available");
+				}
+			}
+		}
+		super.deleteFunction(function);
+	}
+}