/*******************************************************************************
 * Copyright (C) 2020, exense GmbH
 *  
 * This file is part of STEP
 *  
 * STEP is free software: you can redistribute it and/or modify
 * it under the terms of the GNU Affero General Public License as published by
 * the Free Software Foundation, either version 3 of the License, or
 * (at your option) any later version.
 *  
 * STEP is distributed in the hope that it will be useful,
 * but WITHOUT ANY WARRANTY; without even the implied warranty of
 * MERCHANTABILITY or FITNESS FOR A PARTICULAR PURPOSE.  See the
 * GNU Affero General Public License for more details.
 *  
 * You should have received a copy of the GNU Affero General Public License
 * along with STEP.  If not, see <http://www.gnu.org/licenses/>.
 ******************************************************************************/
package step.core.artefacts;

import com.fasterxml.jackson.annotation.JsonIgnore;
import com.fasterxml.jackson.annotation.JsonTypeInfo;
import com.fasterxml.jackson.annotation.JsonTypeInfo.Id;
import com.fasterxml.jackson.databind.annotation.JsonDeserialize;
import com.fasterxml.jackson.databind.annotation.JsonSerialize;
import com.fasterxml.jackson.databind.annotation.JsonTypeIdResolver;
import org.bson.types.ObjectId;
import step.core.accessors.AbstractOrganizableObject;
import step.core.accessors.MapDeserializer;
import step.core.accessors.MapSerializer;
import step.core.dynamicbeans.DynamicValue;
import step.core.entities.EntityManager;
import step.core.entities.EntityReference;

import java.util.ArrayList;
import java.util.HashMap;
import java.util.List;
import java.util.Map;

@JsonTypeInfo(use=Id.CUSTOM,property= AbstractArtefact.JSON_CLASS_PROPERTY)
@JsonTypeIdResolver(ArtefactTypeIdResolver.class)
public abstract class AbstractArtefact extends AbstractOrganizableObject {

	public static final String JSON_CLASS_PROPERTY = "_class";
	protected DynamicValue<String> dynamicName;

	protected boolean useDynamicName;

	protected String description;
		
	protected List<AbstractArtefact> children = new ArrayList<>();
	 
	@JsonSerialize(using = MapSerializer.class)
	@JsonDeserialize(using = MapDeserializer.class) 
	protected Map<String, Object> customAttributes;
	
	protected List<ObjectId> attachments;

	private DynamicValue<Boolean> skipNode = new DynamicValue<>(false);
	private DynamicValue<Boolean> instrumentNode = new DynamicValue<>(false);
	private DynamicValue<Boolean> continueParentNodeExecutionOnError = new DynamicValue<>(false);
<<<<<<< HEAD

	private ChildrenBlock before;
	private ChildrenBlock after;
=======
	private boolean isWorkArtefact = false;
>>>>>>> 24a2705d
	
	public AbstractArtefact() {
		super();
		Map<String, String> defaultAttributes = new HashMap<>();
		defaultAttributes.put("name", getArtefactName(this.getClass()));
		attributes = defaultAttributes;
		dynamicName = new DynamicValue<String>("");
		//dynamicName.setDynamic(true);
		dynamicName.setExpression("");
	}
	
	public static String getArtefactName(Class<? extends AbstractArtefact> artefactClass) {
		Artefact annotation = artefactClass.getAnnotation(Artefact.class);
		return !annotation.name().isEmpty() ? annotation.name() : artefactClass.getSimpleName();
	}

	public String getDescription() {
		return description;
	}

	public void setDescription(String description) {
		this.description = description;
	}

	@EntityReference(type=EntityManager.recursive)
	public List<AbstractArtefact> getChildren() {
		return children;
	}

	public void setChildren(List<AbstractArtefact> children) {
		this.children = children;
	}

	public boolean addChild(AbstractArtefact e) {
		return children.add(e);
	}

	public Map<String, Object> getCustomAttributes() {
		return customAttributes;
	}

	public void setCustomAttributes(Map<String, Object> customAttributes) {
		this.customAttributes = customAttributes;
	}

	public Object getCustomAttribute(String key) {
		if(customAttributes!=null) {
			return customAttributes.get(key);
		} else {
			return null;
		}
	}

	public synchronized void addCustomAttribute(String key, Object value) {
		if(customAttributes==null) {
			customAttributes = new HashMap<>();
		}
		customAttributes.put(key, value);
	}
	
	public void addAttachment(ObjectId attachmentId) {
		if(attachments==null) {
			attachments = new ArrayList<>();
		}
		attachments.add(attachmentId);
	}
	
	public void setAttachments(List<ObjectId> attachments) {
		this.attachments = attachments;
	}

	public List<ObjectId> getAttachments() {
		return attachments;
	}

	@JsonIgnore
	public boolean isCreateSkeleton() {
		return false;
	}

	/**
	 * @return true if this Artefact is calling Artefacts from other plans
	 */
	@JsonIgnore
	public boolean isCallingArtefactsFromOtherPlans() {
		return false;
	}

	/**
	 * @deprecated
	 * This field has been deprecated and isn't used anymore.
	 * The getter and setter have been kept in the model to avoid deserialization issues
	 * TODO implement a migration task and remove the getter and setter
	 * @return
	 */
	@JsonIgnore
	@Deprecated
	public boolean isPersistNode() {
		return true;
	}

	/**
	 * @deprecated
	 * This field has been deprecated and isn't used anymore.
	 * The setter has been kept in the model to avoid deserialization issues
	 * @param persistNode
	 */
	@Deprecated
	public void setPersistNode(boolean persistNode) {}

	public DynamicValue<Boolean> getSkipNode() {
		return skipNode;
	}

	public void setSkipNode(DynamicValue<Boolean> skipNode) {
		this.skipNode = skipNode;
	}

	public DynamicValue<String> getDynamicName() {
		return dynamicName;
	}

	public void setDynamicName(DynamicValue<String> dynamicName) {
		this.dynamicName = dynamicName;
	}

	public boolean isUseDynamicName() {
		return useDynamicName;
	}

	public void setUseDynamicName(boolean useDynamicName) {
		this.useDynamicName = useDynamicName;
	}

	public void deepCleanupAllCustomAttributes() {
		if (getCustomAttributes() != null) {
			getCustomAttributes().clear();
		}

		List<AbstractArtefact> children = getChildren();
		if (children != null) {
			for (AbstractArtefact child : children) {
				// repeat recursively for all children
				child.deepCleanupAllCustomAttributes();
			}
		}
	}

	public DynamicValue<Boolean> getInstrumentNode() {
		return instrumentNode;
	}

	public void setInstrumentNode(DynamicValue<Boolean> instrumentNode) {
		this.instrumentNode = instrumentNode;
	}

	public DynamicValue<Boolean> getContinueParentNodeExecutionOnError() {
		return continueParentNodeExecutionOnError;
	}

	public void setContinueParentNodeExecutionOnError(DynamicValue<Boolean> continueOnError) {
		this.continueParentNodeExecutionOnError = continueOnError;
	}

<<<<<<< HEAD
	@EntityReference(type= EntityManager.recursive)
	public ChildrenBlock getBefore() {
		return before;
	}

	public void setBefore(ChildrenBlock before) {
		this.before = before;
	}

	@EntityReference(type= EntityManager.recursive)
	public ChildrenBlock getAfter() {
		return after;
	}

	public void setAfter(ChildrenBlock after) {
		this.after = after;
=======
	@JsonIgnore
	public boolean isWorkArtefact() {
		return isWorkArtefact;
	}

	public void setWorkArtefact(boolean workArtefact) {
		isWorkArtefact = workArtefact;
>>>>>>> 24a2705d
	}

	@Override
	public int hashCode() {
		final int prime = 31;
		int result = 1;
		result = prime * result + ((getId() == null) ? 0 : getId().hashCode());
		return result;
	}

	@Override
	public boolean equals(Object obj) {
		if (this == obj)
			return true;
		if (obj == null)
			return false;
		if (getClass() != obj.getClass())
			return false;
		AbstractArtefact other = (AbstractArtefact) obj;
		if (getId() == null) {
			if (other.getId() != null)
				return false;
		} else if (!getId().equals(other.getId()))
			return false;
		return true;
	}

	/**
	 * Void class to be used in annotations instead of null-values
	 */
	public static final class None extends AbstractArtefact {}
}
<|MERGE_RESOLUTION|>--- conflicted
+++ resolved
@@ -1,290 +1,286 @@
-/*******************************************************************************
- * Copyright (C) 2020, exense GmbH
- *  
- * This file is part of STEP
- *  
- * STEP is free software: you can redistribute it and/or modify
- * it under the terms of the GNU Affero General Public License as published by
- * the Free Software Foundation, either version 3 of the License, or
- * (at your option) any later version.
- *  
- * STEP is distributed in the hope that it will be useful,
- * but WITHOUT ANY WARRANTY; without even the implied warranty of
- * MERCHANTABILITY or FITNESS FOR A PARTICULAR PURPOSE.  See the
- * GNU Affero General Public License for more details.
- *  
- * You should have received a copy of the GNU Affero General Public License
- * along with STEP.  If not, see <http://www.gnu.org/licenses/>.
- ******************************************************************************/
-package step.core.artefacts;
-
-import com.fasterxml.jackson.annotation.JsonIgnore;
-import com.fasterxml.jackson.annotation.JsonTypeInfo;
-import com.fasterxml.jackson.annotation.JsonTypeInfo.Id;
-import com.fasterxml.jackson.databind.annotation.JsonDeserialize;
-import com.fasterxml.jackson.databind.annotation.JsonSerialize;
-import com.fasterxml.jackson.databind.annotation.JsonTypeIdResolver;
-import org.bson.types.ObjectId;
-import step.core.accessors.AbstractOrganizableObject;
-import step.core.accessors.MapDeserializer;
-import step.core.accessors.MapSerializer;
-import step.core.dynamicbeans.DynamicValue;
-import step.core.entities.EntityManager;
-import step.core.entities.EntityReference;
-
-import java.util.ArrayList;
-import java.util.HashMap;
-import java.util.List;
-import java.util.Map;
-
-@JsonTypeInfo(use=Id.CUSTOM,property= AbstractArtefact.JSON_CLASS_PROPERTY)
-@JsonTypeIdResolver(ArtefactTypeIdResolver.class)
-public abstract class AbstractArtefact extends AbstractOrganizableObject {
-
-	public static final String JSON_CLASS_PROPERTY = "_class";
-	protected DynamicValue<String> dynamicName;
-
-	protected boolean useDynamicName;
-
-	protected String description;
-		
-	protected List<AbstractArtefact> children = new ArrayList<>();
-	 
-	@JsonSerialize(using = MapSerializer.class)
-	@JsonDeserialize(using = MapDeserializer.class) 
-	protected Map<String, Object> customAttributes;
-	
-	protected List<ObjectId> attachments;
-
-	private DynamicValue<Boolean> skipNode = new DynamicValue<>(false);
-	private DynamicValue<Boolean> instrumentNode = new DynamicValue<>(false);
-	private DynamicValue<Boolean> continueParentNodeExecutionOnError = new DynamicValue<>(false);
-<<<<<<< HEAD
-
-	private ChildrenBlock before;
-	private ChildrenBlock after;
-=======
-	private boolean isWorkArtefact = false;
->>>>>>> 24a2705d
-	
-	public AbstractArtefact() {
-		super();
-		Map<String, String> defaultAttributes = new HashMap<>();
-		defaultAttributes.put("name", getArtefactName(this.getClass()));
-		attributes = defaultAttributes;
-		dynamicName = new DynamicValue<String>("");
-		//dynamicName.setDynamic(true);
-		dynamicName.setExpression("");
-	}
-	
-	public static String getArtefactName(Class<? extends AbstractArtefact> artefactClass) {
-		Artefact annotation = artefactClass.getAnnotation(Artefact.class);
-		return !annotation.name().isEmpty() ? annotation.name() : artefactClass.getSimpleName();
-	}
-
-	public String getDescription() {
-		return description;
-	}
-
-	public void setDescription(String description) {
-		this.description = description;
-	}
-
-	@EntityReference(type=EntityManager.recursive)
-	public List<AbstractArtefact> getChildren() {
-		return children;
-	}
-
-	public void setChildren(List<AbstractArtefact> children) {
-		this.children = children;
-	}
-
-	public boolean addChild(AbstractArtefact e) {
-		return children.add(e);
-	}
-
-	public Map<String, Object> getCustomAttributes() {
-		return customAttributes;
-	}
-
-	public void setCustomAttributes(Map<String, Object> customAttributes) {
-		this.customAttributes = customAttributes;
-	}
-
-	public Object getCustomAttribute(String key) {
-		if(customAttributes!=null) {
-			return customAttributes.get(key);
-		} else {
-			return null;
-		}
-	}
-
-	public synchronized void addCustomAttribute(String key, Object value) {
-		if(customAttributes==null) {
-			customAttributes = new HashMap<>();
-		}
-		customAttributes.put(key, value);
-	}
-	
-	public void addAttachment(ObjectId attachmentId) {
-		if(attachments==null) {
-			attachments = new ArrayList<>();
-		}
-		attachments.add(attachmentId);
-	}
-	
-	public void setAttachments(List<ObjectId> attachments) {
-		this.attachments = attachments;
-	}
-
-	public List<ObjectId> getAttachments() {
-		return attachments;
-	}
-
-	@JsonIgnore
-	public boolean isCreateSkeleton() {
-		return false;
-	}
-
-	/**
-	 * @return true if this Artefact is calling Artefacts from other plans
-	 */
-	@JsonIgnore
-	public boolean isCallingArtefactsFromOtherPlans() {
-		return false;
-	}
-
-	/**
-	 * @deprecated
-	 * This field has been deprecated and isn't used anymore.
-	 * The getter and setter have been kept in the model to avoid deserialization issues
-	 * TODO implement a migration task and remove the getter and setter
-	 * @return
-	 */
-	@JsonIgnore
-	@Deprecated
-	public boolean isPersistNode() {
-		return true;
-	}
-
-	/**
-	 * @deprecated
-	 * This field has been deprecated and isn't used anymore.
-	 * The setter has been kept in the model to avoid deserialization issues
-	 * @param persistNode
-	 */
-	@Deprecated
-	public void setPersistNode(boolean persistNode) {}
-
-	public DynamicValue<Boolean> getSkipNode() {
-		return skipNode;
-	}
-
-	public void setSkipNode(DynamicValue<Boolean> skipNode) {
-		this.skipNode = skipNode;
-	}
-
-	public DynamicValue<String> getDynamicName() {
-		return dynamicName;
-	}
-
-	public void setDynamicName(DynamicValue<String> dynamicName) {
-		this.dynamicName = dynamicName;
-	}
-
-	public boolean isUseDynamicName() {
-		return useDynamicName;
-	}
-
-	public void setUseDynamicName(boolean useDynamicName) {
-		this.useDynamicName = useDynamicName;
-	}
-
-	public void deepCleanupAllCustomAttributes() {
-		if (getCustomAttributes() != null) {
-			getCustomAttributes().clear();
-		}
-
-		List<AbstractArtefact> children = getChildren();
-		if (children != null) {
-			for (AbstractArtefact child : children) {
-				// repeat recursively for all children
-				child.deepCleanupAllCustomAttributes();
-			}
-		}
-	}
-
-	public DynamicValue<Boolean> getInstrumentNode() {
-		return instrumentNode;
-	}
-
-	public void setInstrumentNode(DynamicValue<Boolean> instrumentNode) {
-		this.instrumentNode = instrumentNode;
-	}
-
-	public DynamicValue<Boolean> getContinueParentNodeExecutionOnError() {
-		return continueParentNodeExecutionOnError;
-	}
-
-	public void setContinueParentNodeExecutionOnError(DynamicValue<Boolean> continueOnError) {
-		this.continueParentNodeExecutionOnError = continueOnError;
-	}
-
-<<<<<<< HEAD
-	@EntityReference(type= EntityManager.recursive)
-	public ChildrenBlock getBefore() {
-		return before;
-	}
-
-	public void setBefore(ChildrenBlock before) {
-		this.before = before;
-	}
-
-	@EntityReference(type= EntityManager.recursive)
-	public ChildrenBlock getAfter() {
-		return after;
-	}
-
-	public void setAfter(ChildrenBlock after) {
-		this.after = after;
-=======
-	@JsonIgnore
-	public boolean isWorkArtefact() {
-		return isWorkArtefact;
-	}
-
-	public void setWorkArtefact(boolean workArtefact) {
-		isWorkArtefact = workArtefact;
->>>>>>> 24a2705d
-	}
-
-	@Override
-	public int hashCode() {
-		final int prime = 31;
-		int result = 1;
-		result = prime * result + ((getId() == null) ? 0 : getId().hashCode());
-		return result;
-	}
-
-	@Override
-	public boolean equals(Object obj) {
-		if (this == obj)
-			return true;
-		if (obj == null)
-			return false;
-		if (getClass() != obj.getClass())
-			return false;
-		AbstractArtefact other = (AbstractArtefact) obj;
-		if (getId() == null) {
-			if (other.getId() != null)
-				return false;
-		} else if (!getId().equals(other.getId()))
-			return false;
-		return true;
-	}
-
-	/**
-	 * Void class to be used in annotations instead of null-values
-	 */
-	public static final class None extends AbstractArtefact {}
-}
+/*******************************************************************************
+ * Copyright (C) 2020, exense GmbH
+ *  
+ * This file is part of STEP
+ *  
+ * STEP is free software: you can redistribute it and/or modify
+ * it under the terms of the GNU Affero General Public License as published by
+ * the Free Software Foundation, either version 3 of the License, or
+ * (at your option) any later version.
+ *  
+ * STEP is distributed in the hope that it will be useful,
+ * but WITHOUT ANY WARRANTY; without even the implied warranty of
+ * MERCHANTABILITY or FITNESS FOR A PARTICULAR PURPOSE.  See the
+ * GNU Affero General Public License for more details.
+ *  
+ * You should have received a copy of the GNU Affero General Public License
+ * along with STEP.  If not, see <http://www.gnu.org/licenses/>.
+ ******************************************************************************/
+package step.core.artefacts;
+
+import com.fasterxml.jackson.annotation.JsonIgnore;
+import com.fasterxml.jackson.annotation.JsonTypeInfo;
+import com.fasterxml.jackson.annotation.JsonTypeInfo.Id;
+import com.fasterxml.jackson.databind.annotation.JsonDeserialize;
+import com.fasterxml.jackson.databind.annotation.JsonSerialize;
+import com.fasterxml.jackson.databind.annotation.JsonTypeIdResolver;
+import org.bson.types.ObjectId;
+import step.core.accessors.AbstractOrganizableObject;
+import step.core.accessors.MapDeserializer;
+import step.core.accessors.MapSerializer;
+import step.core.dynamicbeans.DynamicValue;
+import step.core.entities.EntityManager;
+import step.core.entities.EntityReference;
+
+import java.util.ArrayList;
+import java.util.HashMap;
+import java.util.List;
+import java.util.Map;
+
+@JsonTypeInfo(use=Id.CUSTOM,property= AbstractArtefact.JSON_CLASS_PROPERTY)
+@JsonTypeIdResolver(ArtefactTypeIdResolver.class)
+public abstract class AbstractArtefact extends AbstractOrganizableObject {
+
+	public static final String JSON_CLASS_PROPERTY = "_class";
+	protected DynamicValue<String> dynamicName;
+
+	protected boolean useDynamicName;
+
+	protected String description;
+		
+	protected List<AbstractArtefact> children = new ArrayList<>();
+	 
+	@JsonSerialize(using = MapSerializer.class)
+	@JsonDeserialize(using = MapDeserializer.class) 
+	protected Map<String, Object> customAttributes;
+	
+	protected List<ObjectId> attachments;
+
+	private DynamicValue<Boolean> skipNode = new DynamicValue<>(false);
+	private DynamicValue<Boolean> instrumentNode = new DynamicValue<>(false);
+	private DynamicValue<Boolean> continueParentNodeExecutionOnError = new DynamicValue<>(false);
+	private boolean isWorkArtefact = false;
+
+	private ChildrenBlock before;
+	private ChildrenBlock after;
+
+	public AbstractArtefact() {
+		super();
+		Map<String, String> defaultAttributes = new HashMap<>();
+		defaultAttributes.put("name", getArtefactName(this.getClass()));
+		attributes = defaultAttributes;
+		dynamicName = new DynamicValue<String>("");
+		//dynamicName.setDynamic(true);
+		dynamicName.setExpression("");
+	}
+	
+	public static String getArtefactName(Class<? extends AbstractArtefact> artefactClass) {
+		Artefact annotation = artefactClass.getAnnotation(Artefact.class);
+		return !annotation.name().isEmpty() ? annotation.name() : artefactClass.getSimpleName();
+	}
+
+	public String getDescription() {
+		return description;
+	}
+
+	public void setDescription(String description) {
+		this.description = description;
+	}
+
+	@EntityReference(type=EntityManager.recursive)
+	public List<AbstractArtefact> getChildren() {
+		return children;
+	}
+
+	public void setChildren(List<AbstractArtefact> children) {
+		this.children = children;
+	}
+
+	public boolean addChild(AbstractArtefact e) {
+		return children.add(e);
+	}
+
+	public Map<String, Object> getCustomAttributes() {
+		return customAttributes;
+	}
+
+	public void setCustomAttributes(Map<String, Object> customAttributes) {
+		this.customAttributes = customAttributes;
+	}
+
+	public Object getCustomAttribute(String key) {
+		if(customAttributes!=null) {
+			return customAttributes.get(key);
+		} else {
+			return null;
+		}
+	}
+
+	public synchronized void addCustomAttribute(String key, Object value) {
+		if(customAttributes==null) {
+			customAttributes = new HashMap<>();
+		}
+		customAttributes.put(key, value);
+	}
+	
+	public void addAttachment(ObjectId attachmentId) {
+		if(attachments==null) {
+			attachments = new ArrayList<>();
+		}
+		attachments.add(attachmentId);
+	}
+	
+	public void setAttachments(List<ObjectId> attachments) {
+		this.attachments = attachments;
+	}
+
+	public List<ObjectId> getAttachments() {
+		return attachments;
+	}
+
+	@JsonIgnore
+	public boolean isCreateSkeleton() {
+		return false;
+	}
+
+	/**
+	 * @return true if this Artefact is calling Artefacts from other plans
+	 */
+	@JsonIgnore
+	public boolean isCallingArtefactsFromOtherPlans() {
+		return false;
+	}
+
+	/**
+	 * @deprecated
+	 * This field has been deprecated and isn't used anymore.
+	 * The getter and setter have been kept in the model to avoid deserialization issues
+	 * TODO implement a migration task and remove the getter and setter
+	 * @return
+	 */
+	@JsonIgnore
+	@Deprecated
+	public boolean isPersistNode() {
+		return true;
+	}
+
+	/**
+	 * @deprecated
+	 * This field has been deprecated and isn't used anymore.
+	 * The setter has been kept in the model to avoid deserialization issues
+	 * @param persistNode
+	 */
+	@Deprecated
+	public void setPersistNode(boolean persistNode) {}
+
+	public DynamicValue<Boolean> getSkipNode() {
+		return skipNode;
+	}
+
+	public void setSkipNode(DynamicValue<Boolean> skipNode) {
+		this.skipNode = skipNode;
+	}
+
+	public DynamicValue<String> getDynamicName() {
+		return dynamicName;
+	}
+
+	public void setDynamicName(DynamicValue<String> dynamicName) {
+		this.dynamicName = dynamicName;
+	}
+
+	public boolean isUseDynamicName() {
+		return useDynamicName;
+	}
+
+	public void setUseDynamicName(boolean useDynamicName) {
+		this.useDynamicName = useDynamicName;
+	}
+
+	public void deepCleanupAllCustomAttributes() {
+		if (getCustomAttributes() != null) {
+			getCustomAttributes().clear();
+		}
+
+		List<AbstractArtefact> children = getChildren();
+		if (children != null) {
+			for (AbstractArtefact child : children) {
+				// repeat recursively for all children
+				child.deepCleanupAllCustomAttributes();
+			}
+		}
+	}
+
+	public DynamicValue<Boolean> getInstrumentNode() {
+		return instrumentNode;
+	}
+
+	public void setInstrumentNode(DynamicValue<Boolean> instrumentNode) {
+		this.instrumentNode = instrumentNode;
+	}
+
+	public DynamicValue<Boolean> getContinueParentNodeExecutionOnError() {
+		return continueParentNodeExecutionOnError;
+	}
+
+	public void setContinueParentNodeExecutionOnError(DynamicValue<Boolean> continueOnError) {
+		this.continueParentNodeExecutionOnError = continueOnError;
+	}
+
+	@JsonIgnore
+	public boolean isWorkArtefact() {
+		return isWorkArtefact;
+	}
+
+	public void setWorkArtefact(boolean workArtefact) {
+		isWorkArtefact = workArtefact;
+	}
+
+	@EntityReference(type= EntityManager.recursive)
+	public ChildrenBlock getBefore() {
+		return before;
+	}
+
+	public void setBefore(ChildrenBlock before) {
+		this.before = before;
+	}
+
+	@EntityReference(type= EntityManager.recursive)
+	public ChildrenBlock getAfter() {
+		return after;
+	}
+
+	public void setAfter(ChildrenBlock after) {
+		this.after = after;
+	}
+
+	@Override
+	public int hashCode() {
+		final int prime = 31;
+		int result = 1;
+		result = prime * result + ((getId() == null) ? 0 : getId().hashCode());
+		return result;
+	}
+
+	@Override
+	public boolean equals(Object obj) {
+		if (this == obj)
+			return true;
+		if (obj == null)
+			return false;
+		if (getClass() != obj.getClass())
+			return false;
+		AbstractArtefact other = (AbstractArtefact) obj;
+		if (getId() == null) {
+			if (other.getId() != null)
+				return false;
+		} else if (!getId().equals(other.getId()))
+			return false;
+		return true;
+	}
+
+	/**
+	 * Void class to be used in annotations instead of null-values
+	 */
+	public static final class None extends AbstractArtefact {}
+}