--- conflicted
+++ resolved
@@ -27,10 +27,7 @@
 import java.util.ArrayList;
 import java.util.Arrays;
 import java.util.List;
-<<<<<<< HEAD
-=======
 import java.util.function.Consumer;
->>>>>>> f4628814
 
 public class StepYamlDeserializersScanner {
 
@@ -64,12 +61,6 @@
         return result;
     }
 
-<<<<<<< HEAD
-    public static SimpleModule addAllDeserializerAddonsToModule(SimpleModule module, ObjectMapper yamlObjectMapper){
-        SimpleModule res = module;
-        for (StepYamlDeserializersScanner.DeserializerBind<?> deser : StepYamlDeserializersScanner.scanDeserializerAddons(yamlObjectMapper)) {
-            res = module.addDeserializer((Class<Object>) deser.clazz, deser.deserializer);
-=======
     /**
      * Scans and returns all {@link StepYamlDeserializer} classes annotated with {@link StepYamlDeserializerAddOn}
      */
@@ -77,14 +68,14 @@
         return scanDeserializerAddons(yamlObjectMapper, null);
     }
 
-    public static void addAllDeserializerAddonsToModule(SimpleModule module, ObjectMapper yamlObjectMapper){
+    public static SimpleModule addAllDeserializerAddonsToModule(SimpleModule module, ObjectMapper yamlObjectMapper){
+        SimpleModule res = module;
         addAllDeserializerAddonsToModule(module, yamlObjectMapper, null);
     }
 
     public static void addAllDeserializerAddonsToModule(SimpleModule module, ObjectMapper yamlObjectMapper, List<Consumer<StepYamlDeserializer<?>>> configurators){
         for (StepYamlDeserializersScanner.DeserializerBind<?> deser : StepYamlDeserializersScanner.scanDeserializerAddons(yamlObjectMapper, configurators)) {
-            module.addDeserializer((Class<Object>) deser.clazz, deser.deserializer);
->>>>>>> f4628814
+            res = module.addDeserializer((Class<Object>) deser.clazz, deser.deserializer);
         }
         return res;
     }
