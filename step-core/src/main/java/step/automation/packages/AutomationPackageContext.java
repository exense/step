--- conflicted
+++ resolved
@@ -38,16 +38,12 @@
     private String uploadedPackageFileResource;
     private final Map<String, Object> extensions;
 
-<<<<<<< HEAD
     public final AutomationPackageOperationMode operationMode;
 
-    public AutomationPackageContext(AutomationPackageOperationMode operationMode, ResourceManager resourceManager, AutomationPackageArchive automationPackageArchive, ObjectEnricher enricher, Map<String, Object> extensions) {
-        this.operationMode = Objects.requireNonNull(operationMode);
-=======
-    public AutomationPackageContext(ResourceManager resourceManager, AutomationPackageArchive automationPackageArchive,
+    public AutomationPackageContext(AutomationPackageOperationMode operationMode, ResourceManager resourceManager, AutomationPackageArchive automationPackageArchive,
                                     AutomationPackageContent packageContent,
                                     ObjectEnricher enricher, Map<String, Object> extensions) {
->>>>>>> 96be8b20
+        this.operationMode = Objects.requireNonNull(operationMode);
         this.resourceManager = resourceManager;
         this.automationPackageArchive = automationPackageArchive;
         this.packageContent = packageContent;
