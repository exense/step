/*******************************************************************************
 * Copyright (C) 2020, exense GmbH
 *
 * This file is part of STEP
 *
 * STEP is free software: you can redistribute it and/or modify
 * it under the terms of the GNU Affero General Public License as published by
 * the Free Software Foundation, either version 3 of the License, or
 * (at your option) any later version.
 *
 * STEP is distributed in the hope that it will be useful,
 * but WITHOUT ANY WARRANTY; without even the implied warranty of
 * MERCHANTABILITY or FITNESS FOR A PARTICULAR PURPOSE.  See the
 * GNU Affero General Public License for more details.
 *
 * You should have received a copy of the GNU Affero General Public License
 * along with STEP.  If not, see <http://www.gnu.org/licenses/>.
 ******************************************************************************/
package step.automation.packages;

import org.slf4j.Logger;
import org.slf4j.LoggerFactory;

import java.io.Closeable;
import java.io.File;
import java.io.IOException;
import java.io.InputStream;
import java.net.MalformedURLException;
import java.net.URL;
import java.net.URLClassLoader;
import java.util.List;

import static step.automation.packages.AutomationPackageArchiveType.JAVA;

public class AutomationPackageArchive implements Closeable {

    private static final Logger log = LoggerFactory.getLogger(AutomationPackageArchive.class);
    public static final List<String> METADATA_FILES = List.of("automation-package.yml", "automation-package.yaml");

    private final ClassLoader classLoader;
    private final File originalFile;
    private boolean internalClassLoader = false;
    private final AutomationPackageArchiveType type;

    public AutomationPackageArchive(ClassLoader classLoader) {
        this.classLoader = classLoader;
        this.originalFile = null;
        this.type = JAVA;
    }

<<<<<<< HEAD
    public AutomationPackageArchive(File automationPackageFile, String fileName) throws AutomationPackageReadingException {
        this.internalClassLoader = true;
        this.originalFile = automationPackageFile;
        this.originalFileName = fileName;
=======
    public AutomationPackageArchive(File automationPackageJar) throws AutomationPackageReadingException {
        this.internalClassLoader = true;
        this.originalFile = automationPackageJar;
>>>>>>> 9bcdb54f
        this.type = JAVA; //Only supported type for now
        try {
            this.classLoader = new URLClassLoader(new URL[]{automationPackageFile.toURI().toURL()}, null);
        } catch (MalformedURLException ex) {
            throw new AutomationPackageReadingException("Unable to read automation package", ex);
        }
    }

    public boolean hasAutomationPackageDescriptor() {
        for (String metadataFile : METADATA_FILES) {
            URL metadataFileUrl = classLoader.getResource(metadataFile);
            if (metadataFileUrl != null) {
                return true;
            }
        }
        return false;
    }

    public InputStream getDescriptorYaml() {
        for (String metadataFile : METADATA_FILES) {
            InputStream yamlDescriptor = classLoader.getResourceAsStream(metadataFile);
            if (yamlDescriptor != null) {
                return yamlDescriptor;
            }
        }
        return null;
    }

    public InputStream getResourceAsStream(String resourcePath) throws IOException {
        URL url = getResource(resourcePath);
        return url.openStream();
    }

    public URL getResource(String resourcePath) {
        URL resource = classLoader.getResource(resourcePath);
        if (log.isDebugEnabled()) {
            log.debug("Obtain resource from automation package: {}", resource);
        }
        return resource;
    }

    public ClassLoader getClassLoader() {
        return classLoader;
    }

    public File getOriginalFile() {
        return originalFile;
    }

    public String getOriginalFileName() {
        return originalFile == null ? null : originalFile.getName();
    }

    @Override
    public void close() throws IOException {
        if (internalClassLoader && this.classLoader instanceof Closeable) {
            ((Closeable) this.classLoader).close();
        }
    }

    public AutomationPackageArchiveType getType() {
        return type;
    }
}<|MERGE_RESOLUTION|>--- conflicted
+++ resolved
@@ -48,16 +48,9 @@
         this.type = JAVA;
     }
 
-<<<<<<< HEAD
-    public AutomationPackageArchive(File automationPackageFile, String fileName) throws AutomationPackageReadingException {
+    public AutomationPackageArchive(File automationPackageFile) throws AutomationPackageReadingException {
         this.internalClassLoader = true;
         this.originalFile = automationPackageFile;
-        this.originalFileName = fileName;
-=======
-    public AutomationPackageArchive(File automationPackageJar) throws AutomationPackageReadingException {
-        this.internalClassLoader = true;
-        this.originalFile = automationPackageJar;
->>>>>>> 9bcdb54f
         this.type = JAVA; //Only supported type for now
         try {
             this.classLoader = new URLClassLoader(new URL[]{automationPackageFile.toURI().toURL()}, null);
