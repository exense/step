--- conflicted
+++ resolved
@@ -46,16 +46,11 @@
 		<maven.compiler.release>11</maven.compiler.release>
 		<!-- internal dependencies -->
 		<dependencies.version>2025.6.25</dependencies.version>
-<<<<<<< HEAD
-
-		<step-grid.version>2025.8.19-68a479c9a5fd2f5679d16d19</step-grid.version>
-		<step-framework.version>2025.7.29-688877f34e318f3fad34ded4</step-framework.version>
+
+		<step-grid.version>2025.8.22-68a884e5a5fd2f5679a576ad</step-grid.version>
+		<step-framework.version>2025.8.22-68a887b0a5fd2f5679a819d2</step-framework.version>
 		<!-- TODO: REMOVE temporary overrides (and usages) before merging to productive branch -->
-		<step-api-temp-override.version>2025.8.21-68a72c6ba5fd2f56796ae745</step-api-temp-override.version>
-=======
-		<step-grid.version>2025.8.4-689096d0bf2221169f621d5d</step-grid.version>
-		<step-framework.version>2025.8.7-6894c2c350d0023081de1127</step-framework.version>
->>>>>>> 3bded72d
+<!--		<step-api-temp-override.version>2025.8.21-68a72c6ba5fd2f56796ae745</step-api-temp-override.version>-->
 
 		<!-- external, non-transitive, dependencies -->
 		<dep.groovy.version>3.0.23</dep.groovy.version>
@@ -123,13 +118,13 @@
 			<!-- We're temporarily forcing the step-api version here (which also sets the streaming version).
 			TODO: remove block before merging to productive branch -->
 <!--			 reenable when needed, otherwise delete-->
-			<dependency>
-				<groupId>ch.exense.step</groupId>
-				<artifactId>step-api</artifactId>
-				<version>${step-api-temp-override.version}</version>
-				<type>pom</type>
-				<scope>import</scope>
-			</dependency>
+<!--			<dependency>-->
+<!--				<groupId>ch.exense.step</groupId>-->
+<!--				<artifactId>step-api</artifactId>-->
+<!--				<version>${step-api-temp-override.version}</version>-->
+<!--				<type>pom</type>-->
+<!--				<scope>import</scope>-->
+<!--			</dependency>-->
 
 			<dependency>
 				<groupId>ch.exense.step</groupId>
