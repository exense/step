--- conflicted
+++ resolved
@@ -46,14 +46,8 @@
 		<maven.compiler.release>11</maven.compiler.release>
 		<!-- internal dependencies -->
 		<dependencies.version>2025.6.25</dependencies.version>
-<<<<<<< HEAD
-		<step-grid.version>2025.10.2-68de29d78e322422c137688a</step-grid.version>
-		<step-framework.version>2025.10.2-68de32758e322422c13a072e</step-framework.version>
-		<step-api-temp-override.version>2025.10.10-68e8db10f11e4e179035ebfa</step-api-temp-override.version>
-=======
-        <step-grid.version>2025.10.15-68ef67002c8af16504f55581</step-grid.version>
+        <step-grid.version>2025.10.15-68ef71312c8af16504f90137</step-grid.version>
         <step-framework.version>2025.10.2-68de32758e322422c13a072e</step-framework.version>
->>>>>>> bdf179f6
 
 		<!-- external, non-transitive, dependencies -->
 		<dep.groovy.version>3.0.23</dep.groovy.version>
@@ -119,17 +113,6 @@
 	<!-- available dependencies, can be used in modules and dependent projects WITHOUT specifying a version number -->
 	<dependencyManagement>
 		<dependencies>
-
-			<!-- We're temporarily forcing the step-api version here (which also sets the streaming version).
-			TODO: remove block before merging to productive branch -->
-			<!--			 reenable when needed, otherwise delete-->
-			<dependency>
-				<groupId>ch.exense.step</groupId>
-				<artifactId>step-api</artifactId>
-				<version>${step-api-temp-override.version}</version>
-				<type>pom</type>
-				<scope>import</scope>
-			</dependency>
 
 			<dependency>
 				<groupId>ch.exense.step</groupId>
