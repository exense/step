/*******************************************************************************
 * Copyright (C) 2020, exense GmbH
 *
 * This file is part of STEP
 *
 * STEP is free software: you can redistribute it and/or modify
 * it under the terms of the GNU Affero General Public License as published by
 * the Free Software Foundation, either version 3 of the License, or
 * (at your option) any later version.
 *
 * STEP is distributed in the hope that it will be useful,
 * but WITHOUT ANY WARRANTY; without even the implied warranty of
 * MERCHANTABILITY or FITNESS FOR A PARTICULAR PURPOSE.  See the
 * GNU Affero General Public License for more details.
 *
 * You should have received a copy of the GNU Affero General Public License
 * along with STEP.  If not, see <http://www.gnu.org/licenses/>.
 ******************************************************************************/
package step.plugins.maven;

import org.apache.maven.artifact.Artifact;
import org.apache.maven.plugin.MojoExecutionException;
import org.apache.maven.plugins.annotations.Mojo;
import org.apache.maven.plugins.annotations.Parameter;
import step.cli.AbstractExecuteAutomationPackageTool;
import step.cli.MavenArtifactIdentifier;
import step.cli.StepCliExecutionException;

import java.io.File;
import java.util.Map;

@Mojo(name = "execute-automation-package")
public class ExecuteAutomationPackageMojo extends AbstractStepPluginMojo {

    @Parameter(property = "step.step-project-name", required = false)
    private String stepProjectName;
    @Parameter(property = "step-execute-auto-packages.user-id", required = false)
    private String userId;
    @Parameter(property = "step.auth-token", required = false)
    private String authToken;

    @Parameter(property = "step-execute-auto-packages.artifact-group-id")
    private String artifactGroupId;
    @Parameter(property = "step-execute-auto-packages.artifact-id")
    private String artifactId;
    @Parameter(property = "step-execute-auto-packages.artifact-version")
    private String artifactVersion;
    @Parameter(property = "step-execute-auto-packages.artifact-classifier", required = false)
    private String artifactClassifier;

    @Parameter(property = "step-execute-auto-packages.execution-parameters", required = false)
    private Map<String, String> executionParameters;
    @Parameter(property = "step-execute-auto-packages.exec-result-timeout-s", defaultValue = "3600")
    private Integer executionResultTimeoutS;
    @Parameter(property = "step-execute-auto-packages.wait-for-exec", defaultValue = "true")
    private Boolean waitForExecution;
    @Parameter(property = "step-execute-auto-packages.ensure-exec-success", defaultValue = "true")
    private Boolean ensureExecutionSuccess;
    @Parameter(property = "step-execute-auto-packages.print-aggregated-report", defaultValue = "true")
    private Boolean printAggregatedReport;

    @Parameter(property = "step-execute-auto-packages.include-plans")
    private String includePlans;
    @Parameter(property = "step-execute-auto-packages.exclude-plans")
    private String excludePlans;

    @Parameter(property = "step-execute-auto-packages.include-categories")
    private String includeCategories;
    @Parameter(property = "step-execute-auto-packages.exclude-categories")
    private String excludeCategories;

    @Parameter(property = "step-execute-auto-packages.wrap-into-test-set")
    private Boolean wrapIntoTestSet;
    @Parameter(property = "step-execute-auto-packages.number-of-threads")
    private Integer numberOfThreads;

    @Override
    public void execute() throws MojoExecutionException {
        try {
<<<<<<< HEAD
            createTool(getUrl(), getStepProjectName(), getUserId(), getAuthToken(), getExecutionParameters(),
                    getExecutionResultTimeoutS(), getWaitForExecution(), getEnsureExecutionSuccess(), getPrintAggregatedReport(),
                    getIncludePlans(), getExcludePlans()).execute();
=======
            validateEEConfiguration(getStepProjectName(), getAuthToken());
            checkStepControllerVersion();
            createTool(getUrl(), getStepProjectName(), getUserId(), getAuthToken(), getExecutionParameters(), getExecutionResultTimeoutS(),
                    getWaitForExecution(), getEnsureExecutionSuccess(), getIncludePlans(), getExcludePlans(),
                    getIncludeCategories(), getExcludeCategories(), getWrapIntoTestSet(), getNumberOfThreads()
            ).execute();
>>>>>>> 24a2705d
        } catch (StepCliExecutionException e) {
            throw new MojoExecutionException("Execution exception", e);
        } catch (Exception e) {
            throw logAndThrow("Unexpected error while uploading automation package to Step", e);
        }
    }

    protected AbstractExecuteAutomationPackageTool createTool(final String url, final String projectName, final String userId,
                                                              final String authToken, final Map<String, String> parameters,
                                                              final Integer executionResultTimeoutS, final Boolean waitForExecution,
<<<<<<< HEAD
                                                              final Boolean ensureExecutionSuccess, final Boolean printAggregatedReport,
                                                              final String includePlans, final String excludePlans) {
        return new AbstractExecuteAutomationPackageTool(url, projectName, userId, authToken, parameters, executionResultTimeoutS, waitForExecution, ensureExecutionSuccess, printAggregatedReport, includePlans, excludePlans) {
=======
                                                              final Boolean ensureExecutionSuccess, final String includePlans,
                                                              final String excludePlans, final String includeCategories,
                                                              final String excludeCategories, final Boolean wrapIntoTestSet,
                                                              final Integer numberOfThreads) {
        MavenArtifactIdentifier remoteMavenArtifact = null;
        if (!isLocalMavenArtifact()) {
            remoteMavenArtifact = new MavenArtifactIdentifier(getArtifactGroupId(), getArtifactId(), getArtifactVersion(), getArtifactClassifier());
        }

        return new AbstractExecuteAutomationPackageTool(url, projectName, userId, authToken, parameters, executionResultTimeoutS,
                waitForExecution, ensureExecutionSuccess, includePlans, excludePlans, includeCategories,
                excludeCategories, wrapIntoTestSet, numberOfThreads, remoteMavenArtifact) {
>>>>>>> 24a2705d
            @Override
            protected File getAutomationPackageFile() throws StepCliExecutionException {
                // if groupId and artifactId are not defined, we execute the maven artifact from current project
                if (useLocalArtifact()) {
                    Artifact applicableArtifact = getProjectArtifact(getArtifactClassifier());

                    if (applicableArtifact != null) {
                        File artifactFile = applicableArtifact.getFile();
                        if(artifactFile == null || !artifactFile.exists()) {
                            throw logAndThrow("The resolved artifact '" + artifactToString(applicableArtifact) + "' contains no file.");
                        } else {
                            return artifactFile;
                        }
                    } else {
                        throw logAndThrow("Unable to resolve automation package file " + artifactToString(project.getGroupId(), project.getArtifactId(), getArtifactClassifier(), project.getVersion()));
                    }
                } else {
                    return null;
                }
            }
        };
    }

    protected boolean isLocalMavenArtifact() {
        return getArtifactId() == null || getArtifactId().isEmpty() || getArtifactGroupId() == null || getArtifactGroupId().isEmpty();
    }

    public String getStepProjectName() {
        return stepProjectName;
    }

    public void setStepProjectName(String stepProjectName) {
        this.stepProjectName = stepProjectName;
    }

    public String getUserId() {
        return userId;
    }

    public void setUserId(String userId) {
        this.userId = userId;
    }

    public String getAuthToken() {
        return authToken;
    }

    public void setAuthToken(String authToken) {
        this.authToken = authToken;
    }

    public String getArtifactGroupId() {
        return artifactGroupId;
    }

    public void setArtifactGroupId(String artifactGroupId) {
        this.artifactGroupId = artifactGroupId;
    }

    public String getArtifactId() {
        return artifactId;
    }

    public void setArtifactId(String artifactId) {
        this.artifactId = artifactId;
    }

    public String getArtifactVersion() {
        return artifactVersion;
    }

    public void setArtifactVersion(String artifactVersion) {
        this.artifactVersion = artifactVersion;
    }

    public String getArtifactClassifier() {
        return artifactClassifier;
    }

    public void setArtifactClassifier(String artifactClassifier) {
        this.artifactClassifier = artifactClassifier;
    }

    public Map<String, String> getExecutionParameters() {
        return executionParameters;
    }

    public void setExecutionParameters(Map<String, String> executionParameters) {
        this.executionParameters = executionParameters;
    }

    public Integer getExecutionResultTimeoutS() {
        return executionResultTimeoutS;
    }

    public void setExecutionResultTimeoutS(Integer executionResultTimeoutS) {
        this.executionResultTimeoutS = executionResultTimeoutS;
    }

    public Boolean getWaitForExecution() {
        return waitForExecution;
    }

    public void setWaitForExecution(Boolean waitForExecution) {
        this.waitForExecution = waitForExecution;
    }

    public Boolean getEnsureExecutionSuccess() {
        return ensureExecutionSuccess;
    }

    public void setEnsureExecutionSuccess(Boolean ensureExecutionSuccess) {
        this.ensureExecutionSuccess = ensureExecutionSuccess;
    }

    public Boolean getPrintAggregatedReport() {
        return printAggregatedReport;
    }

    public void setPrintAggregatedReport(Boolean printAggregatedReport) {
        this.printAggregatedReport = printAggregatedReport;
    }

    public String getIncludePlans() {
        return includePlans;
    }

    public void setIncludePlans(String includePlans) {
        this.includePlans = includePlans;
    }

    public String getExcludePlans() {
        return excludePlans;
    }

    public void setExcludePlans(String excludePlans) {
        this.excludePlans = excludePlans;
    }

    public String getIncludeCategories() {
        return includeCategories;
    }

    public void setIncludeCategories(String includeCategories) {
        this.includeCategories = includeCategories;
    }

    public String getExcludeCategories() {
        return excludeCategories;
    }

    public void setExcludeCategories(String excludeCategories) {
        this.excludeCategories = excludeCategories;
    }

    public Boolean getWrapIntoTestSet() {
        return wrapIntoTestSet;
    }

    public void setWrapIntoTestSet(Boolean wrapIntoTestSet) {
        this.wrapIntoTestSet = wrapIntoTestSet;
    }

    public Integer getNumberOfThreads() {
        return numberOfThreads;
    }

    public void setNumberOfThreads(Integer numberOfThreads) {
        this.numberOfThreads = numberOfThreads;
    }
}<|MERGE_RESOLUTION|>--- conflicted
+++ resolved
@@ -77,18 +77,12 @@
     @Override
     public void execute() throws MojoExecutionException {
         try {
-<<<<<<< HEAD
-            createTool(getUrl(), getStepProjectName(), getUserId(), getAuthToken(), getExecutionParameters(),
-                    getExecutionResultTimeoutS(), getWaitForExecution(), getEnsureExecutionSuccess(), getPrintAggregatedReport(),
-                    getIncludePlans(), getExcludePlans()).execute();
-=======
             validateEEConfiguration(getStepProjectName(), getAuthToken());
             checkStepControllerVersion();
             createTool(getUrl(), getStepProjectName(), getUserId(), getAuthToken(), getExecutionParameters(), getExecutionResultTimeoutS(),
-                    getWaitForExecution(), getEnsureExecutionSuccess(), getIncludePlans(), getExcludePlans(),
+                    getWaitForExecution(), getEnsureExecutionSuccess(), getPrintAggregatedReport(), getIncludePlans(), getExcludePlans(),
                     getIncludeCategories(), getExcludeCategories(), getWrapIntoTestSet(), getNumberOfThreads()
             ).execute();
->>>>>>> 24a2705d
         } catch (StepCliExecutionException e) {
             throw new MojoExecutionException("Execution exception", e);
         } catch (Exception e) {
@@ -99,12 +93,8 @@
     protected AbstractExecuteAutomationPackageTool createTool(final String url, final String projectName, final String userId,
                                                               final String authToken, final Map<String, String> parameters,
                                                               final Integer executionResultTimeoutS, final Boolean waitForExecution,
-<<<<<<< HEAD
                                                               final Boolean ensureExecutionSuccess, final Boolean printAggregatedReport,
-                                                              final String includePlans, final String excludePlans) {
-        return new AbstractExecuteAutomationPackageTool(url, projectName, userId, authToken, parameters, executionResultTimeoutS, waitForExecution, ensureExecutionSuccess, printAggregatedReport, includePlans, excludePlans) {
-=======
-                                                              final Boolean ensureExecutionSuccess, final String includePlans,
+                                                              final String includePlans,
                                                               final String excludePlans, final String includeCategories,
                                                               final String excludeCategories, final Boolean wrapIntoTestSet,
                                                               final Integer numberOfThreads) {
@@ -114,9 +104,8 @@
         }
 
         return new AbstractExecuteAutomationPackageTool(url, projectName, userId, authToken, parameters, executionResultTimeoutS,
-                waitForExecution, ensureExecutionSuccess, includePlans, excludePlans, includeCategories,
+                waitForExecution, ensureExecutionSuccess, printAggregatedReport, includePlans, excludePlans, includeCategories,
                 excludeCategories, wrapIntoTestSet, numberOfThreads, remoteMavenArtifact) {
->>>>>>> 24a2705d
             @Override
             protected File getAutomationPackageFile() throws StepCliExecutionException {
                 // if groupId and artifactId are not defined, we execute the maven artifact from current project
