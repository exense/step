/*******************************************************************************
 * Copyright (C) 2020, exense GmbH
 *
 * This file is part of STEP
 *
 * STEP is free software: you can redistribute it and/or modify
 * it under the terms of the GNU Affero General Public License as published by
 * the Free Software Foundation, either version 3 of the License, or
 * (at your option) any later version.
 *
 * STEP is distributed in the hope that it will be useful,
 * but WITHOUT ANY WARRANTY; without even the implied warranty of
 * MERCHANTABILITY or FITNESS FOR A PARTICULAR PURPOSE.  See the
 * GNU Affero General Public License for more details.
 *
 * You should have received a copy of the GNU Affero General Public License
 * along with STEP.  If not, see <http://www.gnu.org/licenses/>.
 ******************************************************************************/
package step.plugins.maven;

import org.apache.maven.artifact.Artifact;
import org.apache.maven.plugin.MojoExecutionException;
import org.apache.maven.project.MavenProject;
import org.junit.Assert;
import org.junit.Test;
import org.mockito.Mockito;
import step.automation.packages.client.AutomationPackageClientException;
import step.cli.AbstractExecuteAutomationPackageTool;

import java.net.URISyntaxException;
import java.util.*;

public class ExecuteAutomationPackageMojoTest extends AbstractMojoTest {

	public static final String TEST_INCLUDE_CATEGORIES = "PerformanceTest,JMterTest";
	public static final String TEST_EXCLUDE_CATEGORIES = "CypressTest,OidcTest";

	@Test
	public void testExecute() throws Exception {
		ExecuteAutomationPackageMojoTestable mojo = new ExecuteAutomationPackageMojoTestable();

		configureMojo(mojo, true);
		mojo.execute();
		assertToolCall(mojo, true);
	}

	private static void assertToolCall(ExecuteAutomationPackageMojoTestable mojo, Boolean ensureExecutionSuccess) throws AutomationPackageClientException {
		Mockito.verify(mojo.mockedTool, Mockito.times(1)).execute();
		Assert.assertEquals("http://localhost:8080", mojo.url);
		Assert.assertEquals("abc", mojo.authToken);
		Assert.assertEquals(TENANT_1.getName(), mojo.projectName);
		Assert.assertEquals("testUser", mojo.userId);
		Assert.assertEquals((Integer) 3, mojo.executionResultTimeoutS);
		Assert.assertEquals(true, mojo.waitForExecution);
		Assert.assertEquals(ensureExecutionSuccess, mojo.ensureExecutionSuccess);
		Assert.assertEquals(true, mojo.printAggregatedReport);
		Assert.assertEquals(createTestCustomParams(), mojo.parameters);
		Assert.assertEquals(TEST_INCLUDE_PLANS, mojo.includePlans);
		Assert.assertNull(TEST_INCLUDE_PLANS, mojo.excludePlans);
		Assert.assertEquals(TEST_INCLUDE_CATEGORIES, mojo.includeCategories);
		Assert.assertEquals(TEST_EXCLUDE_CATEGORIES, mojo.excludeCategories);
	}

	private void configureMojo(ExecuteAutomationPackageMojoTestable mojo, boolean ensureExecutionSuccess) throws URISyntaxException {
		mojo.setArtifactId(ARTIFACT_ID);
		mojo.setArtifactClassifier("jar-with-dependencies");
		mojo.setArtifactVersion(VERSION_ID);
		mojo.setArtifactGroupId(GROUP_ID);
		mojo.setUrl("http://localhost:8080");
		mojo.setAuthToken("abc");
		mojo.setBuildFinalName("Test build name");
		mojo.setProjectVersion("1.0.0");
		mojo.setExecutionResultTimeoutS(3);
		mojo.setUserId("testUser");
		Map<String, String> params = createTestCustomParams();
		mojo.setExecutionParameters(params);
		mojo.setWaitForExecution(true);
		mojo.setEnsureExecutionSuccess(ensureExecutionSuccess);
		mojo.setPrintAggregatedReport(true);

		mojo.setIncludePlans(TEST_INCLUDE_PLANS);
		mojo.setIncludeCategories(TEST_INCLUDE_CATEGORIES);
		mojo.setExcludeCategories(TEST_EXCLUDE_CATEGORIES);

		MavenProject mockedProject = Mockito.mock(MavenProject.class);
		Mockito.when(mockedProject.getArtifactId()).thenReturn(ARTIFACT_ID);
		Mockito.when(mockedProject.getGroupId()).thenReturn(GROUP_ID);
		Mockito.when(mockedProject.getVersion()).thenReturn(VERSION_ID);

		Artifact mainArtifact = createArtifactMock();

		Mockito.when(mockedProject.getArtifact()).thenReturn(mainArtifact);

		Artifact jarWithDependenciesArtifact = createArtifactWithDependenciesMock();

		Mockito.when(mockedProject.getArtifacts()).thenReturn(Set.of(mainArtifact, jarWithDependenciesArtifact));
		Mockito.when(mockedProject.getAttachedArtifacts()).thenReturn(Arrays.asList(mainArtifact, jarWithDependenciesArtifact));

		mojo.setProject(mockedProject);

		mojo.setStepProjectName(TENANT_1.getName());
	}

	private static Map<String, String> createTestCustomParams() {
		Map<String, String> params = new HashMap<>();
		params.put("param1", "value1");
		params.put("param2", "value2");
		return params;
	}

	private static class ExecuteAutomationPackageMojoTestable extends ExecuteAutomationPackageMojo {

		private final AbstractExecuteAutomationPackageTool mockedTool = Mockito.mock(AbstractExecuteAutomationPackageTool.class);

		private String url;
		private String projectName;
		private String userId;
		private String authToken;
		private Map<String, String> parameters;
		private Integer executionResultTimeoutS;
		private Boolean waitForExecution;
		private Boolean ensureExecutionSuccess;
		private Boolean printAggregatedReport;
		private String includePlans;
		private String excludePlans;
		private String includeCategories;
		private String excludeCategories;

		public ExecuteAutomationPackageMojoTestable() {
			super();
		}

		@Override
<<<<<<< HEAD
		protected AbstractExecuteAutomationPackageTool createTool(String url, String projectName, String userId,
											  String authToken, Map<String, String> parameters, Integer executionResultTimeoutS,
											  Boolean waitForExecution, Boolean ensureExecutionSuccess, Boolean printAggregatedReport,
											  String includePlans, String excludePlans) {
=======
		protected AbstractExecuteAutomationPackageTool createTool(String url, String projectName, String userId, String authToken, Map<String, String> parameters,
										Integer executionResultTimeoutS, Boolean waitForExecution, Boolean ensureExecutionSuccess, String includePlans, String excludePlans,
										String includeCategories, String excludeCategories, final Boolean wrapIntoTestSet, final Integer numberOfThreads) {
>>>>>>> 24a2705d
			this.url = url;
			this.projectName = projectName;
			this.userId = userId;
			this.authToken = authToken;
			this.parameters = parameters;
			this.executionResultTimeoutS = executionResultTimeoutS;
			this.waitForExecution = waitForExecution;
			this.ensureExecutionSuccess = ensureExecutionSuccess;
			this.printAggregatedReport = printAggregatedReport;
			this.includePlans = includePlans;
			this.excludePlans = excludePlans;
			this.includeCategories = includeCategories;
			this.excludeCategories = excludeCategories;
			return mockedTool;
		}

		@Override
		protected void checkStepControllerVersion() throws MojoExecutionException {
			//Mock check
		}
	}
}<|MERGE_RESOLUTION|>--- conflicted
+++ resolved
@@ -131,16 +131,9 @@
 		}
 
 		@Override
-<<<<<<< HEAD
-		protected AbstractExecuteAutomationPackageTool createTool(String url, String projectName, String userId,
-											  String authToken, Map<String, String> parameters, Integer executionResultTimeoutS,
-											  Boolean waitForExecution, Boolean ensureExecutionSuccess, Boolean printAggregatedReport,
-											  String includePlans, String excludePlans) {
-=======
 		protected AbstractExecuteAutomationPackageTool createTool(String url, String projectName, String userId, String authToken, Map<String, String> parameters,
-										Integer executionResultTimeoutS, Boolean waitForExecution, Boolean ensureExecutionSuccess, String includePlans, String excludePlans,
+										Integer executionResultTimeoutS, Boolean waitForExecution, Boolean ensureExecutionSuccess, Boolean printAggregatedReport, String includePlans, String excludePlans,
 										String includeCategories, String excludeCategories, final Boolean wrapIntoTestSet, final Integer numberOfThreads) {
->>>>>>> 24a2705d
 			this.url = url;
 			this.projectName = projectName;
 			this.userId = userId;
