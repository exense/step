{
	"NAME": "Step OSS backend",
	"OS": "LINUX",
	"LOCK": "STEP",

	"ACTIONS": [
		{
			"ACTION": "COMPILE",
			"TYPE": "POM",
			"FOLDER": "step-parent/",
			"PARALLELISM": "2C",
			"PARAMETERS": [
				{
					"NAME": "DEVELOPMENT",
					"URL": "nexus-staging::https://nexus-enterprise.exense.ch/repository/staging-maven/",
					"CONFIG": "DefaultBuild"
				},
				{
					"NAME": "PRODUCTION",
					"URL": "sonatype::https://oss.sonatype.org/service/local/staging/deploy/maven2",
					"CONFIG": "DefaultBuild"
				}
			]
		},
		{
			"ACTION": "COMPILE",
			"TYPE": "NPM",
			"FOLDER": "step-node/step-node-agent/",
			"PARAMETERS": [
				{
					"NAME": "DEVELOPMENT",
					"URL": "nexus-staging https://nexus-enterprise.exense.ch/repository/staging-npm/"
				},
				{
					"NAME": "PRODUCTION",
					"URL": "exense https://registry.npmjs.org/"
				}
			]
<<<<<<< HEAD
=======
		},
		{
			"ACTION": "PUSH",
			"ACTIONS": [
				{
					"TYPE": "GITHUB",
					"ACTIONS": [
						{
							"ORIGIN": "step-distribution/target/step-controller-${VERSION}.zip",
							"DESTINATION": "step-controller-${VERSION}.zip"
						},
						{
							"ORIGIN": "step-distribution/target/step-agent-${VERSION}.zip",
							"DESTINATION": "step-agent-${VERSION}.zip"
						},
						{
							"ORIGIN": "step-distribution/target/step-ide-${VERSION}.zip",
							"DESTINATION": "step-ide-${VERSION}.zip"
						}
					]
				},
				{
					"TYPE": "FTP",
					"ACTIONS": [
						{
							"ORIGIN": "step-distribution/target/step-controller-${VERSION}.zip",
							"DESTINATION": "step/${VERSION}/step-controller-${VERSION}.zip"
						},
						{
							"ORIGIN": "step-distribution/target/step-agent-${VERSION}.zip",
							"DESTINATION": "step/${VERSION}/step-agent-${VERSION}.zip"
						},
						{
							"ORIGIN": "step-distribution/target/step-ide-${VERSION}.zip",
							"DESTINATION": "step/${VERSION}/step-ide-${VERSION}.zip"
						}
					]
				},
				{
					"TYPE": "DOCKER",
					"OS": "LINUX",
					"PARAMETERS": [
						{
							"NAME": "DEVELOPMENT",
							"URL": "docker-dev.exense.ch"
						},
						{
							"NAME": "PRODUCTION",
							"URL": "docker.exense.ch"
						}
					],
					"ACTIONS": [
						{
							"ORIGIN": "step-distribution/target/step-controller-${VERSION}.zip",
							"DESTINATION": "step/controller:${VERSION}-java-11",
							"CONFIG": "controller-dockerfile"
						},
						{
							"ORIGIN": "step-distribution/target/step-agent-${VERSION}.zip",
							"DESTINATION": "step/agent:${VERSION}-java-11",
							"CONFIG": "agent-new-dockerfile"
						}
					]
				}
			]
>>>>>>> 7fa50f7e
		}
	],
	"AFTER": "step-oss-upgrade-distribution"
}<|MERGE_RESOLUTION|>--- conflicted
+++ resolved
@@ -36,75 +36,7 @@
 					"URL": "exense https://registry.npmjs.org/"
 				}
 			]
-<<<<<<< HEAD
-=======
-		},
-		{
-			"ACTION": "PUSH",
-			"ACTIONS": [
-				{
-					"TYPE": "GITHUB",
-					"ACTIONS": [
-						{
-							"ORIGIN": "step-distribution/target/step-controller-${VERSION}.zip",
-							"DESTINATION": "step-controller-${VERSION}.zip"
-						},
-						{
-							"ORIGIN": "step-distribution/target/step-agent-${VERSION}.zip",
-							"DESTINATION": "step-agent-${VERSION}.zip"
-						},
-						{
-							"ORIGIN": "step-distribution/target/step-ide-${VERSION}.zip",
-							"DESTINATION": "step-ide-${VERSION}.zip"
-						}
-					]
-				},
-				{
-					"TYPE": "FTP",
-					"ACTIONS": [
-						{
-							"ORIGIN": "step-distribution/target/step-controller-${VERSION}.zip",
-							"DESTINATION": "step/${VERSION}/step-controller-${VERSION}.zip"
-						},
-						{
-							"ORIGIN": "step-distribution/target/step-agent-${VERSION}.zip",
-							"DESTINATION": "step/${VERSION}/step-agent-${VERSION}.zip"
-						},
-						{
-							"ORIGIN": "step-distribution/target/step-ide-${VERSION}.zip",
-							"DESTINATION": "step/${VERSION}/step-ide-${VERSION}.zip"
-						}
-					]
-				},
-				{
-					"TYPE": "DOCKER",
-					"OS": "LINUX",
-					"PARAMETERS": [
-						{
-							"NAME": "DEVELOPMENT",
-							"URL": "docker-dev.exense.ch"
-						},
-						{
-							"NAME": "PRODUCTION",
-							"URL": "docker.exense.ch"
-						}
-					],
-					"ACTIONS": [
-						{
-							"ORIGIN": "step-distribution/target/step-controller-${VERSION}.zip",
-							"DESTINATION": "step/controller:${VERSION}-java-11",
-							"CONFIG": "controller-dockerfile"
-						},
-						{
-							"ORIGIN": "step-distribution/target/step-agent-${VERSION}.zip",
-							"DESTINATION": "step/agent:${VERSION}-java-11",
-							"CONFIG": "agent-new-dockerfile"
-						}
-					]
-				}
-			]
->>>>>>> 7fa50f7e
 		}
 	],
 	"AFTER": "step-oss-upgrade-distribution"
-}+}
