/*******************************************************************************
 * Copyright (C) 2020, exense GmbH
 *
 * This file is part of STEP
 *
 * STEP is free software: you can redistribute it and/or modify
 * it under the terms of the GNU Affero General Public License as published by
 * the Free Software Foundation, either version 3 of the License, or
 * (at your option) any later version.
 *
 * STEP is distributed in the hope that it will be useful,
 * but WITHOUT ANY WARRANTY; without even the implied warranty of
 * MERCHANTABILITY or FITNESS FOR A PARTICULAR PURPOSE.  See the
 * GNU Affero General Public License for more details.
 *
 * You should have received a copy of the GNU Affero General Public License
 * along with STEP.  If not, see <http://www.gnu.org/licenses/>.
 ******************************************************************************/
package step.repositories.artifact;

import step.automation.packages.*;
import step.automation.packages.AutomationPackageContent;
import step.automation.packages.model.JavaAutomationPackageKeyword;
import step.core.plans.Plan;
import step.core.scanner.AnnotationScanner;
import step.functions.Function;
import step.handlers.javahandler.jsonschema.JsonSchemaPreparationException;
import step.junit.runner.StepClassParser;
import step.resources.ResourceManager;

import java.io.File;
import java.io.IOException;
import java.util.HashMap;
import java.util.List;
import java.util.stream.Collectors;

public class StepJarParser {

    private final AutomationPackageReader automationPackageReader;
    private final StepClassParser stepClassParser;
    private final ResourceManager resourceManager;

    public StepJarParser() {
        this(null, null);
    }

    public StepJarParser(ResourceManager resourceManager, AutomationPackageReader automationPackageReader) {
        this.resourceManager = resourceManager;
        this.stepClassParser = new StepClassParser(false);
        this.automationPackageReader = automationPackageReader;
    }

    private List<Function> getFunctions(AnnotationScanner annotationScanner, File artifact, File libraries) {
        try {
            // reuse logic from automation package reader to scan annotated keywords
            // BUT in contrast with automation package here we need to fill scriptFile and librariesFile references immediately
            List<Function> functions = AutomationPackageReader
                    .extractAnnotatedKeywords(annotationScanner, false, artifact.getAbsolutePath(), libraries != null ? libraries.getAbsolutePath() : null)
                    .stream()
                    .map(JavaAutomationPackageKeyword::getKeyword)
                    .collect(Collectors.toList());

            // if artifact is an automation package we need to add keywords from yaml descriptors (annotated keywords have already been included above)
            try (AutomationPackageArchive automationPackageArchive = new AutomationPackageArchive(artifact)) {
                // add functions from automation package
                if (automationPackageArchive.hasAutomationPackageDescriptor() && automationPackageReader != null) {
                    AutomationPackageContent content = automationPackageReader.readAutomationPackage(automationPackageArchive, false, false);
<<<<<<< HEAD
                    // FIXME: what is the correct operation mode here?
                    AutomationPackageContext apContext = new AutomationPackageContext(AutomationPackageOperationMode.MAIN, resourceManager, automationPackageArchive, null, new HashMap<>());
=======
                    AutomationPackageContext apContext = new AutomationPackageContext(resourceManager, automationPackageArchive, content, null, new HashMap<>());
>>>>>>> 96be8b20
                    functions.addAll(content.getKeywords().stream().map(keyword -> keyword.prepareKeyword(apContext)).collect(Collectors.toList()));
                }
            }
            return functions;
        } catch (AutomationPackageReadingException | JsonSchemaPreparationException | IOException e) {
            throw new RuntimeException("Unable to process automation package", e);
        }
    }

    public PlansParsingResult getPlansForJar(File artifact, File dependency, String[] includedClasses, String[] includedAnnotations,
                                             String[] excludedClasses, String[] excludedAnnotations) {
        try (AnnotationScanner annotationScanner = AnnotationScanner.forSpecificJar(artifact)) {
            // This code is moved to automation package reader just to be reused in StepJarParser for now.
            // Further the StepJarParser should be completely replaced with automation package functionality
            AutomationPackageArchive automationPackageArchive = new AutomationPackageArchive(artifact);
            List<Plan> result = AutomationPackageReader.extractAnnotatedPlans(
                    automationPackageArchive, annotationScanner, includedClasses, includedAnnotations, excludedClasses, excludedAnnotations, stepClassParser
            );

            // Find all keywords
            List<Function> functions = getFunctions(annotationScanner, artifact, dependency);

            return new PlansParsingResult(result, functions);
        } catch (Exception e) {
            throw new RuntimeException("Exception when trying to list the plans of jar file '" + artifact.getName() + "'", e);
        }
    }

    public static class PlansParsingResult {

        private final List<Plan> plans;
        private final List<Function> functions;

        public PlansParsingResult(List<Plan> plans, List<Function> functions) {
            this.plans = plans;
            this.functions = functions;
        }

        public List<Plan> getPlans() {
            return plans;
        }

        public List<Function> getFunctions() {
            return functions;
        }
    }

}<|MERGE_RESOLUTION|>--- conflicted
+++ resolved
@@ -65,12 +65,8 @@
                 // add functions from automation package
                 if (automationPackageArchive.hasAutomationPackageDescriptor() && automationPackageReader != null) {
                     AutomationPackageContent content = automationPackageReader.readAutomationPackage(automationPackageArchive, false, false);
-<<<<<<< HEAD
                     // FIXME: what is the correct operation mode here?
-                    AutomationPackageContext apContext = new AutomationPackageContext(AutomationPackageOperationMode.MAIN, resourceManager, automationPackageArchive, null, new HashMap<>());
-=======
-                    AutomationPackageContext apContext = new AutomationPackageContext(resourceManager, automationPackageArchive, content, null, new HashMap<>());
->>>>>>> 96be8b20
+                    AutomationPackageContext apContext = new AutomationPackageContext(AutomationPackageOperationMode.MAIN, resourceManager, automationPackageArchive, content, null, new HashMap<>());
                     functions.addAll(content.getKeywords().stream().map(keyword -> keyword.prepareKeyword(apContext)).collect(Collectors.toList()));
                 }
             }
