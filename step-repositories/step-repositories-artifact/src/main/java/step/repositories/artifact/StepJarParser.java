--- conflicted
+++ resolved
@@ -20,11 +20,6 @@
 
 import org.slf4j.Logger;
 import org.slf4j.LoggerFactory;
-<<<<<<< HEAD
-import step.automation.packages.*;
-import step.automation.packages.model.AutomationPackage;
-import step.automation.packages.model.AutomationPackageKeyword;
-=======
 import step.automation.packages.AutomationPackageArchive;
 import step.automation.packages.AutomationPackageKeywordsAttributesApplier;
 import step.automation.packages.AutomationPackageReadingException;
@@ -32,7 +27,6 @@
 import step.automation.packages.yaml.AutomationPackageDescriptorReader;
 import step.automation.packages.yaml.YamlAutomationPackageVersions;
 import step.automation.packages.yaml.model.AutomationPackageDescriptorYaml;
->>>>>>> 159f44fa
 import step.core.accessors.AbstractOrganizableObject;
 import step.core.dynamicbeans.DynamicValue;
 import step.core.plans.Plan;
@@ -62,13 +56,8 @@
     private static final Logger logger = LoggerFactory.getLogger(StepJarParser.class);
 
     private final StepClassParser stepClassParser;
-<<<<<<< HEAD
-    private final AutomationPackageReader automationPackageReader;
-    private final AutomationPackageKeywordsAttributesApplier automationPackagesKeywordAttributesAppler;
-=======
     private AutomationPackageDescriptorReader automationPackageDescriptorReader;
     private final AutomationPackageKeywordsAttributesApplier automationPackagesKeywordAttributesApplier;
->>>>>>> 159f44fa
 
     public StepJarParser() {
         this(null);
@@ -76,10 +65,6 @@
 
     public StepJarParser(ResourceManager resourceManager) {
         this.stepClassParser = new StepClassParser(false);
-<<<<<<< HEAD
-        this.automationPackageReader = new AutomationPackageReader();
-        this.automationPackagesKeywordAttributesAppler = new AutomationPackageKeywordsAttributesApplier(resourceManager);
-=======
         this.automationPackagesKeywordAttributesApplier = new AutomationPackageKeywordsAttributesApplier(resourceManager);
     }
 
@@ -91,7 +76,6 @@
             automationPackageDescriptorReader = new AutomationPackageDescriptorReader(YamlAutomationPackageVersions.ACTUAL_JSON_SCHEMA_PATH);
         }
         return automationPackageDescriptorReader;
->>>>>>> 159f44fa
     }
 
     private List<Function> getFunctions(AnnotationScanner annotationScanner, File artifact, File libraries) {
@@ -130,21 +114,6 @@
             functions.add(res);
         }
 
-<<<<<<< HEAD
-        try {
-            // add functions from automation package
-            AutomationPackage automationPackage = automationPackageReader.readAutomationPackageFromJarFile(artifact);
-            if(automationPackage != null) {
-                List<AutomationPackageKeyword> automationPackageKeywords = automationPackage.getKeywords();
-                if (!automationPackageKeywords.isEmpty()) {
-                    AutomationPackageArchive automationPackageArchive = new AutomationPackageArchive(artifact);
-                    for (AutomationPackageKeyword automationPackageKeyword : automationPackageKeywords) {
-                        functions.add(automationPackagesKeywordAttributesAppler.applySpecialAttributesToKeyword(automationPackageKeyword, automationPackageArchive));
-                    }
-                }
-            }
-        } catch (AutomationPackageReadingException e) {
-=======
         try(AutomationPackageArchive automationPackageArchive = new AutomationPackageArchive(artifact)) {
             // add functions from automation package
             if(automationPackageArchive.isAutomationPackage()) {
@@ -154,7 +123,6 @@
                 }
             }
         } catch (AutomationPackageReadingException | IOException e) {
->>>>>>> 159f44fa
             throw new RuntimeException("Unable to process automation package", e);
         }
 
