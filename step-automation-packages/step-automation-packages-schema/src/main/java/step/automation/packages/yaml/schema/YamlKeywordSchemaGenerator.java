/*******************************************************************************
 * Copyright (C) 2020, exense GmbH
 *
 * This file is part of STEP
 *
 * STEP is free software: you can redistribute it and/or modify
 * it under the terms of the GNU Affero General Public License as published by
 * the Free Software Foundation, either version 3 of the License, or
 * (at your option) any later version.
 *
 * STEP is distributed in the hope that it will be useful,
 * but WITHOUT ANY WARRANTY; without even the implied warranty of
 * MERCHANTABILITY or FITNESS FOR A PARTICULAR PURPOSE.  See the
 * GNU Affero General Public License for more details.
 *
 * You should have received a copy of the GNU Affero General Public License
 * along with STEP.  If not, see <http://www.gnu.org/licenses/>.
 ******************************************************************************/
package step.automation.packages.yaml.schema;

import jakarta.json.JsonArrayBuilder;
import jakarta.json.JsonObjectBuilder;
import jakarta.json.spi.JsonProvider;
import step.automation.packages.AutomationPackageNamedEntityUtils;
import step.automation.packages.model.AbstractYamlFunction;
import step.automation.packages.yaml.AutomationPackageKeywordsLookuper;
<<<<<<< HEAD
import step.core.scanner.CachedAnnotationScanner;
import step.core.yaml.schema.*;
import step.handlers.javahandler.jsonschema.*;
=======
import step.core.yaml.schema.AggregatedJsonSchemaFieldProcessor;
import step.core.yaml.schema.JsonSchemaExtension;
import step.core.yaml.schema.YamlJsonSchemaHelper;
import step.handlers.javahandler.jsonschema.JsonSchemaCreator;
import step.handlers.javahandler.jsonschema.JsonSchemaPreparationException;
>>>>>>> f4628814
import step.jsonschema.DefaultFieldMetadataExtractor;

import java.util.*;

import static step.core.scanner.Classes.newInstanceAs;

<<<<<<< HEAD
public class YamlKeywordSchemaGenerator {

=======
>>>>>>> f4628814
    public static final String KEYWORD_DEF = "KeywordDef";

    private final jakarta.json.spi.JsonProvider jsonProvider;

    protected final YamlJsonSchemaHelper schemaHelper;

    protected final AutomationPackageKeywordsLookuper automationPackageKeywordsLookuper = new AutomationPackageKeywordsLookuper();
    private final JsonSchemaCreator jsonSchemaCreator;

    public YamlKeywordSchemaGenerator(JsonProvider jsonProvider) {
        this.jsonProvider = jsonProvider;
        this.schemaHelper = new YamlJsonSchemaHelper(jsonProvider);

<<<<<<< HEAD
        // --- Fields metadata rules (fields we want to rename)
        FieldMetadataExtractor fieldMetadataExtractor = new DefaultFieldMetadataExtractor();

        List<JsonSchemaFieldProcessor> processingRules = prepareFieldProcessors();
        this.jsonSchemaCreator = new JsonSchemaCreator(jsonProvider, new AggregatedJsonSchemaFieldProcessor(processingRules), fieldMetadataExtractor);
=======
        this.jsonSchemaCreator = new JsonSchemaCreator(
                jsonProvider,
                new AggregatedJsonSchemaFieldProcessor(YamlJsonSchemaHelper.prepareDefaultFieldProcessors(null)),
                new DefaultFieldMetadataExtractor()
        );
>>>>>>> f4628814
    }

    protected List<JsonSchemaDefinitionCreator> getDefinitionsExtensions() {
        List<JsonSchemaDefinitionCreator> extensions = new ArrayList<>();
        CachedAnnotationScanner.getClassesWithAnnotation(JsonSchemaDefinitionAddOn.LOCATION, JsonSchemaDefinitionAddOn.class, Thread.currentThread().getContextClassLoader()).stream()
                .map(newInstanceAs(JsonSchemaDefinitionCreator.class)).forEach(extensions::add);
        return extensions;
    }

    /**
     * Prepares definitions to be reused in json subschemas
     */
    public JsonObjectBuilder createKeywordDefs() throws JsonSchemaPreparationException {
        JsonObjectBuilder defsBuilder = jsonProvider.createObjectBuilder();

<<<<<<< HEAD
        List<JsonSchemaDefinitionCreator> definitionCreators = new ArrayList<>(getDefinitionsExtensions());

        // prepare definitions for keyword classes
        definitionCreators.add((defsList, schemaCreator) -> {
=======
        List<JsonSchemaExtension> definitionCreators = new ArrayList<>();

        // prepare definitions for generic DynamicValue class
        definitionCreators.add((defsList, provider) -> {
            Map<String, JsonObjectBuilder> dynamicValueDefs = schemaHelper.createDynamicValueImplDefs();
            for (Map.Entry<String, JsonObjectBuilder> dynamicValueDef : dynamicValueDefs.entrySet()) {
                defsBuilder.add(dynamicValueDef.getKey(), dynamicValueDef.getValue());
            }
        });

        // prepare definitions for keyword classes
        definitionCreators.add((defsLis, provider) -> {
>>>>>>> f4628814
            Map<String, JsonObjectBuilder> keywordImplDefs = createKeywordImplDefs();
            for (Map.Entry<String, JsonObjectBuilder> artefactImplDef : keywordImplDefs.entrySet()) {
                defsBuilder.add(artefactImplDef.getKey(), artefactImplDef.getValue());
            }

            // add definition for "anyOf" artefact definitions prepared above
            defsBuilder.add(KEYWORD_DEF, createKeywordDef(keywordImplDefs.keySet()));
        });

<<<<<<< HEAD
        for (JsonSchemaDefinitionCreator definitionCreator : definitionCreators) {
            definitionCreator.addDefinition(defsBuilder, jsonSchemaCreator);
=======
        for (JsonSchemaExtension definitionCreator : definitionCreators) {
            definitionCreator.addToJsonSchema(defsBuilder, jsonProvider);
>>>>>>> f4628814
        }

        return defsBuilder;
    }

    protected JsonObjectBuilder createKeywordDef(Set<String> keywordDefsReferences) {
        JsonObjectBuilder builder = jsonProvider.createObjectBuilder();
        builder.add("type", "object");
        JsonArrayBuilder arrayBuilder = jsonProvider.createArrayBuilder();
        for (String keywordImplReference : keywordDefsReferences) {
            JsonObjectBuilder builder1 = jsonProvider.createObjectBuilder();
            arrayBuilder.add(YamlJsonSchemaHelper.addRef(builder1, keywordImplReference));
        }
        builder.add("oneOf", arrayBuilder);
        return builder;
    }

    protected Map<String, JsonObjectBuilder> createKeywordImplDefs() throws JsonSchemaPreparationException {
        HashMap<String, JsonObjectBuilder> result = new HashMap<>();
        List<Class<? extends AbstractYamlFunction<?>>> automationPackageKeywords = automationPackageKeywordsLookuper.getAutomationPackageKeywords();
        for (Class<? extends AbstractYamlFunction<?>> automationPackageKeyword : automationPackageKeywords) {
            String yamlName = AutomationPackageNamedEntityUtils.getEntityNameByClass(automationPackageKeyword);
            String defName = yamlName + "Def";
            result.put(defName, schemaHelper.createNamedObjectImplDef(yamlName, automationPackageKeyword, jsonSchemaCreator, false));
        }
        return result;
    }

<<<<<<< HEAD
    protected List<JsonSchemaFieldProcessor> prepareFieldProcessors() {
        List<JsonSchemaFieldProcessor> result = new ArrayList<>();

        // -- BASIC PROCESSING RULES
        result.add(new CommonFilteredFieldProcessor());
        result.add(new DynamicValueFieldProcessor());
        result.add(new EnumFieldProcessor());

        return result;
    }

    public JsonObjectBuilder addRef(JsonObjectBuilder builder, String refValue){
        return builder.add("$ref", "#/$defs/" + refValue);
    }

=======
>>>>>>> f4628814
}<|MERGE_RESOLUTION|>--- conflicted
+++ resolved
@@ -24,28 +24,20 @@
 import step.automation.packages.AutomationPackageNamedEntityUtils;
 import step.automation.packages.model.AbstractYamlFunction;
 import step.automation.packages.yaml.AutomationPackageKeywordsLookuper;
-<<<<<<< HEAD
 import step.core.scanner.CachedAnnotationScanner;
-import step.core.yaml.schema.*;
-import step.handlers.javahandler.jsonschema.*;
-=======
 import step.core.yaml.schema.AggregatedJsonSchemaFieldProcessor;
 import step.core.yaml.schema.JsonSchemaExtension;
 import step.core.yaml.schema.YamlJsonSchemaHelper;
 import step.handlers.javahandler.jsonschema.JsonSchemaCreator;
 import step.handlers.javahandler.jsonschema.JsonSchemaPreparationException;
->>>>>>> f4628814
 import step.jsonschema.DefaultFieldMetadataExtractor;
 
 import java.util.*;
 
 import static step.core.scanner.Classes.newInstanceAs;
 
-<<<<<<< HEAD
 public class YamlKeywordSchemaGenerator {
 
-=======
->>>>>>> f4628814
     public static final String KEYWORD_DEF = "KeywordDef";
 
     private final jakarta.json.spi.JsonProvider jsonProvider;
@@ -59,19 +51,11 @@
         this.jsonProvider = jsonProvider;
         this.schemaHelper = new YamlJsonSchemaHelper(jsonProvider);
 
-<<<<<<< HEAD
-        // --- Fields metadata rules (fields we want to rename)
-        FieldMetadataExtractor fieldMetadataExtractor = new DefaultFieldMetadataExtractor();
-
-        List<JsonSchemaFieldProcessor> processingRules = prepareFieldProcessors();
-        this.jsonSchemaCreator = new JsonSchemaCreator(jsonProvider, new AggregatedJsonSchemaFieldProcessor(processingRules), fieldMetadataExtractor);
-=======
         this.jsonSchemaCreator = new JsonSchemaCreator(
                 jsonProvider,
                 new AggregatedJsonSchemaFieldProcessor(YamlJsonSchemaHelper.prepareDefaultFieldProcessors(null)),
                 new DefaultFieldMetadataExtractor()
         );
->>>>>>> f4628814
     }
 
     protected List<JsonSchemaDefinitionCreator> getDefinitionsExtensions() {
@@ -87,12 +71,6 @@
     public JsonObjectBuilder createKeywordDefs() throws JsonSchemaPreparationException {
         JsonObjectBuilder defsBuilder = jsonProvider.createObjectBuilder();
 
-<<<<<<< HEAD
-        List<JsonSchemaDefinitionCreator> definitionCreators = new ArrayList<>(getDefinitionsExtensions());
-
-        // prepare definitions for keyword classes
-        definitionCreators.add((defsList, schemaCreator) -> {
-=======
         List<JsonSchemaExtension> definitionCreators = new ArrayList<>();
 
         // prepare definitions for generic DynamicValue class
@@ -105,7 +83,6 @@
 
         // prepare definitions for keyword classes
         definitionCreators.add((defsLis, provider) -> {
->>>>>>> f4628814
             Map<String, JsonObjectBuilder> keywordImplDefs = createKeywordImplDefs();
             for (Map.Entry<String, JsonObjectBuilder> artefactImplDef : keywordImplDefs.entrySet()) {
                 defsBuilder.add(artefactImplDef.getKey(), artefactImplDef.getValue());
@@ -115,13 +92,8 @@
             defsBuilder.add(KEYWORD_DEF, createKeywordDef(keywordImplDefs.keySet()));
         });
 
-<<<<<<< HEAD
-        for (JsonSchemaDefinitionCreator definitionCreator : definitionCreators) {
-            definitionCreator.addDefinition(defsBuilder, jsonSchemaCreator);
-=======
         for (JsonSchemaExtension definitionCreator : definitionCreators) {
             definitionCreator.addToJsonSchema(defsBuilder, jsonProvider);
->>>>>>> f4628814
         }
 
         return defsBuilder;
@@ -150,22 +122,4 @@
         return result;
     }
 
-<<<<<<< HEAD
-    protected List<JsonSchemaFieldProcessor> prepareFieldProcessors() {
-        List<JsonSchemaFieldProcessor> result = new ArrayList<>();
-
-        // -- BASIC PROCESSING RULES
-        result.add(new CommonFilteredFieldProcessor());
-        result.add(new DynamicValueFieldProcessor());
-        result.add(new EnumFieldProcessor());
-
-        return result;
-    }
-
-    public JsonObjectBuilder addRef(JsonObjectBuilder builder, String refValue){
-        return builder.add("$ref", "#/$defs/" + refValue);
-    }
-
-=======
->>>>>>> f4628814
 }