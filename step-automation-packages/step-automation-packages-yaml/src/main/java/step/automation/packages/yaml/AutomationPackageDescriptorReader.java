/*******************************************************************************
 * Copyright (C) 2020, exense GmbH
 *
 * This file is part of STEP
 *
 * STEP is free software: you can redistribute it and/or modify
 * it under the terms of the GNU Affero General Public License as published by
 * the Free Software Foundation, either version 3 of the License, or
 * (at your option) any later version.
 *
 * STEP is distributed in the hope that it will be useful,
 * but WITHOUT ANY WARRANTY; without even the implied warranty of
 * MERCHANTABILITY or FITNESS FOR A PARTICULAR PURPOSE.  See the
 * GNU Affero General Public License for more details.
 *
 * You should have received a copy of the GNU Affero General Public License
 * along with STEP.  If not, see <http://www.gnu.org/licenses/>.
 ******************************************************************************/
package step.automation.packages.yaml;

import com.fasterxml.jackson.databind.ObjectMapper;
import com.fasterxml.jackson.databind.module.SimpleModule;
import com.fasterxml.jackson.dataformat.yaml.YAMLFactory;
import com.fasterxml.jackson.dataformat.yaml.YAMLGenerator;
import org.apache.commons.lang3.StringUtils;
import org.everit.json.schema.ValidationException;
import org.slf4j.Logger;
import org.slf4j.LoggerFactory;
import step.artefacts.handlers.JsonSchemaValidator;
import step.automation.packages.AutomationPackageReadingException;
import step.automation.packages.yaml.deserialization.AutomationPackageSerializationRegistry;
import step.automation.packages.yaml.deserialization.AutomationPackageSerializationRegistryAware;
import step.automation.packages.yaml.model.AutomationPackageDescriptorYaml;
import step.automation.packages.yaml.model.AutomationPackageDescriptorYamlImpl;
import step.automation.packages.yaml.model.AutomationPackageFragmentYaml;
import step.automation.packages.yaml.model.AutomationPackageFragmentYamlImpl;
import step.core.accessors.DefaultJacksonMapperProvider;
<<<<<<< HEAD
=======
import step.core.yaml.deserializers.CustomYamlFormat;
import step.core.yaml.deserializers.StepYamlDeserializer;
>>>>>>> f4628814
import step.core.yaml.deserializers.StepYamlDeserializersScanner;
import step.plans.parser.yaml.YamlPlanReader;
import step.plans.parser.yaml.model.YamlPlanVersions;
import step.plans.parser.yaml.schema.YamlPlanValidationException;

import java.io.IOException;
import java.io.InputStream;
import java.nio.charset.StandardCharsets;
import java.util.List;
import java.util.Map;
import java.util.function.Consumer;

public class AutomationPackageDescriptorReader {

    protected static final Logger log = LoggerFactory.getLogger(AutomationPackageDescriptorReader.class);

    protected final ObjectMapper yamlObjectMapper;

    protected final YamlPlanReader planReader;

    private final AutomationPackageSerializationRegistry serializationRegistry;

    protected String jsonSchema;

    public AutomationPackageDescriptorReader(String jsonSchemaPath, AutomationPackageSerializationRegistry serializationRegistry) {
        this.serializationRegistry = serializationRegistry;
        // TODO: we need to find a way to resolve the actual json schema (controller config) depending on running server instance (EE or OS)
        // TODO: also we have to resolve the json version for plans according to the automation package version!
        this.planReader = new YamlPlanReader(null, YamlPlanVersions.ACTUAL_VERSION, false, null);
        this.yamlObjectMapper = createYamlObjectMapper();

        if (jsonSchemaPath != null) {
            this.jsonSchema = readJsonSchema(jsonSchemaPath);
        }
    }

    public AutomationPackageDescriptorYaml readAutomationPackageDescriptor(InputStream yamlDescriptor, String packageFileName) throws AutomationPackageReadingException {
        log.info("Reading automation package descriptor...");
        return readAutomationPackageYamlFile(yamlDescriptor, getDescriptorClass(), packageFileName);
    }

    protected Class<? extends AutomationPackageDescriptorYaml> getDescriptorClass() {
        return AutomationPackageDescriptorYamlImpl.class;
    }

    public AutomationPackageFragmentYaml readAutomationPackageFragment(InputStream yamlFragment, String fragmentName, String packageFileName) throws AutomationPackageReadingException {
        log.info("Reading automation package descriptor fragment ({})...", fragmentName);
        return readAutomationPackageYamlFile(yamlFragment, getFragmentClass(), packageFileName);
    }

    protected Class<? extends AutomationPackageFragmentYaml> getFragmentClass() {
        return AutomationPackageFragmentYamlImpl.class;
    }

    protected <T extends AutomationPackageFragmentYaml> T readAutomationPackageYamlFile(InputStream yaml, Class<T> targetClass, String packageFileName) throws AutomationPackageReadingException {
        try {
            String yamlDescriptorString = new String(yaml.readAllBytes(), StandardCharsets.UTF_8);

            if (jsonSchema != null) {
                try {
                    JsonSchemaValidator.validate(jsonSchema, yamlObjectMapper.readTree(yamlDescriptorString).toString());
                } catch (Exception ex) {
                    // add error details
                    String message = ex.getMessage();
                    if (ex instanceof ValidationException) {
                        message = message + " " + ((ValidationException) ex).getAllMessages();
                    }
                    throw new YamlPlanValidationException(message, ex);
                }
            }

            T res = yamlObjectMapper.readValue(yamlDescriptorString, targetClass);

            logAfterRead(packageFileName, res);
            return res;
        } catch (IOException | YamlPlanValidationException e) {
            throw new AutomationPackageReadingException("Unable to read the automation package yaml. Caused by: " + e.getMessage(), e);
        }
    }

    protected <T extends AutomationPackageFragmentYaml> void logAfterRead(String packageFileName, T res) {
        if (!res.getKeywords().isEmpty()) {
            log.info("{} keyword(s) found in automation package {}", res.getKeywords().size(), StringUtils.defaultString(packageFileName));
        }
        if (!res.getPlans().isEmpty()) {
            log.info("{} plan(s) found in automation package {}", res.getPlans().size(), StringUtils.defaultString(packageFileName));
        }
        if (!res.getSchedules().isEmpty()) {
            log.info("{} schedule(s) found in automation package {}", res.getSchedules().size(), StringUtils.defaultString(packageFileName));
        }
        for (Map.Entry<String, List<?>> additionalEntry : res.getAdditionalFields().entrySet()) {
            log.info("{} {} found in automation package {}", additionalEntry.getValue().size(), additionalEntry.getKey(), StringUtils.defaultString(packageFileName));
        }
        if (!res.getFragments().isEmpty()) {
            log.info("{} imported fragment(s) found in automation package {}", res.getFragments().size(), StringUtils.defaultString(packageFileName));
        }
    }

    protected String readJsonSchema(String jsonSchemaPath) {
        try (InputStream jsonSchemaInputStream = this.getClass().getClassLoader().getResourceAsStream(jsonSchemaPath)) {
            if (jsonSchemaInputStream == null) {
                throw new IllegalStateException("Json schema not found: " + jsonSchemaPath);
            }
            return new String(jsonSchemaInputStream.readAllBytes(), StandardCharsets.UTF_8);
        } catch (IOException e) {
            throw new IllegalStateException("Unable to load json schema: " + jsonSchemaPath, e);
        }
    }

    protected ObjectMapper createYamlObjectMapper() {
        YAMLFactory yamlFactory = new YAMLFactory();

        // Disable native type id to enable conversion to generic Documents
        yamlFactory.disable(YAMLGenerator.Feature.USE_NATIVE_TYPE_ID);
        ObjectMapper yamlMapper = DefaultJacksonMapperProvider.getObjectMapper(yamlFactory);

        // configure custom deserializers
        SimpleModule module = new SimpleModule();

        // register deserializers to read yaml plans
<<<<<<< HEAD
        planReader.registerAllSerializersAndDeserializers(module, yamlMapper, false);
=======
        planReader.registerAllSerializers(module, yamlMapper, false);

        // add annotated jackson deserializers
        StepYamlDeserializersScanner.addAllDeserializerAddonsToModule(module, yamlMapper, List.of(stepYamlDeserializer -> {
            if (stepYamlDeserializer instanceof AutomationPackageSerializationRegistryAware) {
                ((AutomationPackageSerializationRegistryAware) stepYamlDeserializer).setSerializationRegistry(serializationRegistry);
            }
        }));
>>>>>>> f4628814

        yamlMapper.registerModule(module);

        return yamlMapper;
    }

<<<<<<< HEAD
=======
    /**
     * Some classes may be annotated with @JsonTypeInfo, but in yaml format we don't use
     * special fields to provide the typeInfo. By default, this will cause the 'missingTypeId' error
     * and break the deserialization.
     * That's why here we return the baseType for these classes and force jackson to
     * run our custom yaml deserializer for this class anyway.
     */
    private static class YamlFormatErrorHandlerModule extends SimpleModule {
        @Override
        public void setupModule(SetupContext context) {
            super.setupModule(context);
            context.addDeserializationProblemHandler(new DeserializationProblemHandler() {
                @Override
                public JavaType handleMissingTypeId(DeserializationContext ctxt, JavaType baseType, TypeIdResolver idResolver, String failureMsg) throws IOException {
                    if (baseType.getRawClass().getAnnotation(CustomYamlFormat.class) != null) {
                        return baseType;
                    }
                    return super.handleMissingTypeId(ctxt, baseType, idResolver, failureMsg);
                }

                @Override
                public JavaType handleUnknownTypeId(DeserializationContext ctxt, JavaType baseType, String subTypeId, TypeIdResolver idResolver, String failureMsg) throws IOException {
                    if (baseType.getRawClass().getAnnotation(CustomYamlFormat.class) != null) {
                        return baseType;
                    }
                    return super.handleUnknownTypeId(ctxt, baseType, subTypeId, idResolver, failureMsg);
                }
            });
        }
    }
>>>>>>> f4628814

    public YamlPlanReader getPlanReader(){
        return this.planReader;
    }

}<|MERGE_RESOLUTION|>--- conflicted
+++ resolved
@@ -35,11 +35,8 @@
 import step.automation.packages.yaml.model.AutomationPackageFragmentYaml;
 import step.automation.packages.yaml.model.AutomationPackageFragmentYamlImpl;
 import step.core.accessors.DefaultJacksonMapperProvider;
-<<<<<<< HEAD
-=======
 import step.core.yaml.deserializers.CustomYamlFormat;
 import step.core.yaml.deserializers.StepYamlDeserializer;
->>>>>>> f4628814
 import step.core.yaml.deserializers.StepYamlDeserializersScanner;
 import step.plans.parser.yaml.YamlPlanReader;
 import step.plans.parser.yaml.model.YamlPlanVersions;
@@ -160,10 +157,7 @@
         SimpleModule module = new SimpleModule();
 
         // register deserializers to read yaml plans
-<<<<<<< HEAD
         planReader.registerAllSerializersAndDeserializers(module, yamlMapper, false);
-=======
-        planReader.registerAllSerializers(module, yamlMapper, false);
 
         // add annotated jackson deserializers
         StepYamlDeserializersScanner.addAllDeserializerAddonsToModule(module, yamlMapper, List.of(stepYamlDeserializer -> {
@@ -171,47 +165,13 @@
                 ((AutomationPackageSerializationRegistryAware) stepYamlDeserializer).setSerializationRegistry(serializationRegistry);
             }
         }));
->>>>>>> f4628814
+
 
         yamlMapper.registerModule(module);
 
         return yamlMapper;
     }
 
-<<<<<<< HEAD
-=======
-    /**
-     * Some classes may be annotated with @JsonTypeInfo, but in yaml format we don't use
-     * special fields to provide the typeInfo. By default, this will cause the 'missingTypeId' error
-     * and break the deserialization.
-     * That's why here we return the baseType for these classes and force jackson to
-     * run our custom yaml deserializer for this class anyway.
-     */
-    private static class YamlFormatErrorHandlerModule extends SimpleModule {
-        @Override
-        public void setupModule(SetupContext context) {
-            super.setupModule(context);
-            context.addDeserializationProblemHandler(new DeserializationProblemHandler() {
-                @Override
-                public JavaType handleMissingTypeId(DeserializationContext ctxt, JavaType baseType, TypeIdResolver idResolver, String failureMsg) throws IOException {
-                    if (baseType.getRawClass().getAnnotation(CustomYamlFormat.class) != null) {
-                        return baseType;
-                    }
-                    return super.handleMissingTypeId(ctxt, baseType, idResolver, failureMsg);
-                }
-
-                @Override
-                public JavaType handleUnknownTypeId(DeserializationContext ctxt, JavaType baseType, String subTypeId, TypeIdResolver idResolver, String failureMsg) throws IOException {
-                    if (baseType.getRawClass().getAnnotation(CustomYamlFormat.class) != null) {
-                        return baseType;
-                    }
-                    return super.handleUnknownTypeId(ctxt, baseType, subTypeId, idResolver, failureMsg);
-                }
-            });
-        }
-    }
->>>>>>> f4628814
-
     public YamlPlanReader getPlanReader(){
         return this.planReader;
     }
