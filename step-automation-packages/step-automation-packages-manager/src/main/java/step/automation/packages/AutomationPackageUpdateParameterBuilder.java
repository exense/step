package step.automation.packages;

import org.bson.types.ObjectId;
import step.attachments.FileResolver;
import step.core.AbstractContext;
import step.core.access.User;
import step.core.accessors.AbstractUser;
import step.core.execution.ExecutionEngine;
import step.core.objectenricher.*;

import java.util.Map;
import java.util.Optional;

public class AutomationPackageUpdateParameterBuilder {
    private boolean allowUpdate = true;
    private boolean allowCreate = true;
    private boolean isLocalPackage = false;
    private ObjectId explicitOldId = null;
    private AutomationPackageFileSource apSource;
    private AutomationPackageFileSource apLibrarySource;
    private String automationPackageVersion = null;
    private String activationExpression = null;
    private ObjectEnricher enricher;
    private ObjectPredicate objectPredicate;
    private WriteAccessValidator writeAccessValidator;
    private boolean async = false;
    private String actorUser;
    private boolean allowUpdateOfOtherPackages = false;
    private boolean checkForSameOrigin = true;
    private Map<String, String> functionsAttributes;
    private Map<String, String> plansAttributes;
    private Map<String, String> tokenSelectionCriteria;
<<<<<<< HEAD
    private boolean executeFunctionLocally;
    private boolean isRedeployment = false;
=======
    private boolean executeFunctionsLocally;
>>>>>>> 762a3047

    public AutomationPackageUpdateParameterBuilder withAllowUpdate(boolean allowUpdate) {
        this.allowUpdate = allowUpdate;
        return this;
    }

    public AutomationPackageUpdateParameterBuilder withAllowCreate(boolean allowCreate) {
        this.allowCreate = allowCreate;
        return this;
    }

    public AutomationPackageUpdateParameterBuilder withIsLocalPackage(boolean isLocalPackage) {
        this.isLocalPackage = isLocalPackage;
        return this;
    }


    public AutomationPackageUpdateParameterBuilder withExplicitOldId(ObjectId explicitOldId) {
        this.explicitOldId = explicitOldId;
        return this;
    }

    public AutomationPackageUpdateParameterBuilder withApSource(AutomationPackageFileSource apSource) {
        this.apSource = apSource;
        return this;
    }

    public AutomationPackageUpdateParameterBuilder withApLibrarySource(AutomationPackageFileSource apLibrarySource) {
        this.apLibrarySource = apLibrarySource;
        return this;
    }

    public AutomationPackageUpdateParameterBuilder withAutomationPackageVersion(String automationPackageVersion) {
        this.automationPackageVersion = automationPackageVersion;
        return this;
    }

    public AutomationPackageUpdateParameterBuilder withActivationExpression(String activationExpression) {
        this.activationExpression = activationExpression;
        return this;
    }

    public AutomationPackageUpdateParameterBuilder withEnricher(ObjectEnricher enricher) {
        this.enricher = enricher;
        return this;
    }

    public AutomationPackageUpdateParameterBuilder withObjectPredicate(ObjectPredicate objectPredicate) {
        this.objectPredicate = objectPredicate;
        return this;
    }

    public AutomationPackageUpdateParameterBuilder withWriteAccessValidator(WriteAccessValidator writeAccessValidator) {
        this.writeAccessValidator = writeAccessValidator;
        return this;
    }

    public AutomationPackageUpdateParameterBuilder withAsync(boolean async) {
        this.async = async;
        return this;
    }

    public AutomationPackageUpdateParameterBuilder withActorUser(String actorUser) {
        this.actorUser = actorUser;
        return this;
    }

    public AutomationPackageUpdateParameterBuilder withAllowUpdateOfOtherPackages(boolean allowUpdateOfOtherPackages) {
        this.allowUpdateOfOtherPackages = allowUpdateOfOtherPackages;
        return this;
    }

    public AutomationPackageUpdateParameterBuilder withCheckForSameOrigin(boolean checkForSameOrigin) {
        this.checkForSameOrigin = checkForSameOrigin;
        return this;
    }

    public AutomationPackageUpdateParameterBuilder withFunctionsAttributes(Map<String, String> functionsAttributes) {
        this.functionsAttributes = functionsAttributes;
        return this;
    }

    public AutomationPackageUpdateParameterBuilder withPlansAttributes(Map<String, String> plansAttributes) {
        this.plansAttributes = plansAttributes;
        return this;
    }

    public AutomationPackageUpdateParameterBuilder withTokenSelectionCriteria(Map<String, String> tokenSelectionCriteria) {
        this.tokenSelectionCriteria = tokenSelectionCriteria;
        return this;
    }

    public AutomationPackageUpdateParameterBuilder withExecuteFunctionsLocally(boolean executeFunctionsLocally) {
        this.executeFunctionsLocally =  executeFunctionsLocally;
        return this;
    }

    public AutomationPackageUpdateParameterBuilder forRedeployPackage(ObjectHookRegistry objectHookRegistry, AutomationPackage oldPackage, AutomationPackageUpdateParameter parentParameters) {
        this.allowUpdate = true;
        this.allowCreate = false;
        this.explicitOldId = oldPackage.getId();
        this.isLocalPackage = parentParameters.isLocalPackage;
        String automationPackageResource = oldPackage.getAutomationPackageResource();
        if (FileResolver.isResource(automationPackageResource)) {
            this.apSource = AutomationPackageFileSource.withResourceId(FileResolver.resolveResourceId(automationPackageResource));
        }
        String automationPackageLibraryResource = oldPackage.getAutomationPackageLibraryResource();
        if (FileResolver.isResource(automationPackageLibraryResource)) {
            this.apLibrarySource = AutomationPackageFileSource.withResourceId(FileResolver.resolveResourceId(automationPackageLibraryResource));
        }
        this.automationPackageVersion = oldPackage.getVersion();
        this.activationExpression = oldPackage.getActivationExpression() != null ? oldPackage.getActivationExpression().getScript() : null;

        //We need to rebuild the context to get the proper object enricher
        //For redeployment of linked package we assume that if they reference the resource that got updated, we are allowed to refresh them
        AbstractContext context = new AbstractContext() { };
        try {
            objectHookRegistry.rebuildContext(context, oldPackage);
        } catch (Exception e) {
            String errorMessage = "Error while rebuilding context for origin automation package " + AutomationPackageManager.getLogRepresentation(oldPackage);
            throw new RuntimeException(errorMessage, e);
        }
        this.enricher = objectHookRegistry.getObjectEnricher(context);
        this.objectPredicate =  o -> true;
        this.writeAccessValidator = getNoWriteAccessValidator();
        this.async = false;
        this.actorUser = parentParameters.actorUser;
        this.allowUpdateOfOtherPackages = false;
        this.checkForSameOrigin = false;
        this.functionsAttributes = oldPackage.getFunctionsAttributes();
        this.plansAttributes = oldPackage.getPlansAttributes();
        this.tokenSelectionCriteria = oldPackage.getTokenSelectionCriteria();
<<<<<<< HEAD
        this.executeFunctionLocally = oldPackage.getExecuteFunctionLocally();
        this.isRedeployment = true;
=======
        this.executeFunctionsLocally = oldPackage.getExecuteFunctionsLocally();
>>>>>>> 762a3047
        return this;
    }

    /**
     * helper setting automatically the properties allowCreate, AllowUpdate and explicitOldId to match create only use cases
     */
    public AutomationPackageUpdateParameterBuilder withCreateOnly() {
        this.allowCreate = true;
        this.allowUpdate = false;
        this.explicitOldId = null;
        return this;
    }

    /**
     * helper method for junit test, use dummy predicate and enricher
     * @return the builder
     */
    public AutomationPackageUpdateParameterBuilder forJunit() {
        this.objectPredicate = o -> true;
        this.writeAccessValidator = getNoWriteAccessValidator();
        this.actorUser = "testUser";
        return this;
    }

    public static WriteAccessValidator getNoWriteAccessValidator() {
        return new WriteAccessValidator() {};
    }

    /**
     * helper setting automatically the properties to match local use cases
     */
    public AutomationPackageUpdateParameterBuilder forLocalExecution() {
        this.isLocalPackage = true;
        this.objectPredicate = o -> true;
        this.writeAccessValidator = getNoWriteAccessValidator();
        this.explicitOldId = null;
        this.async = false;
        this.actorUser = null;
        this.automationPackageVersion = null;
        this.activationExpression = null;
        this.allowUpdateOfOtherPackages = false;
        this.checkForSameOrigin = true;
        return this;
    }

    public AutomationPackageUpdateParameter build() {
<<<<<<< HEAD
        return new AutomationPackageUpdateParameter(allowUpdate, allowCreate, isLocalPackage, explicitOldId, apSource,
                apLibrarySource, automationPackageVersion, activationExpression, enricher, objectPredicate, writeAccessValidator,
                async, actorUser, allowUpdateOfOtherPackages, checkForSameOrigin, functionsAttributes, plansAttributes,
                tokenSelectionCriteria, executeFunctionLocally, isRedeployment);
=======
        return new AutomationPackageUpdateParameter(allowUpdate, allowCreate, isLocalPackage, explicitOldId, apSource, apLibrarySource, automationPackageVersion, activationExpression, enricher, objectPredicate, writeAccessValidator, async, actorUser, allowUpdateOfOtherPackages, checkForSameOrigin, functionsAttributes, plansAttributes, tokenSelectionCriteria, executeFunctionsLocally);
>>>>>>> 762a3047
    }



}<|MERGE_RESOLUTION|>--- conflicted
+++ resolved
@@ -3,9 +3,6 @@
 import org.bson.types.ObjectId;
 import step.attachments.FileResolver;
 import step.core.AbstractContext;
-import step.core.access.User;
-import step.core.accessors.AbstractUser;
-import step.core.execution.ExecutionEngine;
 import step.core.objectenricher.*;
 
 import java.util.Map;
@@ -30,12 +27,8 @@
     private Map<String, String> functionsAttributes;
     private Map<String, String> plansAttributes;
     private Map<String, String> tokenSelectionCriteria;
-<<<<<<< HEAD
-    private boolean executeFunctionLocally;
+    private boolean executeFunctionsLocally;
     private boolean isRedeployment = false;
-=======
-    private boolean executeFunctionsLocally;
->>>>>>> 762a3047
 
     public AutomationPackageUpdateParameterBuilder withAllowUpdate(boolean allowUpdate) {
         this.allowUpdate = allowUpdate;
@@ -168,12 +161,8 @@
         this.functionsAttributes = oldPackage.getFunctionsAttributes();
         this.plansAttributes = oldPackage.getPlansAttributes();
         this.tokenSelectionCriteria = oldPackage.getTokenSelectionCriteria();
-<<<<<<< HEAD
-        this.executeFunctionLocally = oldPackage.getExecuteFunctionLocally();
+        this.executeFunctionsLocally = oldPackage.getExecuteFunctionsLocally();
         this.isRedeployment = true;
-=======
-        this.executeFunctionsLocally = oldPackage.getExecuteFunctionsLocally();
->>>>>>> 762a3047
         return this;
     }
 
@@ -220,14 +209,10 @@
     }
 
     public AutomationPackageUpdateParameter build() {
-<<<<<<< HEAD
         return new AutomationPackageUpdateParameter(allowUpdate, allowCreate, isLocalPackage, explicitOldId, apSource,
                 apLibrarySource, automationPackageVersion, activationExpression, enricher, objectPredicate, writeAccessValidator,
                 async, actorUser, allowUpdateOfOtherPackages, checkForSameOrigin, functionsAttributes, plansAttributes,
-                tokenSelectionCriteria, executeFunctionLocally, isRedeployment);
-=======
-        return new AutomationPackageUpdateParameter(allowUpdate, allowCreate, isLocalPackage, explicitOldId, apSource, apLibrarySource, automationPackageVersion, activationExpression, enricher, objectPredicate, writeAccessValidator, async, actorUser, allowUpdateOfOtherPackages, checkForSameOrigin, functionsAttributes, plansAttributes, tokenSelectionCriteria, executeFunctionsLocally);
->>>>>>> 762a3047
+                tokenSelectionCriteria, executeFunctionsLocally, isRedeployment);
     }
 
 
