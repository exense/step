/*******************************************************************************
 * Copyright (C) 2020, exense GmbH
 *
 * This file is part of STEP
 *
 * STEP is free software: you can redistribute it and/or modify
 * it under the terms of the GNU Affero General Public License as published by
 * the Free Software Foundation, either version 3 of the License, or
 * (at your option) any later version.
 *
 * STEP is distributed in the hope that it will be useful,
 * but WITHOUT ANY WARRANTY; without even the implied warranty of
 * MERCHANTABILITY or FITNESS FOR A PARTICULAR PURPOSE.  See the
 * GNU Affero General Public License for more details.
 *
 * You should have received a copy of the GNU Affero General Public License
 * along with STEP.  If not, see <http://www.gnu.org/licenses/>.
 ******************************************************************************/
package step.automation.packages;

import org.slf4j.Logger;
import org.slf4j.LoggerFactory;
import step.automation.packages.accessor.AutomationPackageAccessor;
import step.automation.packages.accessor.AutomationPackageAccessorImpl;
import step.automation.packages.execution.AutomationPackageExecutor;
import step.automation.packages.execution.IsolatedAutomationPackageRepository;
import step.core.GlobalContext;
import step.core.collections.Collection;
import step.core.deployment.ObjectHookControllerPlugin;
import step.core.execution.model.ExecutionAccessor;
import step.core.plugins.AbstractControllerPlugin;
import step.core.plugins.Plugin;
import step.core.scheduler.SchedulerPlugin;
import step.framework.server.tables.Table;
import step.framework.server.tables.TableRegistry;
import step.functions.accessor.FunctionAccessor;
import step.functions.manager.FunctionManager;
import step.functions.plugin.FunctionControllerPlugin;
import step.functions.type.FunctionTypeRegistry;
import step.resources.ResourceManagerControllerPlugin;

<<<<<<< HEAD
=======
import java.io.IOException;

>>>>>>> ffb1c6ca
@Plugin(dependencies = {ObjectHookControllerPlugin.class, ResourceManagerControllerPlugin.class, FunctionControllerPlugin.class, SchedulerPlugin.class})
public class AutomationPackagePlugin extends AbstractControllerPlugin {

    private static final Logger log = LoggerFactory.getLogger(AutomationPackagePlugin.class);

    private AutomationPackageManager packageManager;
    private AutomationPackageAccessor packageAccessor;
    private AutomationPackageExecutor packageExecutor;

    @Override
    public void serverStart(GlobalContext context) throws Exception {
        super.serverStart(context);
        packageAccessor = new AutomationPackageAccessorImpl(
                context.getCollectionFactory().getCollection("automationPackages", AutomationPackage.class)
        );

        Collection<AutomationPackage> automationPackageCollection = context.getCollectionFactory().getCollection("automationPackages", AutomationPackage.class);

        Table<AutomationPackage> collection = new Table<>(automationPackageCollection, "automation-package-read", true);
        context.get(TableRegistry.class).register("automationPackages", collection);

        context.getServiceRegistrationCallback().registerService(AutomationPackageServices.class);

        context.getEntityManager().register(new AutomationPackageEntity(packageAccessor));
    }

    @Override
    public void afterInitializeData(GlobalContext context) throws Exception {
        super.afterInitializeData(context);

        // moved to 'afterInitializeData' to have the schedule accessor in context
        packageManager = new AutomationPackageManager(
                packageAccessor,
                context.require(FunctionManager.class),
                context.require(FunctionAccessor.class),
                context.getPlanAccessor(),
                context.getResourceManager(),
                context.getScheduleAccessor(),
                context.getScheduler()
        );
        context.put(AutomationPackageManager.class, packageManager);

        packageExecutor = new AutomationPackageExecutor(
                context.getScheduler(),
                context.require(ExecutionAccessor.class),
                context.require(FunctionTypeRegistry.class),
                context.require(IsolatedAutomationPackageRepository.class)
        );
        context.put(AutomationPackageExecutor.class, packageExecutor);

    }

    @Override
    public void serverStop(GlobalContext context) {
        super.serverStop(context);
        try {
<<<<<<< HEAD
=======
            packageManager.cleanup();
        } catch (Exception e) {
            log.warn("Unable to finalize automaton package manager");
        }

        try {
>>>>>>> ffb1c6ca
            this.packageExecutor.shutdown();
        } catch (InterruptedException e) {
            log.warn("Interrupted", e);
        }
    }
}<|MERGE_RESOLUTION|>--- conflicted
+++ resolved
@@ -39,11 +39,8 @@
 import step.functions.type.FunctionTypeRegistry;
 import step.resources.ResourceManagerControllerPlugin;
 
-<<<<<<< HEAD
-=======
 import java.io.IOException;
 
->>>>>>> ffb1c6ca
 @Plugin(dependencies = {ObjectHookControllerPlugin.class, ResourceManagerControllerPlugin.class, FunctionControllerPlugin.class, SchedulerPlugin.class})
 public class AutomationPackagePlugin extends AbstractControllerPlugin {
 
@@ -100,15 +97,12 @@
     public void serverStop(GlobalContext context) {
         super.serverStop(context);
         try {
-<<<<<<< HEAD
-=======
             packageManager.cleanup();
         } catch (Exception e) {
             log.warn("Unable to finalize automaton package manager");
         }
 
         try {
->>>>>>> ffb1c6ca
             this.packageExecutor.shutdown();
         } catch (InterruptedException e) {
             log.warn("Interrupted", e);
