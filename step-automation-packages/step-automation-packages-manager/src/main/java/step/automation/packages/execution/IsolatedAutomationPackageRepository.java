/*******************************************************************************
 * Copyright (C) 2020, exense GmbH
 *
 * This file is part of STEP
 *
 * STEP is free software: you can redistribute it and/or modify
 * it under the terms of the GNU Affero General Public License as published by
 * the Free Software Foundation, either version 3 of the License, or
 * (at your option) any later version.
 *
 * STEP is distributed in the hope that it will be useful,
 * but WITHOUT ANY WARRANTY; without even the implied warranty of
 * MERCHANTABILITY or FITNESS FOR A PARTICULAR PURPOSE.  See the
 * GNU Affero General Public License for more details.
 *
 * You should have received a copy of the GNU Affero General Public License
 * along with STEP.  If not, see <http://www.gnu.org/licenses/>.
 ******************************************************************************/
package step.automation.packages.execution;

import org.bson.types.ObjectId;
import org.slf4j.Logger;
import org.slf4j.LoggerFactory;
import step.automation.packages.AutomationPackage;
import step.automation.packages.AutomationPackageManager;
import step.automation.packages.AutomationPackageManagerException;
import step.core.accessors.AbstractOrganizableObject;
import step.core.accessors.Accessor;
import step.core.accessors.LayeredAccessor;
import step.core.execution.ExecutionContext;
import step.core.objectenricher.ObjectEnricher;
import step.core.objectenricher.ObjectPredicate;
import step.core.plans.Plan;
import step.core.plans.PlanAccessor;
import step.core.repositories.*;
import step.functions.Function;
import step.functions.accessor.FunctionAccessor;
import step.functions.type.FunctionTypeRegistry;
import step.resources.*;

import java.io.*;
import java.time.Duration;
import java.time.OffsetDateTime;
import java.time.format.DateTimeFormatter;
import java.util.ArrayList;
import java.util.List;
import java.util.Map;
import java.util.Set;
import java.util.concurrent.ConcurrentHashMap;
import java.util.function.Supplier;

public class IsolatedAutomationPackageRepository extends AbstractRepository {

    public static final String REPOSITORY_PARAM_CONTEXTID = "contextid";

    public static final Logger log = LoggerFactory.getLogger(IsolatedAutomationPackageRepository.class);
    public static final String CONTEXT_ID_CUSTOM_FIELD = "contextId";
    public static final String AP_NAME_CUSTOM_FIELD = "apName";
    public static final String LAST_EXECUTION_TIME_CUSTOM_FIELD = "lastExecutionTime";
    public static final String PLAN_NAME = "planName";
    public static final String AP_NAME = "apName";

    // context id -> automation package manager (cache)
    private final ConcurrentHashMap<String, PackageExecutionContext> sharedPackageExecutionContexts = new ConcurrentHashMap<>();

    private final AutomationPackageManager manager;
    private final ResourceManager resourceManager;
    private final FunctionTypeRegistry functionTypeRegistry;
    private final FunctionAccessor functionAccessor;
    private final Supplier<String> ttlValueSupplier;

    protected IsolatedAutomationPackageRepository(AutomationPackageManager manager,
                                                  ResourceManager resourceManager,
                                                  FunctionTypeRegistry functionTypeRegistry,
                                                  FunctionAccessor functionAccessor,
                                                  Supplier<String> ttlValueSupplier) {
        super(Set.of(REPOSITORY_PARAM_CONTEXTID));
        this.manager = manager;
        this.resourceManager = resourceManager;
        this.functionTypeRegistry = functionTypeRegistry;
        this.functionAccessor = functionAccessor;
        this.ttlValueSupplier = ttlValueSupplier;
    }

    @Override
    public ArtefactInfo getArtefactInfo(Map<String, String> repositoryParameters) {
        // we expect, that there is only one automation package stored per context
        String apName = repositoryParameters.get(AP_NAME);
        String contextId = repositoryParameters.get(REPOSITORY_PARAM_CONTEXTID);

        Resource resource = getResource(contextId, apName);
        if (resource == null) {
            return null;
        }

        ArtefactInfo info = new ArtefactInfo();
        info.setType("automationPackage");
        info.setName(resource.getCustomField(AP_NAME_CUSTOM_FIELD, String.class));
        return info;
    }

    @Override
    public TestSetStatusOverview getTestSetStatusOverview(Map<String, String> repositoryParameters, ObjectPredicate objectPredicate) throws Exception {
        return new TestSetStatusOverview();
    }

    private PackageExecutionContext getOrRestorePackageExecutionContext(Map<String, String> repositoryParameters, ObjectEnricher enricher, ObjectPredicate predicate) {
        String apName = repositoryParameters.get(AP_NAME);
        String contextId = repositoryParameters.get(REPOSITORY_PARAM_CONTEXTID);

        // Execution context can be created in-advance and shared between several plans
        PackageExecutionContext current = sharedPackageExecutionContexts.get(contextId);
        if (current == null) {
            // Here we resolve the original AP file used for previous isolated execution and re-use it to create the execution context
            Resource resource = getResource(contextId, apName);
            if (resource == null) {
                throw new AutomationPackageManagerException("The requested Automation Package file has been removed by the housekeeping (package name '" + apName + "' and execution context " + contextId + ")");
            }

            File apFile = null;

            ResourceRevisionFileHandle fileHandle = resourceManager.getResourceFile(resource.getId().toString());
            if (fileHandle != null) {
                apFile = fileHandle.getResourceFile();
            }
            if (apFile == null) {
                throw new AutomationPackageManagerException("Automation package file is not found for automation package '" + apName + "' and execution context " + contextId);
            }

            updateLastExecution(resource);

            // prepare the isolated in-memory automation package manager with the only one automation package
            AutomationPackageManager inMemoryPackageManager = manager.createIsolated(
                    new ObjectId(contextId), functionTypeRegistry,
                    functionAccessor
            );

            // create single automation package in isolated manager
            try (FileInputStream fis = new FileInputStream(apFile)) {
                inMemoryPackageManager.createAutomationPackage(fis, apFile.getName(), enricher, predicate);
            } catch (IOException e) {
                throw new AutomationPackageManagerException("Cannot read the AP file: " + apFile.getName());
            }

            return new PackageExecutionContext(contextId, inMemoryPackageManager, false);
        }
        return current;
    }

<<<<<<< HEAD
    @Override
    public ImportResult importArtefact(ExecutionContext context, Map<String, String> repositoryParameters) {
        AutomationPackageManager automationPackageManager = getContext(repositoryParameters);
        AutomationPackage automationPackage = getAutomationPackageForContext(repositoryParameters);

        String planId = repositoryParameters.get(RepositoryObjectReference.PLAN_ID);
        ImportResult result = new ImportResult();
        result.setPlanId(planId);

        // validation - the plan should be represented in AP
        Plan plan = automationPackageManager.getPackagePlans(automationPackage.getId())
                .stream()
                .filter(p -> p.getId().toString().equals(planId)).findFirst().orElse(null);
        if (plan == null) {
            // failed result
            result.setErrors(List.of("Automation package " + automationPackage.getAttribute(AbstractOrganizableObject.NAME) + " has no plan with id=" + planId));
            return result;
        }

        // the plan accessor in context should be layered with 'inMemory' accessor on the top to temporarily store
        // all plans from AP (in code below)
        PlanAccessor planAccessor = context.getPlanAccessor();
        if (!isLayeredAccessor(planAccessor)) {
            result.setErrors(List.of(planAccessor.getClass() + " is not layered"));
            return result;
=======
    protected void updateLastExecution(Resource resource) {
        try {
            resource.addCustomField(LAST_EXECUTION_TIME_CUSTOM_FIELD, OffsetDateTime.now().format(DateTimeFormatter.ISO_DATE_TIME));
            resourceManager.saveResource(resource);
        } catch (IOException exception) {
            throw new AutomationPackageManagerException("Cannot update the execution time for automation package " + resource.getCustomField(AP_NAME_CUSTOM_FIELD));
        }
    }

    protected Resource getResource(String contextId, String apName) {
        List<Resource> foundResources = resourceManager.findManyByCriteria(
                Map.of("resourceType", ResourceManager.RESOURCE_TYPE_ISOLATED_AP,
                        "customFields." + CONTEXT_ID_CUSTOM_FIELD, contextId,
                        "customFields." + AP_NAME_CUSTOM_FIELD, apName)
        );
        Resource resource = null;
        if (!foundResources.isEmpty()) {
            resource = foundResources.get(0);
>>>>>>> f54a3e0d
        }
        return resource;
    }

<<<<<<< HEAD
        // save ALL plans from AP to the execution context to support the 'callPlan' artefact
        // (if some plan from the AP is call from 'callPlan', it should be saved in execution context)
        for (Plan packagePlan : automationPackageManager.getPackagePlans(automationPackage.getId())) {
            enrichPlan(context, packagePlan);
            planAccessor.save(packagePlan);
        }

        // populate function accessor for execution context with all functions loaded from AP
        FunctionAccessor functionAccessor = context.get(FunctionAccessor.class);
        List<Function> functionsForSave = new ArrayList<>();
        if (plan.getFunctions() != null) {
            plan.getFunctions().iterator().forEachRemaining(functionsForSave::add);
        }
        functionsForSave.addAll(automationPackageManager.getPackageFunctions(automationPackage.getId()));
        functionAccessor.save(functionsForSave);
=======
    public void cleanUpOutdatedResources() {
        log.info("Cleanup outdated automation packages...");
        String ttlString = ttlValueSupplier.get();

        long ttlDurationMs = Long.parseLong(ttlString);
        Duration ttlDuration = Duration.ofMillis(ttlDurationMs);
        OffsetDateTime minExecutionTime = OffsetDateTime.now().minus(ttlDuration);
>>>>>>> f54a3e0d

        List<Resource> foundResources = resourceManager.findManyByCriteria(
                Map.of("resourceType", ResourceManager.RESOURCE_TYPE_ISOLATED_AP)
        );

        int removed = 0;
        for (Resource foundResource : foundResources) {
            String apResourceInfo = getApResourceInfo(foundResource);
            try {
                String lastExecutionTimeStr = foundResource.getCustomField(LAST_EXECUTION_TIME_CUSTOM_FIELD, String.class);
                if (lastExecutionTimeStr != null) {
                    OffsetDateTime lastExecutionTime = OffsetDateTime.parse(lastExecutionTimeStr, DateTimeFormatter.ISO_DATE_TIME);
                    if (lastExecutionTime.isBefore(minExecutionTime)) {
                        log.info("Cleanup the outdated resource for automation package: {} ...", apResourceInfo);
                        resourceManager.deleteResource(foundResource.getId().toString());
                        removed++;
                    }
                } else {
                    log.warn("The last execution time is unknown for automation package: {}", apResourceInfo);
                }
            } catch (Exception e) {
                log.error("Unable to cleanup outdated resource for automation package: {}", apResourceInfo);
            }
        }
        log.info("Cleanup outdated automation packages finished. {} of {} packages have been removed", removed, foundResources.size());
    }

    private String getApResourceInfo(Resource resource){
        return resource.getCustomField(AP_NAME_CUSTOM_FIELD) + " (ctx=" + resource.getCustomField(CONTEXT_ID_CUSTOM_FIELD) + ")";
    }

    @Override
    public ImportResult importArtefact(ExecutionContext context, Map<String, String> repositoryParameters) throws IOException {
        PackageExecutionContext ctx = null;

        try {
            ImportResult result = new ImportResult();
            try {
                ctx = getOrRestorePackageExecutionContext(repositoryParameters, context.getObjectEnricher(), context.getObjectPredicate());
            } catch (AutomationPackageManagerException e) {
                result.setErrors(List.of(e.getMessage()));
                return result;
            }
            AutomationPackage automationPackage = ctx.getAutomationPackage();

            // PLAN_NAME but not PLAN_ID is used, because plan id is not persisted for isolated execution
            // (it is impossible to re-run the execution by plan id)
            String planName = repositoryParameters.get(PLAN_NAME);

            AutomationPackageManager apManager = ctx.getInMemoryManager();
            Plan plan = apManager.getPackagePlans(automationPackage.getId())
                    .stream()
                    .filter(p -> p.getAttribute(AbstractOrganizableObject.NAME).equals(planName)).findFirst().orElse(null);
            if (plan == null) {
                // failed result
                result.setErrors(List.of("Automation package " + automationPackage.getAttribute(AbstractOrganizableObject.NAME) + " has no plan with name=" + planName));
                return result;
            }
            result.setPlanId(plan.getId().toString());
            enrichPlan(context, plan);

            PlanAccessor planAccessor = context.getPlanAccessor();
            if (!isLayeredAccessor(planAccessor)) {
                result.setErrors(List.of(planAccessor.getClass() + " is not layered"));
                return result;
            }

            planAccessor.save(plan);

            FunctionAccessor functionAccessor = context.get(FunctionAccessor.class);
            List<Function> functionsForSave = new ArrayList<>();
            if (plan.getFunctions() != null) {
                plan.getFunctions().iterator().forEachRemaining(functionsForSave::add);
            }
            functionsForSave.addAll(apManager.getPackageFunctions(automationPackage.getId()));
            functionAccessor.save(functionsForSave);

            ResourceManager contextResourceManager = context.getResourceManager();
            if (!(contextResourceManager instanceof LayeredResourceManager)) {
                result.setErrors(List.of(contextResourceManager.getClass() + " is not layered"));
                return result;
            }

            // import all resources from automation package to execution context by adding the layer to contextResourceManager
            // resource manager used in isolated package manager is non-permanent
            ((LayeredResourceManager) contextResourceManager).pushManager(apManager.getResourceManager(), false);

            // call some hooks on import
            apManager.runExtensionsBeforeIsolatedExecution(automationPackage, context, apManager.getExtensions(), result);

            result.setSuccessful(true);

            return result;
        } finally {
            // if the context is created externally (shared for several plans), it should be managed (closed) in the calling code
            if (ctx != null && !ctx.isExternallyCreatedContext()) {
                ctx.close();
            }
        }
    }

    private static boolean isLayeredAccessor(Accessor<?> accessor) {
        return accessor instanceof LayeredAccessor;
    }

    @Override
    public void exportExecution(ExecutionContext context, Map<String, String> repositoryParameters) throws Exception {

    }

    public PackageExecutionContext createPackageExecutionContext(String contextId, InputStream apStream, String fileName, ObjectEnricher enricher, ObjectPredicate predicate) {
        // prepare the isolated in-memory automation package manager with the only one automation package
        AutomationPackageManager inMemoryPackageManager = manager.createIsolated(
                new ObjectId(contextId), functionTypeRegistry,
                functionAccessor
        );

        // create single automation package in isolated manager
        inMemoryPackageManager.createAutomationPackage(apStream, fileName, enricher, predicate);

        PackageExecutionContext ctx = new PackageExecutionContext(contextId, inMemoryPackageManager, true);
        sharedPackageExecutionContexts.put(contextId, ctx);
        return ctx;
    }

    public Resource saveApResource(String contextId, InputStream apStream, String fileName) {
        // store file in temporary storage to support rerun
        try {
            // find by resource type and contextId (or apName and override)
            ResourceRevisionContainer resourceContainer = resourceManager.createResourceContainer(ResourceManagerImpl.RESOURCE_TYPE_ISOLATED_AP, fileName);

            Resource resource = resourceContainer.getResource();
            resource.addCustomField(CONTEXT_ID_CUSTOM_FIELD, contextId);
            resource.addCustomField(LAST_EXECUTION_TIME_CUSTOM_FIELD, OffsetDateTime.now().format(DateTimeFormatter.ISO_DATE_TIME));
            resourceManager.saveResource(resource);

            resource = resourceManager.saveResourceContent(resource.getId().toString(), apStream, fileName);

            return resource;
        } catch (IOException | InvalidResourceFormatException ex) {
            throw new AutomationPackageManagerException("Cannot save automation package as resource: " + fileName, ex);
        }
    }

    public File getApFile(Resource resource) {
        return resourceManager.getResourceFile(resource.getId().toString()).getResourceFile();
    }

    public void setApNameForResource(Resource resource, String apName){
        // store file in temporary storage to support rerun
        try {
            resource.addCustomField(AP_NAME_CUSTOM_FIELD, apName);
            resourceManager.saveResource(resource);
        } catch (IOException ex) {
            throw new AutomationPackageManagerException("Cannot update the automation package name in resource: " + resource.getId(), ex);
        }
    }

    public class PackageExecutionContext implements Closeable {
        private final String contextId;
        private final AutomationPackageManager inMemoryManager;
        private final boolean externallyCreatedContext;

        public PackageExecutionContext(String contextId, AutomationPackageManager inMemoryManager, boolean externallyCreatedContext) {
            this.contextId = contextId;
            this.inMemoryManager = inMemoryManager;
            this.externallyCreatedContext = externallyCreatedContext;
        }

        public AutomationPackageManager getInMemoryManager() {
            return inMemoryManager;
        }

        public AutomationPackage getAutomationPackage() {
            return getInMemoryManager().getAllAutomationPackages(null).findFirst().orElse(null);
        }

        public boolean isExternallyCreatedContext() {
            return externallyCreatedContext;
        }

        @Override
        public void close() throws IOException {

            // only after isolated execution is finished we can clean up temporary created resources
            try {
                // remove the context from isolated automation package repository
                log.info("Cleanup isolated execution context");

                PackageExecutionContext automationPackageManager = sharedPackageExecutionContexts.get(contextId);
                if (automationPackageManager != null) {
                    automationPackageManager.getInMemoryManager().cleanup();
                }
            } finally {
                sharedPackageExecutionContexts.remove(contextId);
            }
        }
    }
}<|MERGE_RESOLUTION|>--- conflicted
+++ resolved
@@ -147,33 +147,6 @@
         return current;
     }
 
-<<<<<<< HEAD
-    @Override
-    public ImportResult importArtefact(ExecutionContext context, Map<String, String> repositoryParameters) {
-        AutomationPackageManager automationPackageManager = getContext(repositoryParameters);
-        AutomationPackage automationPackage = getAutomationPackageForContext(repositoryParameters);
-
-        String planId = repositoryParameters.get(RepositoryObjectReference.PLAN_ID);
-        ImportResult result = new ImportResult();
-        result.setPlanId(planId);
-
-        // validation - the plan should be represented in AP
-        Plan plan = automationPackageManager.getPackagePlans(automationPackage.getId())
-                .stream()
-                .filter(p -> p.getId().toString().equals(planId)).findFirst().orElse(null);
-        if (plan == null) {
-            // failed result
-            result.setErrors(List.of("Automation package " + automationPackage.getAttribute(AbstractOrganizableObject.NAME) + " has no plan with id=" + planId));
-            return result;
-        }
-
-        // the plan accessor in context should be layered with 'inMemory' accessor on the top to temporarily store
-        // all plans from AP (in code below)
-        PlanAccessor planAccessor = context.getPlanAccessor();
-        if (!isLayeredAccessor(planAccessor)) {
-            result.setErrors(List.of(planAccessor.getClass() + " is not layered"));
-            return result;
-=======
     protected void updateLastExecution(Resource resource) {
         try {
             resource.addCustomField(LAST_EXECUTION_TIME_CUSTOM_FIELD, OffsetDateTime.now().format(DateTimeFormatter.ISO_DATE_TIME));
@@ -192,28 +165,10 @@
         Resource resource = null;
         if (!foundResources.isEmpty()) {
             resource = foundResources.get(0);
->>>>>>> f54a3e0d
         }
         return resource;
     }
 
-<<<<<<< HEAD
-        // save ALL plans from AP to the execution context to support the 'callPlan' artefact
-        // (if some plan from the AP is call from 'callPlan', it should be saved in execution context)
-        for (Plan packagePlan : automationPackageManager.getPackagePlans(automationPackage.getId())) {
-            enrichPlan(context, packagePlan);
-            planAccessor.save(packagePlan);
-        }
-
-        // populate function accessor for execution context with all functions loaded from AP
-        FunctionAccessor functionAccessor = context.get(FunctionAccessor.class);
-        List<Function> functionsForSave = new ArrayList<>();
-        if (plan.getFunctions() != null) {
-            plan.getFunctions().iterator().forEachRemaining(functionsForSave::add);
-        }
-        functionsForSave.addAll(automationPackageManager.getPackageFunctions(automationPackage.getId()));
-        functionAccessor.save(functionsForSave);
-=======
     public void cleanUpOutdatedResources() {
         log.info("Cleanup outdated automation packages...");
         String ttlString = ttlValueSupplier.get();
@@ -221,7 +176,6 @@
         long ttlDurationMs = Long.parseLong(ttlString);
         Duration ttlDuration = Duration.ofMillis(ttlDurationMs);
         OffsetDateTime minExecutionTime = OffsetDateTime.now().minus(ttlDuration);
->>>>>>> f54a3e0d
 
         List<Resource> foundResources = resourceManager.findManyByCriteria(
                 Map.of("resourceType", ResourceManager.RESOURCE_TYPE_ISOLATED_AP)
