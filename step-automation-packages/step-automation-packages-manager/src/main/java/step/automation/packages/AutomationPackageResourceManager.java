--- conflicted
+++ resolved
@@ -55,14 +55,9 @@
     private final AutomationPackageOperationMode operationMode;
     private final AutomationPackageAccessor automationPackageAccessor;
     private final LinkedAutomationPackagesFinder linkedAutomationPackagesFinder;
-<<<<<<< HEAD
-    private final AutomationPackageMavenConfig mavenConfig;
-    private final Set<String> supportedResourceTypes = Set.of(
-=======
     private final MavenOperations mavenOperations;
 
     private Set<String> supportedResourceTypes = Set.of(
->>>>>>> 6d8314f3
             ResourceManager.RESOURCE_TYPE_AP,
             ResourceManager.RESOURCE_TYPE_AP_LIBRARY,
             ResourceManager.RESOURCE_TYPE_AP_MANAGED_LIBRARY
@@ -121,11 +116,7 @@
 
     public Resource uploadOrReuseAutomationPackageLibrary(AutomationPackageLibraryProvider apLibProvider,
                                                           AutomationPackage automationPackageToBeLinkedWithLib,
-<<<<<<< HEAD
-                                                          AutomationPackageUpdateParameter parameters, boolean allowToReuseOldResource, boolean allowUpdateContent) {
-=======
-                                                          AutomationPackageAccessParameters parameters, boolean allowToReuseOldResource) {
->>>>>>> 6d8314f3
+                                                          AutomationPackageAccessParameters parameters, boolean allowToReuseOldResource, boolean allowUpdateContent) {
         String apName = automationPackageToBeLinkedWithLib == null ? "" : automationPackageToBeLinkedWithLib.getAttribute(AbstractOrganizableObject.NAME);
         String origin = Optional.ofNullable(apLibProvider.getOrigin()).map(ResourceOrigin::toStringRepresentation).orElse(null);
         String apLibraryResourceString = null;
@@ -149,50 +140,34 @@
                         throw new AutomationPackageManagerException("Existing resource " + oldResource.getResourceName() + " ( " + oldResource.getId() + " ) has been detected and cannot be reused / updated");
                     }
 
-<<<<<<< HEAD
-                    if (!apLibProvider.isModifiableResource()) {
-                        // for unmodifiable origins we just reused the previously uploaded resource
-                        log.info("Existing automation package library {} with resource id {} has been detected and will be reused in AP {}", apLibrary.getName(), oldResource.getId().toHexString(), apName);
-                        uploadedResource = oldResource;
-                    } else if (apLibProvider.hasNewContent() && allowUpdateContent) {
-                        // for modifiable resources (i.e. SNAPSHOTS) we can reuse the old resource id and metadata, but we need to update the content if a new version was downloaded
-                        try (FileInputStream fis = new FileInputStream(apLibrary)) {
-                            uploadedResource = updateExistingResourceContentAndPropagate(apLibrary.getName(),
-                                    apName,
-                                    automationPackageToBeLinkedWithLib == null ? null : automationPackageToBeLinkedWithLib.getId(),
-                                    fis, origin, apLibProvider.getSnapshotTimestamp(), oldResource, apLibProvider.getResourceName(),
-                                    parameters.actorUser, parameters.writeAccessValidator
-                            );
-=======
-                        ResourceRevisionFileHandle fileHandle = resourceManager.getResourceFile(oldResource.getId().toString());
-                        boolean resourceFileExists = fileHandle != null && fileHandle.getResourceFile() != null && fileHandle.getResourceFile().exists();
-
-                        if (!resourceFileExists && MavenArtifactIdentifier.isMvnIdentifierShortString(oldResource.getOrigin())) {
-                            // the file is already cleaned up in resource - we need to restore it anyway
-                            uploadedResource = updateExistingResourceContentAndPropagate(apLibrary.getName(),
-                                    apName,
-                                    fis, apLibProvider.getSnapshotTimestamp(), oldResource,
-                                    parameters.actorUser, parameters.writeAccessValidator
-                            );
-                        } else {
-                            if (!apLibProvider.isModifiableResource()) {
-                                // for unmodifiable origins we just reused the previously uploaded resource
-                                log.info("Existing automation package library {} with resource id {} has been detected and will be reused in AP {}", apLibrary.getName(), oldResource.getId().toHexString(), apName);
-                                uploadedResource = oldResource;
-                            } else if (apLibProvider.hasNewContent()) {
-                                // for modifiable resources (i.e. SNAPSHOTS) we can reuse the old resource id and metadata, but we need to update the content if a new version was downloaded
+                    ResourceRevisionFileHandle fileHandle = resourceManager.getResourceFile(oldResource.getId().toString());
+                    boolean resourceFileExists = fileHandle != null && fileHandle.getResourceFile() != null && fileHandle.getResourceFile().exists();
+
+                    if (!resourceFileExists && MavenArtifactIdentifier.isMvnIdentifierShortString(oldResource.getOrigin())) {
+                        // the file is already cleaned up in resource - we need to restore it anyway
+                        uploadedResource = updateExistingResourceContentAndPropagate(apLibrary.getName(),
+                                apName,
+                                fis, apLibProvider.getSnapshotTimestamp(), oldResource,
+                                parameters.actorUser, parameters.writeAccessValidator
+                        );
+                    } else {
+                        if (!apLibProvider.isModifiableResource()) {
+                            // for unmodifiable origins we just reused the previously uploaded resource
+                            log.info("Existing automation package library {} with resource id {} has been detected and will be reused in AP {}", apLibrary.getName(), oldResource.getId().toHexString(), apName);
+                            uploadedResource = oldResource;
+                        } else if (apLibProvider.hasNewContent() && allowUpdateContent) {
+                            // for modifiable resources (i.e. SNAPSHOTS) we can reuse the old resource id and metadata, but we need to update the content if a new version was downloaded
+                            try (FileInputStream fis = new FileInputStream(apLibrary)) {
                                 uploadedResource = updateExistingResourceContentAndPropagate(apLibrary.getName(),
                                         apName,
-                                        fis, apLibProvider.getSnapshotTimestamp(), oldResource,
+                                        automationPackageToBeLinkedWithLib == null ? null : automationPackageToBeLinkedWithLib.getId(),
+                                        fis, origin, apLibProvider.getSnapshotTimestamp(), oldResource, apLibProvider.getResourceName(),
                                         parameters.actorUser, parameters.writeAccessValidator
                                 );
-                            } else {
-                                uploadedResource = oldResource;
                             }
->>>>>>> 6d8314f3
+                        } else {
+                            uploadedResource = oldResource;
                         }
-                    } else {
-                        uploadedResource = oldResource;
                     }
                 } else {
                     // old resource is not found - we create a new one
@@ -223,15 +198,9 @@
     public Resource uploadOrReuseApResource(AutomationPackageArchiveProvider apProvider,
                                             AutomationPackageArchive automationPackageArchive,
                                             AutomationPackage automationPackageToBeLinkedWithResource,
-<<<<<<< HEAD
-                                            AutomationPackageUpdateParameter parameters,
+                                            AutomationPackageAccessParameters parameters,
                                             boolean allowToReuseOldResource, boolean allowUpdateContent) {
         String origin = Optional.ofNullable(apProvider.getOrigin()).map(ResourceOrigin::toStringRepresentation).orElse(null);
-=======
-                                            AutomationPackageAccessParameters parameters,
-                                            boolean allowToReuseOldResource) {
-        ResourceOrigin apOrigin = apProvider.getOrigin();
->>>>>>> 6d8314f3
         File originalFile = automationPackageArchive.getOriginalFile();
         if (originalFile == null) {
             return null;
@@ -249,39 +218,31 @@
             resource = existingResource.get();
 
             if (!allowToReuseOldResource) {
-<<<<<<< HEAD
                 throw new AutomationPackageManagerException("Existing resource " + resource.getResourceName() + " ( " + resource.getId() + " ) has been detected and cannot be reused / updated");
-            }
-
-            // we just reuse the existing resource of unmodifiable origin (i.e non-SNAPSHOT)
-            // and for SNAPSHOT we keep the same resource id, but update the content if a new version was found
-            if (apProvider.isModifiableResource() && apProvider.hasNewContent() && allowUpdateContent) {
-                try (FileInputStream is = new FileInputStream(originalFile)) {
-                    resource = updateExistingResourceContentAndPropagate(
-                            originalFile.getName(),
-                            apName, automationPackageToBeLinkedWithResource == null ? null : automationPackageToBeLinkedWithResource.getId(),
-                            is, origin, apProvider.getSnapshotTimestamp(), resource, apProvider.getResourceName(),
-                            parameters.actorUser, parameters.writeAccessValidator
-                    );
-                } catch (IOException | InvalidResourceFormatException |
-                         AutomationPackageUnsupportedResourceTypeException e) {
-                    throw new RuntimeException("Unable to create the resource for automation package", e);
-=======
-                throw new AutomationPackageManagerException("Old resource " + resource.getResourceName() + " ( " + resource.getId() + " )  cannot be reused");
             }
 
             ResourceRevisionFileHandle fileHandle = resourceManager.getResourceFile(resource.getId().toString());
             boolean resourceFileExists = fileHandle != null && fileHandle.getResourceFile() != null && fileHandle.getResourceFile().exists();
 
+            //If the resource file has been deleted from the file system we try to redownload it for maven artifcats
             if (!resourceFileExists && MavenArtifactIdentifier.isMvnIdentifierShortString(resource.getOrigin())) {
                 // the file is already cleaned up in resource - we need to restore it anyway
-                resource = updateExistingResourceContentAndPropagate(parameters, originalFile, resource, apName, apProvider.getSnapshotTimestamp());
+                resource = updateExistingResourceContentAndPropagate(parameters, originalFile, resource, apName, origin, apProvider.getSnapshotTimestamp());
             } else {
                 // we just reuse the existing resource of unmodifiable origin (i.e non-SNAPSHOT)
                 // and for SNAPSHOT we keep the same resource id, but update the content if a new version was found
-                if (apProvider.isModifiableResource() && apProvider.hasNewContent()) {
-                    resource = updateExistingResourceContentAndPropagate(parameters, originalFile, resource, apName, apProvider.getSnapshotTimestamp());
->>>>>>> 6d8314f3
+                if (apProvider.isModifiableResource() && apProvider.hasNewContent() && allowUpdateContent) {
+                    try (FileInputStream is = new FileInputStream(originalFile)) {
+                        resource = updateExistingResourceContentAndPropagate(
+                                originalFile.getName(),
+                                apName, automationPackageToBeLinkedWithResource == null ? null : automationPackageToBeLinkedWithResource.getId(),
+                                is, origin, apProvider.getSnapshotTimestamp(), resource, apProvider.getResourceName(),
+                                parameters.actorUser, parameters.writeAccessValidator
+                        );
+                    } catch (IOException | InvalidResourceFormatException |
+                             AutomationPackageUnsupportedResourceTypeException e) {
+                        throw new RuntimeException("Unable to create the resource for automation package", e);
+                    }
                 }
             }
         }
@@ -331,6 +292,7 @@
      *
      * @param resourceFileName the resource file name
      * @param apName the name of the automation pacakge
+     * @param currentApId the automation package Id
      * @param fis the resource input stream
      * @param newOriginTimestamp the artefact snapshot timestamp (null if no new snapshot was downloaded
      * @param oldResource the resource to be updated if required
@@ -341,15 +303,9 @@
      * @throws AutomationPackageAccessException in case the resource of linked AP cannot be updated in the current context
      */
     private Resource updateExistingResourceContentAndPropagate(String resourceFileName,
-<<<<<<< HEAD
                                                                String apName, ObjectId currentApId,
                                                                FileInputStream fis,  String origin, Long newOriginTimestamp,
                                                                Resource oldResource, String newResourceName, String actorUser,
-=======
-                                                               String apName,
-                                                               FileInputStream fis, Long newOriginTimestamp,
-                                                               Resource oldResource, String actorUser,
->>>>>>> 6d8314f3
                                                                WriteAccessValidator writeAccessValidator) throws IOException, InvalidResourceFormatException, AutomationPackageAccessException, AutomationPackageUnsupportedResourceTypeException {
         String resourceId = oldResource.getId().toHexString();
         //Check write access to the resource itself
@@ -427,15 +383,9 @@
         });
     }
 
-<<<<<<< HEAD
     private RefreshResourceResult refreshResourceAndLinkedPackages(Resource resource,
                                                                   WriteAccessValidator writeAccessValidator,
                                                                   LinkedPackagesReuploader linkedPackagesReuploader) {
-=======
-    protected RefreshResourceResult refreshResourceAndLinkedPackages(Resource resource,
-                                                                     WriteAccessValidator writeAccessValidator,
-                                                                     LinkedPackagesReuploader linkedPackagesReuploader) {
->>>>>>> 6d8314f3
         RefreshResourceResult refreshResourceResult = new RefreshResourceResult();
 
         try {
