/*******************************************************************************
 * Copyright (C) 2020, exense GmbH
 *
 * This file is part of STEP
 *
 * STEP is free software: you can redistribute it and/or modify
 * it under the terms of the GNU Affero General Public License as published by
 * the Free Software Foundation, either version 3 of the License, or
 * (at your option) any later version.
 *
 * STEP is distributed in the hope that it will be useful,
 * but WITHOUT ANY WARRANTY; without even the implied warranty of
 * MERCHANTABILITY or FITNESS FOR A PARTICULAR PURPOSE.  See the
 * GNU Affero General Public License for more details.
 *
 * You should have received a copy of the GNU Affero General Public License
 * along with STEP.  If not, see <http://www.gnu.org/licenses/>.
 ******************************************************************************/
package step.automation.packages;

import org.apache.commons.io.IOUtils;
import org.bson.types.ObjectId;
import org.slf4j.Logger;
import org.slf4j.LoggerFactory;
import step.automation.packages.accessor.AutomationPackageAccessor;
import step.automation.packages.accessor.InMemoryAutomationPackageAccessorImpl;
import step.automation.packages.model.AutomationPackageContent;
import step.automation.packages.model.AutomationPackageKeyword;
import step.automation.packages.model.AutomationPackageSchedule;
import step.automation.packages.yaml.YamlAutomationPackageVersions;
import step.core.accessors.AbstractOrganizableObject;
import step.core.execution.model.ExecutionParameters;
import step.core.objectenricher.EnricheableObject;
import step.core.objectenricher.ObjectEnricher;
import step.core.objectenricher.ObjectEnricherComposer;
import step.core.objectenricher.ObjectPredicate;
import step.core.plans.InMemoryPlanAccessor;
import step.core.plans.Plan;
import step.core.plans.PlanAccessor;
import step.core.repositories.RepositoryObjectReference;
import step.core.scheduler.ExecutionScheduler;
import step.core.scheduler.ExecutionTaskAccessor;
import step.core.scheduler.ExecutiontTaskParameters;
import step.core.scheduler.InMemoryExecutionTaskAccessor;
import step.functions.Function;
import step.functions.accessor.FunctionAccessor;
import step.functions.accessor.InMemoryFunctionAccessorImpl;
import step.functions.manager.FunctionManager;
import step.functions.manager.FunctionManagerImpl;
import step.functions.type.FunctionTypeException;
import step.functions.type.FunctionTypeRegistry;
import step.functions.type.SetupFunctionException;
import step.resources.LocalResourceManagerImpl;
import step.resources.Resource;
import step.resources.ResourceManager;

import java.io.*;
import java.util.*;
import java.util.stream.Collectors;
import java.util.stream.Stream;
import java.util.stream.StreamSupport;

import static step.automation.packages.AutomationPackageArchive.METADATA_FILES;

public class AutomationPackageManager {

    private static final Logger log = LoggerFactory.getLogger(AutomationPackageManager.class);

    private final AutomationPackageAccessor automationPackageAccessor;
    private final FunctionManager functionManager;
    private final FunctionAccessor functionAccessor;
    private final PlanAccessor planAccessor;
    private final ExecutionTaskAccessor executionTaskAccessor;
    private final ExecutionScheduler executionScheduler;
    private final AutomationPackageReader packageReader;
    private final AutomationPackageKeywordsAttributesApplier keywordsAttributesApplier;
    private final ResourceManager resourceManager;

    public AutomationPackageManager(AutomationPackageAccessor automationPackageAccessor,
                                    FunctionManager functionManager,
                                    FunctionAccessor functionAccessor,
                                    PlanAccessor planAccessor,
                                    ResourceManager resourceManager,
                                    ExecutionTaskAccessor executionTaskAccessor,
                                    ExecutionScheduler executionScheduler) {
        this.automationPackageAccessor = automationPackageAccessor;

        this.functionManager = functionManager;
        this.functionAccessor = functionAccessor;
        this.functionAccessor.createIndexIfNeeded(getAutomationPackageTrackingField());

        this.planAccessor = planAccessor;
        this.planAccessor.createIndexIfNeeded(getAutomationPackageTrackingField());

        this.executionTaskAccessor = executionTaskAccessor;
        this.executionTaskAccessor.createIndexIfNeeded(getAutomationPackageTrackingField());

        // TODO: avoid executionScheduler in automation package manager
        this.executionScheduler = executionScheduler;
        this.packageReader = new AutomationPackageReader(YamlAutomationPackageVersions.ACTUAL_JSON_SCHEMA_PATH);
        this.resourceManager = resourceManager;
        this.keywordsAttributesApplier = new AutomationPackageKeywordsAttributesApplier(resourceManager);
    }

    public static AutomationPackageManager createIsolatedAutomationPackageManager(ObjectId isolatedContextId, FunctionTypeRegistry functionTypeRegistry){
        InMemoryFunctionAccessorImpl inMemoryFunctionRepository = new InMemoryFunctionAccessorImpl();
        return new AutomationPackageManager(
                new InMemoryAutomationPackageAccessorImpl(),
                new FunctionManagerImpl(inMemoryFunctionRepository, functionTypeRegistry),
                inMemoryFunctionRepository,
                new InMemoryPlanAccessor(),
                new LocalResourceManagerImpl(new File("resources", isolatedContextId.toString())),
                new InMemoryExecutionTaskAccessor(),
                null
        );
    }

<<<<<<< HEAD
=======
    public AutomationPackage getAutomationPackageById(ObjectId id, ObjectPredicate objectPredicate) {
        AutomationPackage automationPackage = automationPackageAccessor.get(id);
        if (automationPackage == null) {
            throw new AutomationPackageManagerException("Automation package hasn't been found by id: " + id);
        }

        if (objectPredicate != null && !objectPredicate.test(automationPackage)) {
            // package exists, but is not accessible (linked with another product)
            throw new AutomationPackageManagerException("Automation package " + id + " is not accessible");
        }

        return automationPackage;
    }

    public AutomationPackage getAutomatonPackageById(ObjectId id) {
        return this.getAutomationPackageById(id, null);
    }

>>>>>>> ffb1c6ca
    public AutomationPackage getAutomationPackageByName(String name, ObjectPredicate objectPredicate) {
        Stream<AutomationPackage> stream = StreamSupport.stream(automationPackageAccessor.findManyByAttributes(Map.of(AbstractOrganizableObject.NAME, name)), false);
        if (objectPredicate != null) {
            stream = stream.filter(objectPredicate);
        }
        return stream.findFirst().orElse(null);
    }

    public Stream<AutomationPackage> getAllAutomationPackages(ObjectPredicate objectPredicate) {
        Stream<AutomationPackage> stream = StreamSupport.stream(Spliterators.spliteratorUnknownSize(automationPackageAccessor.getAll(), Spliterator.ORDERED),
                false
        );
        if (objectPredicate != null) {
            stream = stream.filter(objectPredicate);
<<<<<<< HEAD
        }
        return stream;
    }

    public void removeAutomationPackage(String name, ObjectPredicate objectPredicate) {
        AutomationPackage automationPackage = getAutomationPackageByName(name, objectPredicate);
        if (automationPackage == null) {
            throw new AutomationPackageManagerException("Automation package not found by name: " + name);
=======
>>>>>>> ffb1c6ca
        }
        return stream;
    }

    public void removeAutomationPackage(ObjectId id, ObjectPredicate objectPredicate) {
        AutomationPackage automationPackage = getAutomationPackageById(id, objectPredicate);
        deleteAutomationPackageEntities(automationPackage);
        automationPackageAccessor.remove(automationPackage.getId());
        log.info("Automation package ({}) has been removed", id);
    }

    private void deleteAutomationPackageEntities(AutomationPackage automationPackage) {
        deleteFunctions(automationPackage);
        deletePlans(automationPackage);
        deleteSchedules(automationPackage);
        deleteResources(automationPackage);
    }

<<<<<<< HEAD
    public ObjectId createAutomationPackage(InputStream packageStream, String fileName, ObjectEnricher enricher, ObjectPredicate objectPredicate) throws FunctionTypeException, SetupFunctionException, AutomationPackageManagerException {
        return createOrUpdateAutomationPackage(false, packageStream, fileName, enricher, objectPredicate).getId();
    }

    public PackageUpdateResult createOrUpdateAutomationPackage(boolean allowUpdate, InputStream packageStream, String fileName, ObjectEnricher enricher, ObjectPredicate objectPredicate) throws SetupFunctionException, FunctionTypeException {
        return this.createOrUpdateAutomationPackage(allowUpdate, new AutomationPackageArchiveFromInputStreamProvider(packageStream, fileName), enricher, objectPredicate, false);
    }

    public PackageUpdateResult createOrUpdateAutomationPackage(boolean allowUpdate, AutomationPackageArchiveProvider archiveProvider, ObjectEnricher enricher, ObjectPredicate objectPredicate, boolean isLocalPackage) throws SetupFunctionException, FunctionTypeException {
        AutomationPackage newPackage = null;

        try {
            AutomationPackageArchive automationPackageArchive;
            AutomationPackageContent packageContent;
            try {
                automationPackageArchive = archiveProvider.getAutomationPackageArchive();
                packageContent = readAutomationPackage(automationPackageArchive, isLocalPackage);
            } catch (AutomationPackageReadingException e) {
                throw new AutomationPackageManagerException("Unable to read automation package", e);
            }

            AutomationPackage oldPackage = getAutomationPackageByName(packageContent.getName(), objectPredicate);
            if (!allowUpdate && oldPackage != null) {
                throw new AutomationPackageManagerException("Automation package '" + packageContent.getName() + "' already exists");
            }

            // keep old package id
            newPackage = createNewInstance(automationPackageArchive.getOriginalFileName(), packageContent, oldPackage, enricher);

            // prepare staging collections
            ObjectEnricher enricherForIncludedEntities = ObjectEnricherComposer.compose(Arrays.asList(enricher, new AutomationPackageLinkEnricher(newPackage.getId().toString())));
            List<Plan> completePlans = preparePlansStaging(packageContent, oldPackage, enricherForIncludedEntities);
            List<ExecutiontTaskParameters> completeExecTasksParameters = prepareExecutionTasksParamsStaging(enricherForIncludedEntities, packageContent, oldPackage, completePlans);
            List<Function> completeFunctions = prepareFunctionsStaging(newPackage, automationPackageArchive, packageContent, enricherForIncludedEntities, oldPackage);

            // delete old package entities
            if (oldPackage != null) {
                deleteAutomationPackageEntities(oldPackage);
            }

            // persist all staged entities
            persistStagedEntities(completeExecTasksParameters, completeFunctions, completePlans);

            // save automation package metadata
            ObjectId result = automationPackageAccessor.save(newPackage).getId();

=======
    /**
     * Creates the new automation package. The exception will be thrown, if the package with the same name already exists.
     *
     * @param packageStream   the package content
     * @param fileName        the original name of file with automation package
     * @param enricher        the enricher used to fill all stored objects (for instance, with product id for multitenant application)
     * @param objectPredicate the filter for automation package
     * @return the id of created package
     * @throws AutomationPackageManagerException
     */
    public ObjectId createAutomationPackage(InputStream packageStream, String fileName, ObjectEnricher enricher, ObjectPredicate objectPredicate) throws AutomationPackageManagerException {
        return createOrUpdateAutomationPackage(false, true, null, packageStream, fileName, enricher, objectPredicate).getId();
    }

    /**
     * Creates new or updates the existing automation package
     *
     * @param allowUpdate     whether update existing package is allowed
     * @param allowCreate     whether create new package is allowed
     * @param explicitOldId   the explicit package id to be updated (if null, the id will be automatically resolved by package name from packageStream)
     * @param packageStream   the package content
     * @param fileName        the original name of file with automation package
     * @param enricher        the enricher used to fill all stored objects (for instance, with product id for multitenant application)
     * @param objectPredicate the filter for automation package
     * @return the id of created/updated package
     * @throws SetupFunctionException
     * @throws FunctionTypeException
     */
    public PackageUpdateResult createOrUpdateAutomationPackage(boolean allowUpdate, boolean allowCreate, ObjectId explicitOldId, InputStream packageStream, String fileName, ObjectEnricher enricher, ObjectPredicate objectPredicate) {
        AutomationPackageArchive automationPackageArchive;
        AutomationPackageContent packageContent;

        AutomationPackage newPackage = null;

        // store automation package into temp file
        File automationPackageFile = null;
        try {
            automationPackageFile = stream2file(packageStream, fileName);
        } catch (Exception ex) {
            throw new AutomationPackageManagerException("Unable to store automation package file");
        }

        try {
            try {
                automationPackageArchive = new AutomationPackageArchive(automationPackageFile, fileName);
                packageContent = readAutomationPackage(automationPackageArchive);
            } catch (AutomationPackageReadingException e) {
                throw new AutomationPackageManagerException("Unable to read automation package", e);
            }

            AutomationPackage oldPackage;
        if (explicitOldId != null) {
            oldPackage = getAutomationPackageById(explicitOldId, objectPredicate);

            String newName = packageContent.getName();
            String oldName = oldPackage.getAttribute(AbstractOrganizableObject.NAME);
            if (!Objects.equals(newName, oldName)) {
                // the package with the same name shouldn't exist
                AutomationPackage existingPackageWithSameName = getAutomationPackageByName(newName, objectPredicate);

                if (existingPackageWithSameName != null) {
                    throw new AutomationPackageManagerException("Unable to change the package name to '" + newName
                            + "'. Package with the same name already exists (" + existingPackageWithSameName.getId().toString() + ")");
                }
            }
        } else {
            oldPackage = getAutomationPackageByName(packageContent.getName(), objectPredicate);
            }if (!allowUpdate && oldPackage != null) {
                throw new AutomationPackageManagerException("Automation package '" + packageContent.getName() + "' already exists");
            }if (!allowCreate && oldPackage == null) {
            throw new AutomationPackageManagerException("Automation package '" + packageContent.getName() + "' doesn't exist");
        }

            // keep old package id
            newPackage = createNewInstance(fileName, packageContent, oldPackage, enricher);

            // prepare staging collections
            ObjectEnricher enricherForIncludedEntities = ObjectEnricherComposer.compose(Arrays.asList(enricher, new AutomationPackageLinkEnricher(newPackage.getId().toString())));
            List<Plan> completePlans = preparePlansStaging(packageContent, oldPackage, enricherForIncludedEntities);
            List<ExecutiontTaskParameters> completeExecTasksParameters = prepareExecutionTasksParamsStaging(enricherForIncludedEntities, packageContent, oldPackage, completePlans);
            List<Function> completeFunctions = prepareFunctionsStaging(newPackage, automationPackageArchive, packageContent, enricherForIncludedEntities, oldPackage);

            // delete old package entities
            if (oldPackage != null) {
                deleteAutomationPackageEntities(oldPackage);
            }

            // persist all staged entities
            persistStagedEntities(completeExecTasksParameters, completeFunctions, completePlans);

            // save automation package metadata
            ObjectId result = automationPackageAccessor.save(newPackage).getId();

>>>>>>> ffb1c6ca
            if (oldPackage != null) {
                log.info("Automation package has been updated ({}). Plans: {}. Functions: {}. Schedules: {}", newPackage.getAttribute(AbstractOrganizableObject.NAME), completePlans.size(), completeFunctions.size(), completeExecTasksParameters.size());
            } else {
                log.info("New automation package saved ({}). Plans: {}. Functions: {}. Schedules: {}", newPackage.getAttribute(AbstractOrganizableObject.NAME), completePlans.size(), completeFunctions.size(), completeExecTasksParameters.size());
            }
            return new PackageUpdateResult(oldPackage == null ? PackageUpdateStatus.CREATED : PackageUpdateStatus.UPDATED, result);
        } catch (Exception ex) {
            // cleanup created resources
<<<<<<< HEAD
            if (newPackage != null) {
                List<Resource> resources = resourceManager.findManyByCriteria(Map.of("customFields." + AutomationPackageEntity.AUTOMATION_PACKAGE_ID, newPackage.getId().toString()));
                for (Resource resource : resources) {
                    resourceManager.deleteResource(resource.getId().toString());
                }
            }
            throw ex;
        }
    }

        private void persistStagedEntities(List<ExecutiontTaskParameters> completeExecTasksParameters, List<Function> completeFunctions, List<Plan> completePlans) throws SetupFunctionException, FunctionTypeException {
        for (Function completeFunction : completeFunctions) {
            functionManager.saveFunction(completeFunction);
=======
            try {
                if (newPackage != null) {
                    List<Resource> resources = resourceManager.findManyByCriteria(Map.of("customFields." + AutomationPackageEntity.AUTOMATION_PACKAGE_ID, newPackage.getId().toString()));
                    for (Resource resource : resources) {
                        resourceManager.deleteResource(resource.getId().toString());
                    }
                }
            } catch (Exception e) {
                log.warn("Cannot cleanup resource", e);
            }
            throw ex;
        } finally {
            // cleanup temp file
            try {
                if (automationPackageFile.exists()) {
                    automationPackageFile.delete();
                }
            } catch (Exception e) {
                log.warn("Cannot cleanup temp file {}", automationPackageFile.getName(), e);
            }
        }
    }

    private void persistStagedEntities(List<ExecutiontTaskParameters> completeExecTasksParameters, List<Function> completeFunctions, List<Plan> completePlans) {
        try {
            for (Function completeFunction : completeFunctions) {
                functionManager.saveFunction(completeFunction);
            }
        } catch (SetupFunctionException | FunctionTypeException e) {
            throw new AutomationPackageManagerException("Unable to persist a keyword in automation package", e);
>>>>>>> ffb1c6ca
        }

        for (Plan plan : completePlans) {
            planAccessor.save(plan);
        }

        for (ExecutiontTaskParameters execTasksParameter : completeExecTasksParameters) {
            if (executionScheduler != null) {
                // TODO: move this to a dedicated class as part of SED-2594
                executionScheduler.addExecutionTask(execTasksParameter, false);
            } else {
                executionTaskAccessor.save(execTasksParameter);
            }
        }

    }

    protected <T extends AbstractOrganizableObject & EnricheableObject> void fillEntities(List<T> entities, List<T> oldEntities, ObjectEnricher enricher) {
        Map<String, ObjectId> nameToIdMap = createNameToIdMap(oldEntities);

        for (T e : entities) {
            // keep old id
            ObjectId oldId = nameToIdMap.get(e.getAttribute(AbstractOrganizableObject.NAME));
            if (oldId != null) {
                e.setId(oldId);
            }

            if (enricher != null) {
                enricher.accept(e);
            }
        }
    }

    protected List<Plan> preparePlansStaging(AutomationPackageContent packageContent, AutomationPackage oldPackage, ObjectEnricher enricher) {
        List<Plan> plans = packageContent.getPlans();
        fillEntities(plans, oldPackage != null ? getPackagePlans(oldPackage.getId()) : new ArrayList<>(), enricher);
        return plans;
    }

    protected List<Function> prepareFunctionsStaging(AutomationPackage newPackage, AutomationPackageArchive automationPackageArchive, AutomationPackageContent packageContent, ObjectEnricher enricher, AutomationPackage oldPackage) {
        List<Function> completeFunctions = new ArrayList<>();
        for (AutomationPackageKeyword keyword : packageContent.getKeywords()) {
            // TODO: here want to apply additional attributes to draft function (upload linked files as resources), but we have to refactor the way to do that
            Function completeFunction = keywordsAttributesApplier.applySpecialAttributesToKeyword(keyword, automationPackageArchive, newPackage.getId(), enricher);
            completeFunctions.add(completeFunction);
        }

        fillEntities(completeFunctions, oldPackage != null ? getPackageFunctions(oldPackage.getId()) : new ArrayList<>(), enricher);
        return completeFunctions;
    }

    protected List<ExecutiontTaskParameters> prepareExecutionTasksParamsStaging(ObjectEnricher enricher, AutomationPackageContent packageContent, AutomationPackage oldPackage, List<Plan> plansStaging) {
        List<ExecutiontTaskParameters> completeExecTasksParameters = new ArrayList<>();
        for (AutomationPackageSchedule schedule : packageContent.getSchedules()) {
            ExecutiontTaskParameters execTaskParameters = new ExecutiontTaskParameters();

            execTaskParameters.setActive(schedule.getActive() == null || schedule.getActive());
            execTaskParameters.addAttribute(AbstractOrganizableObject.NAME, schedule.getName());
            execTaskParameters.setCronExpression(schedule.getCron());

            String planNameFromSchedule = schedule.getPlanName();
            if (planNameFromSchedule == null || planNameFromSchedule.isEmpty()) {
                throw new AutomationPackageManagerException("Invalid automation package: " + packageContent.getName() +
                        ". Plan name is not defined for schedule " + schedule.getName());
            }

            Plan plan = plansStaging.stream().filter(p -> Objects.equals(p.getAttribute(AbstractOrganizableObject.NAME), planNameFromSchedule)).findFirst().orElse(null);
            if (plan == null) {
                // schedule can reference the existing persisted plan (not defined inside the automation package)
                plan = planAccessor.findByAttributes(Map.of(AbstractOrganizableObject.NAME, planNameFromSchedule));

                if (plan == null) {
                    throw new AutomationPackageManagerException("Invalid automation package: " + packageContent.getName() +
                            ". No plan with '" + planNameFromSchedule + "' name found for schedule " + schedule.getName());
                }
            }
            ExecutionParameters executionParameters = new ExecutionParameters(plan, schedule.getExecutionParameters());
            executionParameters.setRepositoryObject(
                    new RepositoryObjectReference(
                            RepositoryObjectReference.LOCAL_REPOSITORY_ID, Map.of(RepositoryObjectReference.PLAN_ID, plan.getId().toString())
                    )
            );
            execTaskParameters.setExecutionsParameters(executionParameters);
            completeExecTasksParameters.add(execTaskParameters);
        }
        fillEntities(completeExecTasksParameters, oldPackage != null ? getPackageSchedules(oldPackage.getId()) : new ArrayList<>(), enricher);
        return completeExecTasksParameters;
    }

    private Map<String, ObjectId> createNameToIdMap(List<? extends AbstractOrganizableObject> objects) {
        Map<String, ObjectId> nameToIdMap = new HashMap<>();
        for (AbstractOrganizableObject o : objects) {
            String name = o.getAttribute(AbstractOrganizableObject.NAME);
            if (name != null) {
                nameToIdMap.put(name, o.getId());
            }
        }
        return nameToIdMap;
    }

    protected AutomationPackage createNewInstance(String fileName, AutomationPackageContent packageContent, AutomationPackage oldPackage, ObjectEnricher enricher) {
        AutomationPackage newPackage = new AutomationPackage();

        // keep old id
        if (oldPackage != null) {
            newPackage.setId(oldPackage.getId());
        }
        newPackage.addAttribute(AbstractOrganizableObject.NAME, packageContent.getName());
        newPackage.addAttribute(AbstractOrganizableObject.VERSION, packageContent.getVersion());

        newPackage.addCustomField(AutomationPackageEntity.AUTOMATION_PACKAGE_FILE_NAME, fileName);
        if (enricher != null) {
            enricher.accept(newPackage);
        }
        return newPackage;
    }

    protected AutomationPackageContent readAutomationPackage(AutomationPackageArchive automationPackageArchive, boolean isLocalPackage) throws AutomationPackageReadingException {
        AutomationPackageContent packageContent;
<<<<<<< HEAD
        packageContent = packageReader.readAutomationPackage(automationPackageArchive, isLocalPackage);
        if (packageContent.getName() == null || packageContent.getName().isEmpty()) {
=======
        packageContent = packageReader.readAutomationPackage(automationPackageArchive, false);
        if (packageContent == null) {
            throw new AutomationPackageManagerException("Automation package descriptor is missing, allowed names: " + METADATA_FILES);
        } else if (packageContent.getName() == null || packageContent.getName().isEmpty()) {
>>>>>>> ffb1c6ca
            throw new AutomationPackageManagerException("Automation package name is missing");
        }
        return packageContent;
    }

    protected List<ExecutiontTaskParameters> deleteSchedules(AutomationPackage automationPackage) {
        List<ExecutiontTaskParameters> schedules = getPackageSchedules(automationPackage.getId());
        schedules.forEach(schedule -> {
            try {
                if (executionScheduler != null) {
                    executionScheduler.removeExecutionTask(schedule.getId().toString());
                } else {
                    executionTaskAccessor.remove(schedule.getId());
                }
            } catch (Exception e) {
                log.error("Error while deleting task {} for automation package {}",
                        schedule.getId().toString(), automationPackage.getAttribute(AbstractOrganizableObject.NAME), e
                );
            }
        });
        return schedules;
    }

    protected List<Plan> deletePlans(AutomationPackage automationPackage) {
        List<Plan> plans = getPackagePlans(automationPackage.getId());
        plans.forEach(plan -> {
            try {
                planAccessor.remove(plan.getId());
            } catch (Exception e) {
                log.error("Error while deleting plan {} for automation package {}",
                        plan.getId().toString(), automationPackage.getAttribute(AbstractOrganizableObject.NAME), e
                );
            }
        });
        return plans;
    }

    protected List<Function> deleteFunctions(AutomationPackage automationPackage) {
        List<Function> functions = getPackageFunctions(automationPackage.getId());
        functions.forEach(function -> {
            try {
                functionManager.deleteFunction(function.getId().toString());
            } catch (FunctionTypeException e) {
                log.error("Error while deleting function {} for automation package {}",
                        function.getId().toString(), automationPackage.getAttribute(AbstractOrganizableObject.NAME), e
                );
            }
        });
        return functions;
    }

    protected List<Resource> deleteResources(AutomationPackage automationPackage) {
        List<Resource> resources = getPackageResources(automationPackage.getId());
        for (Resource resource : resources) {
            try {
                resourceManager.deleteResource(resource.getId().toString());
            } catch (Exception e) {
                log.error("Error while deleting resource {} for automation package {}",
                        resource.getId().toString(), automationPackage.getAttribute(AbstractOrganizableObject.NAME), e
                );
            }
        }
        return resources;
    }

    protected List<Function> getFunctionsByCriteria(Map<String, String> criteria) {
        return functionAccessor.findManyByCriteria(criteria).collect(Collectors.toList());
    }

    public List<Function> getPackageFunctions(ObjectId automationPackageId) {
        return getFunctionsByCriteria(getAutomationPackageIdCriteria(automationPackageId));
    }

    protected List<Resource> getResourcesByCriteria(Map<String, String> criteria) {
        return resourceManager.findManyByCriteria(criteria);
    }

    public List<Resource> getPackageResources(ObjectId automationPackageId){
        return getResourcesByCriteria(getAutomationPackageIdCriteria(automationPackageId));
    }

    protected Map<String, String> getAutomationPackageIdCriteria(ObjectId automationPackageId) {
        return Map.of(getAutomationPackageTrackingField(), automationPackageId.toString());
    }

    protected String getAutomationPackageTrackingField() {
        return "customFields." + AutomationPackageEntity.AUTOMATION_PACKAGE_ID;
    }

    public List<Plan> getPackagePlans(ObjectId automationPackageId) {
        return planAccessor.findManyByCriteria(getAutomationPackageIdCriteria(automationPackageId)).collect(Collectors.toList());
    }

    protected List<ExecutiontTaskParameters> getPackageSchedules(ObjectId automationPackageId) {
        return executionTaskAccessor.findManyByCriteria(getAutomationPackageIdCriteria(automationPackageId)).collect(Collectors.toList());
    }

    public PlanAccessor getPlanAccessor() {
        return planAccessor;
    }

    public FunctionAccessor getFunctionAccessor() {
        return functionAccessor;
    }

    public ResourceManager getResourceManager() {
        return resourceManager;
    }

    public ExecutionTaskAccessor getExecutionTaskAccessor() {
        return executionTaskAccessor;
<<<<<<< HEAD
=======
    }

    public void cleanup() {
        this.resourceManager.cleanup();
    }

    private static File stream2file(InputStream in, String fileName) throws IOException {
        final File tempFile = File.createTempFile(fileName, ".tmp");
        tempFile.deleteOnExit();
        try (FileOutputStream out = new FileOutputStream(tempFile)) {
            IOUtils.copy(in, out);
        }
        return tempFile;
>>>>>>> ffb1c6ca
    }

    public static class PackageUpdateResult {
        private final PackageUpdateStatus status;
        private final ObjectId id;

        public PackageUpdateResult(PackageUpdateStatus status, ObjectId id) {
            this.status = status;
            this.id = id;
        }

        public PackageUpdateStatus getStatus() {
            return status;
        }

        public ObjectId getId() {
            return id;
        }
    }

    public enum PackageUpdateStatus {
        CREATED,
        UPDATED
    }

}<|MERGE_RESOLUTION|>--- conflicted
+++ resolved
@@ -115,8 +115,6 @@
         );
     }
 
-<<<<<<< HEAD
-=======
     public AutomationPackage getAutomationPackageById(ObjectId id, ObjectPredicate objectPredicate) {
         AutomationPackage automationPackage = automationPackageAccessor.get(id);
         if (automationPackage == null) {
@@ -135,7 +133,6 @@
         return this.getAutomationPackageById(id, null);
     }
 
->>>>>>> ffb1c6ca
     public AutomationPackage getAutomationPackageByName(String name, ObjectPredicate objectPredicate) {
         Stream<AutomationPackage> stream = StreamSupport.stream(automationPackageAccessor.findManyByAttributes(Map.of(AbstractOrganizableObject.NAME, name)), false);
         if (objectPredicate != null) {
@@ -150,17 +147,16 @@
         );
         if (objectPredicate != null) {
             stream = stream.filter(objectPredicate);
-<<<<<<< HEAD
         }
         return stream;
     }
 
-    public void removeAutomationPackage(String name, ObjectPredicate objectPredicate) {
-        AutomationPackage automationPackage = getAutomationPackageByName(name, objectPredicate);
-        if (automationPackage == null) {
-            throw new AutomationPackageManagerException("Automation package not found by name: " + name);
-=======
->>>>>>> ffb1c6ca
+    public Stream<AutomationPackage> getAllAutomationPackages(ObjectPredicate objectPredicate) {
+        Stream<AutomationPackage> stream = StreamSupport.stream(Spliterators.spliteratorUnknownSize(automationPackageAccessor.getAll(), Spliterator.ORDERED),
+                false
+        );
+        if (objectPredicate != null) {
+            stream = stream.filter(objectPredicate);
         }
         return stream;
     }
@@ -179,54 +175,6 @@
         deleteResources(automationPackage);
     }
 
-<<<<<<< HEAD
-    public ObjectId createAutomationPackage(InputStream packageStream, String fileName, ObjectEnricher enricher, ObjectPredicate objectPredicate) throws FunctionTypeException, SetupFunctionException, AutomationPackageManagerException {
-        return createOrUpdateAutomationPackage(false, packageStream, fileName, enricher, objectPredicate).getId();
-    }
-
-    public PackageUpdateResult createOrUpdateAutomationPackage(boolean allowUpdate, InputStream packageStream, String fileName, ObjectEnricher enricher, ObjectPredicate objectPredicate) throws SetupFunctionException, FunctionTypeException {
-        return this.createOrUpdateAutomationPackage(allowUpdate, new AutomationPackageArchiveFromInputStreamProvider(packageStream, fileName), enricher, objectPredicate, false);
-    }
-
-    public PackageUpdateResult createOrUpdateAutomationPackage(boolean allowUpdate, AutomationPackageArchiveProvider archiveProvider, ObjectEnricher enricher, ObjectPredicate objectPredicate, boolean isLocalPackage) throws SetupFunctionException, FunctionTypeException {
-        AutomationPackage newPackage = null;
-
-        try {
-            AutomationPackageArchive automationPackageArchive;
-            AutomationPackageContent packageContent;
-            try {
-                automationPackageArchive = archiveProvider.getAutomationPackageArchive();
-                packageContent = readAutomationPackage(automationPackageArchive, isLocalPackage);
-            } catch (AutomationPackageReadingException e) {
-                throw new AutomationPackageManagerException("Unable to read automation package", e);
-            }
-
-            AutomationPackage oldPackage = getAutomationPackageByName(packageContent.getName(), objectPredicate);
-            if (!allowUpdate && oldPackage != null) {
-                throw new AutomationPackageManagerException("Automation package '" + packageContent.getName() + "' already exists");
-            }
-
-            // keep old package id
-            newPackage = createNewInstance(automationPackageArchive.getOriginalFileName(), packageContent, oldPackage, enricher);
-
-            // prepare staging collections
-            ObjectEnricher enricherForIncludedEntities = ObjectEnricherComposer.compose(Arrays.asList(enricher, new AutomationPackageLinkEnricher(newPackage.getId().toString())));
-            List<Plan> completePlans = preparePlansStaging(packageContent, oldPackage, enricherForIncludedEntities);
-            List<ExecutiontTaskParameters> completeExecTasksParameters = prepareExecutionTasksParamsStaging(enricherForIncludedEntities, packageContent, oldPackage, completePlans);
-            List<Function> completeFunctions = prepareFunctionsStaging(newPackage, automationPackageArchive, packageContent, enricherForIncludedEntities, oldPackage);
-
-            // delete old package entities
-            if (oldPackage != null) {
-                deleteAutomationPackageEntities(oldPackage);
-            }
-
-            // persist all staged entities
-            persistStagedEntities(completeExecTasksParameters, completeFunctions, completePlans);
-
-            // save automation package metadata
-            ObjectId result = automationPackageAccessor.save(newPackage).getId();
-
-=======
     /**
      * Creates the new automation package. The exception will be thrown, if the package with the same name already exists.
      *
@@ -301,7 +249,7 @@
         }
 
             // keep old package id
-            newPackage = createNewInstance(fileName, packageContent, oldPackage, enricher);
+            newPackage = createNewInstance(automationPackageArchive.getOriginalFileName(), packageContent, oldPackage, enricher);
 
             // prepare staging collections
             ObjectEnricher enricherForIncludedEntities = ObjectEnricherComposer.compose(Arrays.asList(enricher, new AutomationPackageLinkEnricher(newPackage.getId().toString())));
@@ -320,7 +268,6 @@
             // save automation package metadata
             ObjectId result = automationPackageAccessor.save(newPackage).getId();
 
->>>>>>> ffb1c6ca
             if (oldPackage != null) {
                 log.info("Automation package has been updated ({}). Plans: {}. Functions: {}. Schedules: {}", newPackage.getAttribute(AbstractOrganizableObject.NAME), completePlans.size(), completeFunctions.size(), completeExecTasksParameters.size());
             } else {
@@ -329,21 +276,6 @@
             return new PackageUpdateResult(oldPackage == null ? PackageUpdateStatus.CREATED : PackageUpdateStatus.UPDATED, result);
         } catch (Exception ex) {
             // cleanup created resources
-<<<<<<< HEAD
-            if (newPackage != null) {
-                List<Resource> resources = resourceManager.findManyByCriteria(Map.of("customFields." + AutomationPackageEntity.AUTOMATION_PACKAGE_ID, newPackage.getId().toString()));
-                for (Resource resource : resources) {
-                    resourceManager.deleteResource(resource.getId().toString());
-                }
-            }
-            throw ex;
-        }
-    }
-
-        private void persistStagedEntities(List<ExecutiontTaskParameters> completeExecTasksParameters, List<Function> completeFunctions, List<Plan> completePlans) throws SetupFunctionException, FunctionTypeException {
-        for (Function completeFunction : completeFunctions) {
-            functionManager.saveFunction(completeFunction);
-=======
             try {
                 if (newPackage != null) {
                     List<Resource> resources = resourceManager.findManyByCriteria(Map.of("customFields." + AutomationPackageEntity.AUTOMATION_PACKAGE_ID, newPackage.getId().toString()));
@@ -367,14 +299,13 @@
         }
     }
 
-    private void persistStagedEntities(List<ExecutiontTaskParameters> completeExecTasksParameters, List<Function> completeFunctions, List<Plan> completePlans) {
+        private void persistStagedEntities(List<ExecutiontTaskParameters> completeExecTasksParameters, List<Function> completeFunctions, List<Plan> completePlans) {
         try {
             for (Function completeFunction : completeFunctions) {
                 functionManager.saveFunction(completeFunction);
             }
         } catch (SetupFunctionException | FunctionTypeException e) {
             throw new AutomationPackageManagerException("Unable to persist a keyword in automation package", e);
->>>>>>> ffb1c6ca
         }
 
         for (Plan plan : completePlans) {
@@ -494,15 +425,10 @@
 
     protected AutomationPackageContent readAutomationPackage(AutomationPackageArchive automationPackageArchive, boolean isLocalPackage) throws AutomationPackageReadingException {
         AutomationPackageContent packageContent;
-<<<<<<< HEAD
-        packageContent = packageReader.readAutomationPackage(automationPackageArchive, isLocalPackage);
-        if (packageContent.getName() == null || packageContent.getName().isEmpty()) {
-=======
         packageContent = packageReader.readAutomationPackage(automationPackageArchive, false);
         if (packageContent == null) {
             throw new AutomationPackageManagerException("Automation package descriptor is missing, allowed names: " + METADATA_FILES);
         } else if (packageContent.getName() == null || packageContent.getName().isEmpty()) {
->>>>>>> ffb1c6ca
             throw new AutomationPackageManagerException("Automation package name is missing");
         }
         return packageContent;
@@ -614,8 +540,6 @@
 
     public ExecutionTaskAccessor getExecutionTaskAccessor() {
         return executionTaskAccessor;
-<<<<<<< HEAD
-=======
     }
 
     public void cleanup() {
@@ -629,7 +553,6 @@
             IOUtils.copy(in, out);
         }
         return tempFile;
->>>>>>> ffb1c6ca
     }
 
     public static class PackageUpdateResult {
