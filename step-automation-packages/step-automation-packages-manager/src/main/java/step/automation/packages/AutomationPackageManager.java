--- conflicted
+++ resolved
@@ -39,11 +39,8 @@
 import step.core.scheduler.ExecutiontTaskParameters;
 import step.functions.Function;
 import step.functions.accessor.FunctionAccessor;
-<<<<<<< HEAD
-=======
 import step.functions.accessor.InMemoryFunctionAccessorImpl;
 import step.functions.accessor.LayeredFunctionAccessor;
->>>>>>> 1ad52c96
 import step.functions.manager.FunctionManager;
 import step.functions.type.FunctionTypeException;
 import step.functions.type.FunctionTypeRegistry;
@@ -51,11 +48,8 @@
 import step.resources.Resource;
 import step.resources.ResourceManager;
 
-<<<<<<< HEAD
-=======
 import java.io.File;
 import java.io.FileOutputStream;
->>>>>>> 1ad52c96
 import java.io.IOException;
 import java.io.InputStream;
 import java.util.*;
@@ -69,7 +63,6 @@
 
     private static final Logger log = LoggerFactory.getLogger(AutomationPackageManager.class);
 
-<<<<<<< HEAD
     protected final AutomationPackageAccessor automationPackageAccessor;
     protected final FunctionManager functionManager;
     protected final FunctionAccessor functionAccessor;
@@ -79,18 +72,7 @@
     protected final AbstractAutomationPackageReader<?> packageReader;
     protected final AutomationPackageKeywordsAttributesApplier keywordsAttributesApplier;
     protected final ResourceManager resourceManager;
-=======
-    private final AutomationPackageAccessor automationPackageAccessor;
-    private final FunctionManager functionManager;
-    private final FunctionAccessor functionAccessor;
-    private final PlanAccessor planAccessor;
-    private final ExecutionTaskAccessor executionTaskAccessor;
-    private final ExecutionScheduler executionScheduler;
-    private final AutomationPackageReader packageReader;
-    private final AutomationPackageKeywordsAttributesApplier keywordsAttributesApplier;
-    private final ResourceManager resourceManager;
     private boolean isIsolated = false;
->>>>>>> 1ad52c96
 
     /**
      * The automation package manager used to store/delete automation packages. To run the automation package in isolated
@@ -124,9 +106,6 @@
         this.keywordsAttributesApplier = new AutomationPackageKeywordsAttributesApplier(resourceManager);
     }
 
-<<<<<<< HEAD
-    public abstract AutomationPackageManager createIsolated(ObjectId isolatedContextId, FunctionTypeRegistry functionTypeRegistry);
-=======
     /**
      * Creates the automation package manager for isolated (not persisted) execution. Based on in-memory accessors
      * for plans and keywords.
@@ -156,7 +135,8 @@
         automationPackageManager.isIsolated = true;
         return automationPackageManager;
     }
->>>>>>> 1ad52c96
+
+    public abstract AutomationPackageManager createIsolated(ObjectId isolatedContextId, FunctionTypeRegistry functionTypeRegistry);
 
     public AutomationPackage getAutomationPackageById(ObjectId id, ObjectPredicate objectPredicate) {
         AutomationPackage automationPackage = automationPackageAccessor.get(id);
@@ -610,13 +590,12 @@
         return executionTaskAccessor.findManyByCriteria(getAutomationPackageIdCriteria(automationPackageId)).collect(Collectors.toList());
     }
 
-<<<<<<< HEAD
     public AbstractAutomationPackageReader<?> getPackageReader() {
         return packageReader;
-=======
+    }
+
     public boolean isIsolated() {
         return isIsolated;
->>>>>>> 1ad52c96
     }
 
     public PlanAccessor getPlanAccessor() {
