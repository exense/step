/*******************************************************************************
 * Copyright (C) 2020, exense GmbH
 *
 * This file is part of STEP
 *
 * STEP is free software: you can redistribute it and/or modify
 * it under the terms of the GNU Affero General Public License as published by
 * the Free Software Foundation, either version 3 of the License, or
 * (at your option) any later version.
 *
 * STEP is distributed in the hope that it will be useful,
 * but WITHOUT ANY WARRANTY; without even the implied warranty of
 * MERCHANTABILITY or FITNESS FOR A PARTICULAR PURPOSE.  See the
 * GNU Affero General Public License for more details.
 *
 * You should have received a copy of the GNU Affero General Public License
 * along with STEP.  If not, see <http://www.gnu.org/licenses/>.
 ******************************************************************************/
package step.automation.packages;

import org.bson.types.ObjectId;
import org.slf4j.Logger;
import org.slf4j.LoggerFactory;
import step.attachments.FileResolver;
import step.automation.packages.accessor.AutomationPackageAccessor;
import step.automation.packages.accessor.InMemoryAutomationPackageAccessorImpl;
import step.automation.packages.kwlibrary.*;
import step.automation.packages.model.AutomationPackageKeyword;
import step.commons.activation.Expression;
import step.core.AbstractStepContext;
import step.core.accessors.AbstractOrganizableObject;
import step.core.collections.IndexField;
import step.core.entities.Entity;
import step.core.maven.MavenArtifactIdentifier;
import step.core.objectenricher.EnricheableObject;
import step.core.objectenricher.ObjectEnricher;
import step.core.objectenricher.ObjectEnricherComposer;
import step.core.objectenricher.ObjectPredicate;
import step.core.plans.InMemoryPlanAccessor;
import step.core.plans.Plan;
import step.core.plans.PlanAccessor;
import step.core.repositories.ImportResult;
import step.functions.Function;
import step.functions.accessor.FunctionAccessor;
import step.functions.accessor.InMemoryFunctionAccessorImpl;
import step.functions.accessor.LayeredFunctionAccessor;
import step.functions.manager.FunctionManager;
import step.functions.manager.FunctionManagerImpl;
import step.functions.type.FunctionTypeException;
import step.functions.type.FunctionTypeRegistry;
import step.functions.type.SetupFunctionException;
import step.resources.*;

import java.io.File;
import java.io.FileInputStream;
import java.io.IOException;
import java.util.*;
import java.util.concurrent.ExecutorService;
import java.util.concurrent.Executors;
import java.util.stream.Collectors;
import java.util.stream.Stream;
import java.util.stream.StreamSupport;

import static step.automation.packages.AutomationPackageArchive.METADATA_FILES;
import static step.plans.parser.yaml.YamlPlan.PLANS_ENTITY_NAME;

public class AutomationPackageManager {

    public static final int DEFAULT_READLOCK_TIMEOUT_SECONDS = 60;

    private static final Logger log = LoggerFactory.getLogger(AutomationPackageManager.class);

    protected final AutomationPackageAccessor automationPackageAccessor;
    protected final FunctionManager functionManager;
    protected final FunctionAccessor functionAccessor;
    private final AutomationPackageMavenConfig.ConfigProvider mavenConfigProvider;
    protected final PlanAccessor planAccessor;
    protected final AutomationPackageReader packageReader;

    protected final ResourceManager resourceManager;
    protected final AutomationPackageHookRegistry automationPackageHookRegistry;
    protected boolean isIsolated = false;
    protected final AutomationPackageLocks automationPackageLocks;

    private Map<String, Object> extensions;

    private final ExecutorService delayedUpdateExecutor = Executors.newCachedThreadPool();

    public final AutomationPackageOperationMode operationMode;

    /**
     * The automation package manager used to store/delete automation packages. To run the automation package in isolated
     * context please use the separate in-memory automation package manager created via
     * {@link AutomationPackageManager#createIsolated(ObjectId, FunctionTypeRegistry, FunctionAccessor)}
     */
    private AutomationPackageManager(AutomationPackageOperationMode operationMode, AutomationPackageAccessor automationPackageAccessor,
                                     FunctionManager functionManager,
                                     FunctionAccessor functionAccessor,
                                     PlanAccessor planAccessor,
                                     ResourceManager resourceManager,
                                     Map<String, Object> extensions,
                                     AutomationPackageHookRegistry automationPackageHookRegistry,
                                     AutomationPackageReader packageReader,
                                     AutomationPackageLocks automationPackageLocks,
                                     AutomationPackageMavenConfig.ConfigProvider mavenConfigProvider) {
        this.automationPackageAccessor = automationPackageAccessor;

        this.functionManager = functionManager;
        this.functionAccessor = functionAccessor;
        this.mavenConfigProvider = mavenConfigProvider;
        IndexField indexField = AutomationPackageEntity.getIndexField();
        this.functionAccessor.createIndexIfNeeded(indexField);

        this.planAccessor = planAccessor;
        this.planAccessor.createIndexIfNeeded(indexField);

        this.extensions = extensions;

        this.automationPackageHookRegistry = automationPackageHookRegistry;
        this.packageReader = packageReader;
        this.resourceManager = resourceManager;
        this.automationPackageLocks = automationPackageLocks;
        this.operationMode = Objects.requireNonNull(operationMode);

        addDefaultExtensions();
    }

    private void addDefaultExtensions() {
        this.extensions.put(AutomationPackageContext.PLAN_ACCESSOR, this.planAccessor);
        this.extensions.put(AutomationPackageContext.FUNCTION_ACCESSOR, this.functionAccessor);
    }

    /**
     * Creates the local automation package manager to be used in JUnit runners
     */
    public static AutomationPackageManager createLocalAutomationPackageManager(FunctionTypeRegistry functionTypeRegistry,
                                                                               FunctionAccessor mainFunctionAccessor,
                                                                               PlanAccessor planAccessor,
                                                                               ResourceManager resourceManager,
                                                                               AutomationPackageReader reader,
                                                                               AutomationPackageHookRegistry hookRegistry) {
        Map<String, Object> extensions = new HashMap<>();
        hookRegistry.onLocalAutomationPackageManagerCreate(extensions);

        // for local AP manager we don't need to create layered accessors
        AutomationPackageManager automationPackageManager = new AutomationPackageManager(
                AutomationPackageOperationMode.LOCAL, new InMemoryAutomationPackageAccessorImpl(),
                new FunctionManagerImpl(mainFunctionAccessor, functionTypeRegistry),
                mainFunctionAccessor,
                planAccessor,
                resourceManager,
                extensions,
                hookRegistry, reader,
                new AutomationPackageLocks(DEFAULT_READLOCK_TIMEOUT_SECONDS),
                null
        );
        automationPackageManager.isIsolated = true;
        return automationPackageManager;
    }

    /**
     * Creates the automation package manager for isolated (not persisted) execution. Based on in-memory accessors
     * for plans and keywords.
     *
     * @param isolatedContextId    the unique id of isolated context (isolated execution)
     * @param functionTypeRegistry the function type registry
     * @param mainFunctionAccessor the main (persisted) accessor for keywords. it is used in read-only mode to lookup
     *                             existing keywords and override (reuse their ids) them in in-memory layer to avoid
     *                             keywords with duplicated names
     * @return the automation manager with in-memory accessors for plans and keywords
     */
    public static AutomationPackageManager createIsolatedAutomationPackageManager(ObjectId isolatedContextId,
                                                                                  FunctionTypeRegistry functionTypeRegistry,
                                                                                  FunctionAccessor mainFunctionAccessor,
                                                                                  AutomationPackageReader reader,
                                                                                  AutomationPackageHookRegistry hookRegistry) {

        ResourceManager resourceManager = new LocalResourceManagerImpl(new File("resources_" + isolatedContextId.toString()));
        InMemoryFunctionAccessorImpl inMemoryFunctionRepository = new InMemoryFunctionAccessorImpl();
        LayeredFunctionAccessor layeredFunctionAccessor = new LayeredFunctionAccessor(List.of(inMemoryFunctionRepository, mainFunctionAccessor));

        Map<String, Object> extensions = new HashMap<>();
        hookRegistry.onIsolatedAutomationPackageManagerCreate(extensions);
        AutomationPackageManager automationPackageManager = new AutomationPackageManager(
                AutomationPackageOperationMode.ISOLATED, new InMemoryAutomationPackageAccessorImpl(),
                new FunctionManagerImpl(layeredFunctionAccessor, functionTypeRegistry),
                layeredFunctionAccessor,
                new InMemoryPlanAccessor(),
                resourceManager,
                extensions,
                hookRegistry, reader,
                new AutomationPackageLocks(DEFAULT_READLOCK_TIMEOUT_SECONDS),
                null
        );
        automationPackageManager.isIsolated = true;
        return automationPackageManager;
    }

    public static AutomationPackageManager createMainAutomationPackageManager(AutomationPackageAccessor accessor,
                                                                              FunctionManager functionManager,
                                                                              FunctionAccessor functionAccessor,
                                                                              PlanAccessor planAccessor,
                                                                              ResourceManager resourceManager,
                                                                              AutomationPackageHookRegistry hookRegistry,
                                                                              AutomationPackageReader reader,
                                                                              AutomationPackageLocks locks,
                                                                              AutomationPackageMavenConfig.ConfigProvider mavenConfigProvider) {
        Map<String, Object> extensions = new HashMap<>();
        hookRegistry.onMainAutomationPackageManagerCreate(extensions);
        return new AutomationPackageManager(
                AutomationPackageOperationMode.MAIN, accessor,
                functionManager,
                functionAccessor,
                planAccessor,
                resourceManager,
                extensions,
                hookRegistry,
                reader,
                locks,
                mavenConfigProvider
        );
    }

    /**
     * Creates the automation package manager for isolated (not persisted) execution. Based on in-memory accessors
     * for plans and keywords.
     *
     * @param isolatedContextId    the unique id of isolated context (isolated execution)
     * @param functionTypeRegistry the function type registry
     * @param mainFunctionAccessor the main (persisted) accessor for keywords. it is used in read-only mode to lookup
     *                             existing keywords and override (reuse their ids) them in in-memory layer to avoid
     *                             keywords with duplicated names
     * @return the automation manager with in-memory accessors for plans and keywords
     */
    public AutomationPackageManager createIsolated(ObjectId isolatedContextId, FunctionTypeRegistry functionTypeRegistry, FunctionAccessor mainFunctionAccessor){
        return createIsolatedAutomationPackageManager(isolatedContextId, functionTypeRegistry, mainFunctionAccessor, getPackageReader(), automationPackageHookRegistry);
    }

    public AutomationPackage getAutomationPackageById(ObjectId id, ObjectPredicate objectPredicate) {
        AutomationPackage automationPackage = automationPackageAccessor.get(id);
        if (automationPackage == null) {
            throw new AutomationPackageManagerException("Automation package hasn't been found by id: " + id);
        }

        if (objectPredicate != null && !objectPredicate.test(automationPackage)) {
            // package exists, but is not accessible (linked with another product)
            throw new AutomationPackageManagerException("Automation package " + id + " is not accessible");
        }

        return automationPackage;
    }

    public AutomationPackage getAutomatonPackageById(ObjectId id, ObjectPredicate objectPredicate) {
        return this.getAutomationPackageById(id, objectPredicate);
    }

    public AutomationPackage getAutomationPackageByName(String name, ObjectPredicate objectPredicate) {
        Stream<AutomationPackage> stream = StreamSupport.stream(automationPackageAccessor.findManyByAttributes(Map.of(AbstractOrganizableObject.NAME, name)), false);
        if (objectPredicate != null) {
            stream = stream.filter(objectPredicate);
        }
        return stream.findFirst().orElse(null);
    }

    public Stream<AutomationPackage> getAllAutomationPackages(ObjectPredicate objectPredicate) {
        Stream<AutomationPackage> stream = StreamSupport.stream(Spliterators.spliteratorUnknownSize(automationPackageAccessor.getAll(), Spliterator.ORDERED),
                false
        );
        if (objectPredicate != null) {
            stream = stream.filter(objectPredicate);
        }
        return stream;
    }

    public void removeAutomationPackage(ObjectId id, String actorUser, ObjectPredicate objectPredicate) {
        AutomationPackage automationPackage = getAutomationPackageById(id, objectPredicate);
        String automationPackageId = automationPackage.getId().toHexString();
        if (automationPackageLocks.tryWriteLock(automationPackageId)) {
            try {
                deleteAutomationPackageEntities(automationPackage, actorUser);
                automationPackageAccessor.remove(automationPackage.getId());
                log.info("Automation package ({}) has been removed", id);
            } finally {
                automationPackageLocks.releaseAndRemoveLock(automationPackageId);
            }
        } else {
            throw new AutomationPackageManagerException("Automation package cannot be removed while executions using it are running.");
        }
    }

    protected void deleteAutomationPackageEntities(AutomationPackage automationPackage, String actorUser) {
        deleteFunctions(automationPackage);
        deletePlans(automationPackage);
        // schedules will be deleted in deleteAdditionalData via hooks
        deleteResources(automationPackage);
        deleteAdditionalData(automationPackage, new AutomationPackageContext(operationMode, resourceManager, null,  null,null, actorUser, null, extensions));
    }

    public ObjectId createAutomationPackageFromMaven(MavenArtifactIdentifier mavenArtifactIdentifier,
                                                     String apVersion, String activationExpr,
                                                     AutomationPackageFileSource keywordLibrarySource,
                                                     ObjectEnricher enricher, ObjectPredicate objectPredicate,
                                                     String actorUser) {
        validateMavenConfigAndArtifactClassifier(mavenArtifactIdentifier);
        try {
            try (AutomationPackageFromMavenProvider provider = new AutomationPackageFromMavenProvider(mavenConfigProvider.getConfig(objectPredicate), mavenArtifactIdentifier)) {
                return createOrUpdateAutomationPackage(false, true, null, provider, apVersion, activationExpr, false, enricher, objectPredicate, false, keywordLibrarySource, actorUser).getId();
            }
        } catch (IOException ex) {
            throw new AutomationPackageManagerException("Automation package cannot be created. Caused by: " + ex.getMessage(), ex);
        }
    }

    protected void validateMavenConfigAndArtifactClassifier(MavenArtifactIdentifier mavenArtifactIdentifier) throws AutomationPackageManagerException {
        if (mavenConfigProvider == null) {
            throw new AutomationPackageManagerException("Maven config provider is not configured for automation package manager");
        }

        String commonErrorMessage = "Unable to resolve maven artifact for automation package";
        if (mavenArtifactIdentifier.getArtifactId() == null) {
            throw new AutomationPackageManagerException(commonErrorMessage + ". artifactId is undefined");
        }
        if (mavenArtifactIdentifier.getGroupId() == null) {
            throw new AutomationPackageManagerException(commonErrorMessage + ". groupId is undefined");
        }
        if (mavenArtifactIdentifier.getVersion() == null) {
            throw new AutomationPackageManagerException(commonErrorMessage + ". version is undefined");
        }
    }

    /**
     * Creates the new automation package. The exception will be thrown, if the package with the same name already exists.
     *
     * @param apSource        the content of automation package
     * @param actorUser
     * @param enricher        the enricher used to fill all stored objects (for instance, with product id for multitenant application)
     * @param objectPredicate the filter for automation package
     * @return the id of created package
     * @throws AutomationPackageManagerException
     */
    public ObjectId createAutomationPackage(AutomationPackageFileSource apSource, String apVersion, String activationExpr,
                                            AutomationPackageFileSource keywordLibrarySource, String actorUser, ObjectEnricher enricher,
                                            ObjectPredicate objectPredicate) throws AutomationPackageManagerException {
        return createOrUpdateAutomationPackage(false, true, null,
                apSource, keywordLibrarySource,
                apVersion, activationExpr, enricher, objectPredicate, false, actorUser).getId();
    }

    /**
     * Creates new or updates the existing automation package
     *
     * @param allowUpdate     whether update existing package is allowed
     * @param allowCreate     whether create new package is allowed
     * @param explicitOldId   the explicit package id to be updated (if null, the id will be automatically resolved by package name from packageStream)
     * @param enricher        the enricher used to fill all stored objects (for instance, with product id for multitenant application)
     * @param objectPredicate the filter for automation package
     * @param actorUser
     * @return the id of created/updated package
     */
    public AutomationPackageUpdateResult createOrUpdateAutomationPackage(boolean allowUpdate, boolean allowCreate,
                                                                         ObjectId explicitOldId,
                                                                         AutomationPackageFileSource apSource,
                                                                         AutomationPackageFileSource keywordLibrarySource,
                                                                         String apVersion, String activationExpr,
                                                                         ObjectEnricher enricher, ObjectPredicate objectPredicate,
                                                                         boolean async, String actorUser) throws AutomationPackageManagerException {
        try {
            try (AutomationPackageArchiveProvider provider = getAutomationPackageArchiveProvider(apSource, objectPredicate)) {
                return createOrUpdateAutomationPackage(allowUpdate, allowCreate, explicitOldId, provider, apVersion, activationExpr, false, enricher, objectPredicate, async, keywordLibrarySource, actorUser);
            }
        } catch (IOException | AutomationPackageReadingException ex) {
            throw new AutomationPackageManagerException("Automation package cannot be created. Caused by: " + ex.getMessage(), ex);
        }
    }

    /**
     * Creates new or updates the existing automation package
     *
     * @param allowUpdate     whether update existing package is allowed
     * @param allowCreate     whether create new package is allowed
     * @param explicitOldId   the explicit package id to be updated (if null, the id will be automatically resolved by package name from packageStream)
     * @param enricher        the enricher used to fill all stored objects (for instance, with product id for multitenant application)
     * @param objectPredicate the filter for automation package
     * @param actorUser
     * @return the id of created/updated package
     */
    public AutomationPackageUpdateResult createOrUpdateAutomationPackageFromMaven(MavenArtifactIdentifier mavenArtifactIdentifier,
                                                                                  boolean allowUpdate, boolean allowCreate, ObjectId explicitOldId,
                                                                                  String apVersion, String activationExpr,
                                                                                  AutomationPackageFileSource keywordLibrarySource,
                                                                                  ObjectEnricher enricher, ObjectPredicate objectPredicate,
                                                                                  boolean async, String actorUser) throws AutomationPackageManagerException {
        try {
            validateMavenConfigAndArtifactClassifier(mavenArtifactIdentifier);
            try (AutomationPackageFromMavenProvider provider = new AutomationPackageFromMavenProvider(mavenConfigProvider.getConfig(objectPredicate), mavenArtifactIdentifier)) {
                // TODO: define keyword library from maven
                return createOrUpdateAutomationPackage(allowUpdate, allowCreate, explicitOldId, provider, apVersion, activationExpr, false, enricher, objectPredicate, async, keywordLibrarySource, actorUser);
            }
        } catch (IOException ex) {
            throw new AutomationPackageManagerException("Automation package cannot be created. Caused by: " + ex.getMessage(), ex);
        }
    }

    public void updateAutomationPackageMetadata(ObjectId id, String apVersion, String activationExpr, ObjectPredicate objectPredicate) {
        AutomationPackage ap = getAutomationPackageById(id, objectPredicate);
        String newApName;

        String oldApVersion = ap.getVersion();
        String oldApName = ap.getAttribute(AbstractOrganizableObject.NAME);
        int versionBeginIndex = oldApVersion == null ? - 1 : oldApName.lastIndexOf(ap.getVersion());
        if (versionBeginIndex > 0) {
            String oldNameWithoutVersion = oldApName.substring(0, versionBeginIndex - AutomationPackageReader.AP_VERSION_SEPARATOR.length());
            newApName = apVersion == null ? oldNameWithoutVersion : oldNameWithoutVersion + AutomationPackageReader.AP_VERSION_SEPARATOR + apVersion;
        } else {
            newApName = apVersion == null ? oldApName : oldApName + AutomationPackageReader.AP_VERSION_SEPARATOR + apVersion;
        }
        ap.addAttribute(AbstractOrganizableObject.NAME, newApName);
        ap.setActivationExpression(activationExpr == null ? null : new Expression(activationExpr));
        ap.setVersion(apVersion);

        // save metadata
        automationPackageAccessor.save(ap);

        // propagate new activation expression to linked keywords and plans
        List<Function> keywords = getPackageFunctions(id);
        for (Function keyword : keywords) {
            keyword.setActivationExpression(activationExpr == null ? null : new Expression(activationExpr));
            try {
                functionManager.saveFunction(keyword);
            } catch (SetupFunctionException | FunctionTypeException e) {
                throw new AutomationPackageManagerException("Unable to persist a keyword in automation package", e);
            }
        }
        for (Plan plan : getPackagePlans(id)) {
            plan.setActivationExpression(activationExpr == null ? null : new Expression(activationExpr));
            planAccessor.save(plan);
        }
    }

    /**
     * Creates new or updates the existing automation package
     *
     * @param allowUpdate               whether update existing package is allowed
     * @param allowCreate               whether create new package is allowed
     * @param explicitOldId             the explicit package id to be updated (if null, the id will be automatically resolved by package name from packageStream)
     * @param automationPackageProvider the automation package content provider
     * @param enricher                  the enricher used to fill all stored objects (for instance, with product id for multitenant application)
     * @param objectPredicate           the filter for automation package
     * @param keywordLibrarySource
     * @return the id of created/updated package
     */
    public AutomationPackageUpdateResult createOrUpdateAutomationPackage(boolean allowUpdate, boolean allowCreate, ObjectId explicitOldId,
                                                                         AutomationPackageArchiveProvider automationPackageProvider, String apVersion, String activationExpr,
                                                                         boolean isLocalPackage, ObjectEnricher enricher, ObjectPredicate objectPredicate, boolean async,
                                                                         AutomationPackageFileSource keywordLibrarySource, String actorUser) {
        AutomationPackageArchive automationPackageArchive;
        AutomationPackageContent packageContent;

        AutomationPackage newPackage = null;

        try {
            automationPackageArchive = automationPackageProvider.getAutomationPackageArchive();
            packageContent = readAutomationPackage(automationPackageArchive, apVersion, isLocalPackage);
        } catch (AutomationPackageReadingException e) {
            throw new AutomationPackageManagerException("Unable to read automation package. Cause: " + e.getMessage(), e);
        }

        AutomationPackage oldPackage;
        if (explicitOldId != null) {
            oldPackage = getAutomationPackageById(explicitOldId, objectPredicate);

            String newName = packageContent.getName();
            String oldName = oldPackage.getAttribute(AbstractOrganizableObject.NAME);
            if (!Objects.equals(newName, oldName)) {
                // the package with the same name shouldn't exist
                AutomationPackage existingPackageWithSameName = getAutomationPackageByName(newName, objectPredicate);

                if (existingPackageWithSameName != null) {
                    throw new AutomationPackageManagerException("Unable to change the package name to '" + newName
                            + "'. Package with the same name already exists (" + existingPackageWithSameName.getId().toString() + ")");
                }
            }
        } else {
            oldPackage = getAutomationPackageByName(packageContent.getName(), objectPredicate);
        }
        if (!allowUpdate && oldPackage != null) {
            throw new AutomationPackageManagerException("Automation package '" + packageContent.getName() + "' already exists");
        }
        if (!allowCreate && oldPackage == null) {
            throw new AutomationPackageManagerException("Automation package '" + packageContent.getName() + "' doesn't exist");
        }

        // keep old package id
        newPackage = createNewInstance(
                automationPackageProvider.getOrigin() == null ? null : automationPackageProvider.getOrigin().toStringRepresentation(),
                automationPackageArchive.getOriginalFileName(),
                packageContent, apVersion, activationExpr, oldPackage, enricher
        );

        // upload keyword package if provided
        String keywordLibraryResourceString = uploadKeywordLibrary(keywordLibrarySource, newPackage, packageContent.getName(), enricher, objectPredicate, actorUser, false);

        // prepare staging collections
        AutomationPackageStaging staging = createStaging();
        List<ObjectEnricher> enrichers = new ArrayList<>();
        if (enricher != null) {
            enrichers.add(enricher);
        }
        enrichers.add(new AutomationPackageLinkEnricher(newPackage.getId().toString()));

<<<<<<< HEAD
            ObjectEnricher enricherForIncludedEntities = ObjectEnricherComposer.compose(enrichers);
            fillStaging(staging, packageContent, oldPackage, enricherForIncludedEntities, automationPackageArchive, activationExpr, keywordLibraryResourceString, objectPredicate);
=======
        ObjectEnricher enricherForIncludedEntities = ObjectEnricherComposer.compose(enrichers);
        fillStaging(staging, packageContent, oldPackage, enricherForIncludedEntities, automationPackageArchive, activationExpr, keywordLibraryResourceString, actorUser);
>>>>>>> d0397758

        // persist and activate automation package
        log.debug("Updating automation package, old package is " + ((oldPackage == null) ? "null" : "not null" + ", async: " + async));
        boolean immediateWriteLock = tryObtainImmediateWriteLock(newPackage);
        try {
            if (oldPackage == null || !async || immediateWriteLock) {
                //If not async or if it's a new package, we synchronously wait on a write lock and update
                log.info("Updating the automation package " + newPackage.getId().toString() + " synchronously, any running executions on this package will delay the update.");
                ObjectId result = updateAutomationPackage(oldPackage, newPackage, packageContent, staging, enricherForIncludedEntities, immediateWriteLock, automationPackageArchive, keywordLibraryResourceString, actorUser);
                return new AutomationPackageUpdateResult(oldPackage == null ? AutomationPackageUpdateStatus.CREATED : AutomationPackageUpdateStatus.UPDATED, result);
            } else {
                // async update
                log.info("Updating the automation package " + newPackage.getId().toString() + " asynchronously due to running execution(s).");
                newPackage.setStatus(AutomationPackageStatus.DELAYED_UPDATE);
                automationPackageAccessor.save(newPackage);
                AutomationPackage finalNewPackage = newPackage;

                // copy to the final variable to use it in lambda expression
                String finalKeywordLibraryResourceString = keywordLibraryResourceString;
                delayedUpdateExecutor.submit(() -> {
                    try {
                        updateAutomationPackage(oldPackage, finalNewPackage, packageContent, staging, enricherForIncludedEntities, false, automationPackageArchive, finalKeywordLibraryResourceString, actorUser);
                    } catch (Exception e) {
                        log.error("Exception on delayed AP update", e);
                    }
                });
                return new AutomationPackageUpdateResult(AutomationPackageUpdateStatus.UPDATE_DELAYED, newPackage.getId());
            }
        } finally {
            if (immediateWriteLock) {
                releaseWriteLock(newPackage);
            }
        }
    }

    public String uploadKeywordLibrary(AutomationPackageFileSource keywordLibrarySource, AutomationPackage newPackage, String apName, ObjectEnricher enricher, ObjectPredicate objectPredicate, String actorUser, boolean forIsolatedExecution) {
        // TODO: now we check the MD5 hash to prevent uploading duplicated libraries - further we will need more flexible approach (+strange case - the duplicated resource is persisted)
        String keywordLibraryResourceString = null;
        try (AutomationPackageKeywordLibraryProvider keywordLibraryProvider = getKeywordLibraryProvider(keywordLibrarySource, objectPredicate)) {
            File keywordLibrary = keywordLibraryProvider.getKeywordLibrary();
            Resource keywordLibraryResource = null;
            if (keywordLibrary != null) {
                try (FileInputStream fis = new FileInputStream(keywordLibrary)) {
                    // for isolated execution we always use the isolatedAp resource type to support auto cleanup after execution
                    String resourceType = forIsolatedExecution ? ResourceManager.RESOURCE_TYPE_ISOLATED_AP : keywordLibraryProvider.getResourceType();

                    ResourceOrigin origin = keywordLibraryProvider.getOrigin();
                    List<Resource> oldResources = null;
                    if (origin != null && origin.getOriginType() == ResourceOriginType.mvn) {
                        oldResources = resourceManager.findManyByCriteria(Map.of("origin", origin.toStringRepresentation()));
                    }
                    log.info("The new keyword library ({}) has been uploaded as ({})", keywordLibrarySource, keywordLibraryResource);
                    if (oldResources != null && !oldResources.isEmpty()) {
                        log.info("Existing keyword library {} with resource id {} has been detected and will be reused in AP {}", keywordLibrary.getName(), oldResources.get(0).getId().toHexString(), apName);
                        keywordLibraryResource = oldResources.get(0);
                    } else {
                        keywordLibraryResource = resourceManager.createTrackedResource(resourceType, false, fis, keywordLibrary.getName(), enricher, keywordLibraryProvider.getTrackingValue(), actorUser, origin == null ? null : origin.toStringRepresentation());
                    }
                    keywordLibraryResourceString = FileResolver.RESOURCE_PREFIX + keywordLibraryResource.getId().toString();
                    newPackage.setKeywordLibraryOrigin(keywordLibraryProvider.getOrigin() == null ? null : keywordLibraryProvider.getOrigin().toStringRepresentation());
                    newPackage.setKeywordLibraryResource(keywordLibraryResourceString);
                }
            }
        } catch (IOException | InvalidResourceFormatException | AutomationPackageReadingException e) {
            // all these exceptions are technical, so we log the whole stack trace here, but throw the AutomationPackageManagerException
            // to provide the short error message without technical details to the client
            log.error("Unable to upload the keyword library", e);
            throw new AutomationPackageManagerException("Unable to upload the keyword library: " + keywordLibrarySource, e);
        }
        return keywordLibraryResourceString;
    }

    private AutomationPackageKeywordLibraryProvider getKeywordLibraryProvider(AutomationPackageFileSource keywordLibrarySource, ObjectPredicate predicate) {
        if (keywordLibrarySource != null) {
            if (keywordLibrarySource.useMavenIdentifier()) {
                return new KeywordLibraryFromMavenProvider(mavenConfigProvider.getConfig(predicate), keywordLibrarySource.getMavenArtifactIdentifier());
            } else if (keywordLibrarySource.getInputStream() != null) {
                return new KeywordLibraryFromInputStreamProvider(keywordLibrarySource.getInputStream(), keywordLibrarySource.getFileName());
            }
        }
        return new NoKeywordLibraryProvider();
    }

    private AutomationPackageArchiveProvider getAutomationPackageArchiveProvider(AutomationPackageFileSource apFileSource, ObjectPredicate predicate) throws AutomationPackageReadingException {
        if (apFileSource != null) {
            if (apFileSource.useMavenIdentifier()) {
                return new AutomationPackageFromMavenProvider(mavenConfigProvider.getConfig(predicate), apFileSource.getMavenArtifactIdentifier());
            } else if (apFileSource.getInputStream() != null) {
                return new AutomationPackageFromInputStreamProvider(apFileSource.getInputStream(), apFileSource.getFileName());
            }
        }
        throw new AutomationPackageManagerException("The automation package is not provided");
    }

    /**
     * @return all DB entities linked with the automation package
     */
    public Map<String, List<? extends AbstractOrganizableObject>> getAllEntities(ObjectId automationPackageId) {
        Map<String, List<? extends AbstractOrganizableObject>> result = new HashMap<>();
        List<Plan> packagePlans = getPackagePlans(automationPackageId);
        result.put(PLANS_ENTITY_NAME, packagePlans);
        List<Function> packageFunctions = getPackageFunctions(automationPackageId);
        result.put(AutomationPackageKeyword.KEYWORDS_ENTITY_NAME, packageFunctions);
        List<String> allHooksNames = automationPackageHookRegistry.getOrderedHookFieldNames();
        for (String hookName : allHooksNames) {
            AutomationPackageHook<?> hook = automationPackageHookRegistry.getHook(hookName);
            result.putAll(hook.getEntitiesForAutomationPackage(
                            automationPackageId,
                            new AutomationPackageContext(operationMode, resourceManager, null, null, null, null, null, extensions)
                    )
            );
        }
        return result;
    }

    private ObjectId updateAutomationPackage(AutomationPackage oldPackage, AutomationPackage newPackage,
                                             AutomationPackageContent packageContent, AutomationPackageStaging staging, ObjectEnricher enricherForIncludedEntities,
                                             boolean alreadyLocked, AutomationPackageArchive automationPackageArchive, String keywordLibraryResource, String actorUser) {
        try {
            //If not already locked (i.e. was not able to acquire an immediate write lock)
            if (!alreadyLocked) {
                log.info("Delaying update of the automation package " + newPackage.getId().toString() + " due to running execution(s) using this package.");
                getWriteLock(newPackage);
                log.info("Executions completed, proceeding with the update of the automation package " + newPackage.getId().toString());
            }
            // delete old package entities
            if (oldPackage != null) {
                deleteAutomationPackageEntities(oldPackage, actorUser);
            }
            // persist all staged entities
            persistStagedEntities(staging, enricherForIncludedEntities, automationPackageArchive, packageContent, keywordLibraryResource, actorUser);
            ObjectId result = automationPackageAccessor.save(newPackage).getId();
            logAfterSave(staging, oldPackage, newPackage);
            return result;
        } finally {
            if (!alreadyLocked) {
                releaseWriteLock(newPackage); //only release if lock was acquired in this method
            }
            //Clear delayed status
            newPackage.setStatus(null);
            automationPackageAccessor.save(newPackage);
        }
    }

    protected void getWriteLock(AutomationPackage newPackage) {
        automationPackageLocks.writeLock(newPackage.getId().toHexString());
    }

    protected boolean tryObtainImmediateWriteLock(AutomationPackage newPackage) {
        return automationPackageLocks.tryWriteLock(newPackage.getId().toHexString());
    }


    private void releaseWriteLock(AutomationPackage newPackage) {
        automationPackageLocks.writeUnlock(newPackage.getId().toHexString());
    }

    protected void logAfterSave(AutomationPackageStaging staging, AutomationPackage oldPackage, AutomationPackage newPackage) {
        StringBuilder message = new StringBuilder();
        if (oldPackage != null) {
            message.append(String.format("Automation package has been updated (%s).", newPackage.getAttribute(AbstractOrganizableObject.NAME)));
        } else {
            message.append(String.format("New automation package saved (%s).", newPackage.getAttribute(AbstractOrganizableObject.NAME)));
        }
        message.append(String.format(" Plans: %s.", staging.getPlans().size()));
        message.append(String.format(" Functions: %s.", staging.getFunctions().size()));

        for (String additionalField : staging.getAdditionalFields()) {
            List<?> additionalObjects = staging.getAdditionalObjects(additionalField);
            message.append(String.format(" %s: %s.", additionalField, additionalObjects == null ? 0 : additionalObjects.size()));
        }
        log.info(message.toString());
    }

    protected AutomationPackageStaging createStaging(){
        return new AutomationPackageStaging();
    }

    protected void fillStaging(AutomationPackageStaging staging, AutomationPackageContent packageContent, AutomationPackage oldPackage, ObjectEnricher enricherForIncludedEntities,
<<<<<<< HEAD
                               AutomationPackageArchive automationPackageArchive, String evaluationExpression, String keywordLibraryResourceString, ObjectPredicate objectPredicate) {
        staging.getPlans().addAll(preparePlansStaging(packageContent, automationPackageArchive, oldPackage, enricherForIncludedEntities, staging.getResourceManager(), evaluationExpression));
        staging.getFunctions().addAll(prepareFunctionsStaging(automationPackageArchive, packageContent, enricherForIncludedEntities, oldPackage, staging.getResourceManager(), evaluationExpression));
=======
                               AutomationPackageArchive automationPackageArchive, String evaluationExpression, String keywordLibraryResourceString, String actorUser) {
        staging.getPlans().addAll(preparePlansStaging(packageContent, automationPackageArchive, oldPackage, enricherForIncludedEntities, staging.getResourceManager(), evaluationExpression, keywordLibraryResourceString, actorUser));
        staging.getFunctions().addAll(prepareFunctionsStaging(automationPackageArchive, packageContent, enricherForIncludedEntities, oldPackage, staging.getResourceManager(), evaluationExpression, keywordLibraryResourceString, actorUser));
>>>>>>> d0397758

        List<HookEntry> hookEntries = new ArrayList<>();
        for (String additionalField : packageContent.getAdditionalFields()) {
            hookEntries.add(new HookEntry(additionalField, packageContent.getAdditionalData(additionalField)));
        }

        List<String> orderedEntryNames = automationPackageHookRegistry.getOrderedHookFieldNames();
        // sort the hook entries according to their "natural" order defined by the registry
        hookEntries.sort(Comparator.comparingInt(he -> orderedEntryNames.indexOf(he.fieldName)));

        for (HookEntry hookEntry : hookEntries) {
            try {
                boolean hooked = automationPackageHookRegistry.onPrepareStaging(
                        hookEntry.fieldName,
                        new AutomationPackageContext(operationMode, staging.getResourceManager(), automationPackageArchive, packageContent, keywordLibraryResourceString, actorUser, enricherForIncludedEntities, extensions),
                        packageContent,
                        hookEntry.values,
                        oldPackage, staging, objectPredicate);

                if (!hooked) {
                    log.warn("Additional field in automation package has been ignored and skipped: " + hookEntry.fieldName);
                }
            } catch (Exception e){
                String fieldNameStr = hookEntry.fieldName == null ? "" : " for '" + hookEntry.fieldName + "'";
                // throw AutomationPackageManagerException to be handled as ControllerException in services
                throw new AutomationPackageManagerException("onPrepareStaging hook invocation failed" + fieldNameStr + " in the automation package '" + packageContent.getName() + "'. " + e.getMessage(), e);
            }
        }
    }

    protected void persistStagedEntities(AutomationPackageStaging staging,
                                         ObjectEnricher objectEnricher,
                                         AutomationPackageArchive automationPackageArchive,
                                         AutomationPackageContent packageContent,
                                         String keywordLibraryResource, String actorUser) {
        List<Resource> stagingResources = staging.getResourceManager().findManyByCriteria(null);
        try {
            for (Resource resource: stagingResources) {
                resourceManager.copyResource(resource, staging.getResourceManager());
            }
        } catch (IOException | InvalidResourceFormatException e) {
            throw new AutomationPackageManagerException("Unable to persist a resource in automation package", e);
        } finally {
            staging.getResourceManager().cleanup();
        }

        try {
            for (Function completeFunction : staging.getFunctions()) {
                functionManager.saveFunction(completeFunction);
            }
        } catch (SetupFunctionException | FunctionTypeException e) {
            throw new AutomationPackageManagerException("Unable to persist a keyword in automation package", e);
        }

        for (Plan plan : staging.getPlans()) {
            planAccessor.save(plan);
        }

        // save task parameters and additional objects via hooks
        List<HookEntry> hookEntries = new ArrayList<>();
        for (String additionalField : staging.getAdditionalFields()) {
            hookEntries.add(new HookEntry(additionalField, staging.getAdditionalObjects(additionalField)));
        }
        for (HookEntry hookEntry : hookEntries) {
            try {
                boolean hooked = automationPackageHookRegistry.onCreate(
                        hookEntry.fieldName, hookEntry.values,
                        new AutomationPackageContext(operationMode, resourceManager, automationPackageArchive, packageContent, keywordLibraryResource, actorUser, objectEnricher, extensions)
                );
                if (!hooked) {
                    log.warn("Additional field in automation package has been ignored and skipped: " + hookEntry.fieldName);
                }
            } catch (Exception e){
                String fieldNameStr = hookEntry.fieldName == null ? "" : " for '" + hookEntry.fieldName + "'";
                // throw AutomationPackageManagerException to be handled as ControllerException in services
                throw new AutomationPackageManagerException("onCreate hook invocation failed" + fieldNameStr + " in the automation package '" + packageContent.getName() + "'. " + e.getMessage(), e);
            }

        }
    }

    public <T extends AbstractOrganizableObject & EnricheableObject> void fillEntities(List<T> entities, List<T> oldEntities, ObjectEnricher enricher) {
        Entity.reuseOldIds(entities, oldEntities);
        entities.forEach(enricher);
    }

    public void runExtensionsBeforeIsolatedExecution(AutomationPackage automationPackage, AbstractStepContext executionContext, Map<String, Object> apManagerExtensions, ImportResult importResult){
        try {
            automationPackageHookRegistry.beforeIsolatedExecution(automationPackage, executionContext, apManagerExtensions, importResult);
        } catch (Exception e){
            // throw AutomationPackageManagerException to be handled as ControllerException in services
            throw new AutomationPackageManagerException("beforeIsolatedExecution hook invocation failed in the automation package '" + automationPackage.getAttribute(AbstractOrganizableObject.NAME) + "'. " + e.getMessage(), e);
        }
    }

    protected List<Plan> preparePlansStaging(AutomationPackageContent packageContent, AutomationPackageArchive automationPackageArchive,
                                             AutomationPackage oldPackage, ObjectEnricher enricher, ResourceManager stagingResourceManager,
                                             String evaluationExpression, String keywordLibraryResourceString, String actorUser) {
        List<Plan> plans = packageContent.getPlans();
        AutomationPackagePlansAttributesApplier specialAttributesApplier = new AutomationPackagePlansAttributesApplier(stagingResourceManager);
        specialAttributesApplier.applySpecialAttributesToPlans(plans, automationPackageArchive, packageContent, keywordLibraryResourceString, enricher, extensions, operationMode, actorUser);

        fillEntities(plans, oldPackage != null ? getPackagePlans(oldPackage.getId()) : new ArrayList<>(), enricher);
        if (evaluationExpression != null && !evaluationExpression.isEmpty()){
            for (Plan plan : plans) {
                plan.setActivationExpression(new Expression(evaluationExpression));
            }
        }
        return plans;
    }

    protected List<Function> prepareFunctionsStaging(AutomationPackageArchive automationPackageArchive, AutomationPackageContent packageContent, ObjectEnricher enricher,
                                                     AutomationPackage oldPackage, ResourceManager stagingResourceManager, String evaluationExpression, String keywordLibraryResourceString, String actorUser) {
        AutomationPackageContext apContext = new AutomationPackageContext(operationMode, stagingResourceManager, automationPackageArchive, packageContent, keywordLibraryResourceString, actorUser, enricher, extensions);
        List<Function> completeFunctions = packageContent.getKeywords().stream().map(keyword -> keyword.prepareKeyword(apContext)).collect(Collectors.toList());

        // get old functions with same name and reuse their ids
        List<Function> oldFunctions = oldPackage == null ? new ArrayList<>() : getPackageFunctions(oldPackage.getId());
        fillEntities(completeFunctions, oldFunctions, enricher);

        if (evaluationExpression != null && !evaluationExpression.isEmpty()) {
            for (Function completeFunction : completeFunctions) {
                completeFunction.setActivationExpression(new Expression(evaluationExpression));
            }
        }
        return completeFunctions;
    }

    protected AutomationPackage createNewInstance(String origin, String fileName, AutomationPackageContent packageContent, String apVersion, String activationExpr, AutomationPackage oldPackage, ObjectEnricher enricher) {
        AutomationPackage newPackage = new AutomationPackage();

        // keep old id
        if (oldPackage != null) {
            newPackage.setId(oldPackage.getId());
        }
        newPackage.addAttribute(AbstractOrganizableObject.NAME, packageContent.getName());
        newPackage.addAttribute(AbstractOrganizableObject.VERSION, packageContent.getVersion());
        newPackage.setAutomationPackageOrigin(origin);

        newPackage.addCustomField(AutomationPackageEntity.AUTOMATION_PACKAGE_FILE_NAME, fileName);
        if (activationExpr != null && !activationExpr.isEmpty()) {
            newPackage.setActivationExpression(new Expression(activationExpr));
            newPackage.setVersion(apVersion);
        }
        if (enricher != null) {
            enricher.accept(newPackage);
        }
        return newPackage;
    }

    protected AutomationPackageContent readAutomationPackage(AutomationPackageArchive automationPackageArchive, String apVersion, boolean isLocalPackage) throws AutomationPackageReadingException {
        AutomationPackageContent packageContent;
        packageContent = packageReader.readAutomationPackage(automationPackageArchive, apVersion, isLocalPackage);
        if (packageContent == null) {
            throw new AutomationPackageManagerException("Automation package descriptor is missing, allowed names: " + METADATA_FILES);
        } else if (packageContent.getName() == null || packageContent.getName().isEmpty()) {
            throw new AutomationPackageManagerException("Automation package name is missing");
        }
        return packageContent;
    }

    protected List<Plan> deletePlans(AutomationPackage automationPackage) {
        List<Plan> plans = getPackagePlans(automationPackage.getId());
        plans.forEach(plan -> {
            try {
                planAccessor.remove(plan.getId());
            } catch (Exception e) {
                log.error("Error while deleting plan {} for automation package {}",
                        plan.getId().toString(), automationPackage.getAttribute(AbstractOrganizableObject.NAME), e
                );
            }
        });
        return plans;
    }

    protected List<Function> deleteFunctions(AutomationPackage automationPackage) {
        List<Function> functions = getPackageFunctions(automationPackage.getId());
        functions.forEach(function -> {
            try {
                functionManager.deleteFunction(function.getId().toString());
            } catch (FunctionTypeException e) {
                log.error("Error while deleting function {} for automation package {}",
                        function.getId().toString(), automationPackage.getAttribute(AbstractOrganizableObject.NAME), e
                );
            }
        });
        return functions;
    }

    protected List<Resource> deleteResources(AutomationPackage automationPackage) {
        List<Resource> resources = getPackageResources(automationPackage.getId());
        for (Resource resource : resources) {
            try {
                resourceManager.deleteResource(resource.getId().toString());
            } catch (Exception e) {
                log.error("Error while deleting resource {} for automation package {}",
                        resource.getId().toString(), automationPackage.getAttribute(AbstractOrganizableObject.NAME), e
                );
            }
        }
        return resources;
    }

    protected void deleteAdditionalData(AutomationPackage automationPackage, AutomationPackageContext context) {
        try {
            automationPackageHookRegistry.onAutomationPackageDelete(automationPackage, context, null);
        } catch (Exception e){
            // throw AutomationPackageManagerException to be handled as ControllerException in services
            throw new AutomationPackageManagerException("onAutomationPackageDelete hook invocation failed in the automation package '" + automationPackage.getAttribute(AbstractOrganizableObject.NAME) + "'. " + e.getMessage(), e);
        }
    }

    protected List<Function> getFunctionsByCriteria(Map<String, String> criteria) {
        return functionAccessor.findManyByCriteria(criteria).collect(Collectors.toList());
    }

    public List<Function> getPackageFunctions(ObjectId automationPackageId) {
        return getFunctionsByCriteria(AutomationPackageEntity.getAutomationPackageIdCriteria(automationPackageId));
    }

    protected List<Resource> getResourcesByCriteria(Map<String, String> criteria) {
        return resourceManager.findManyByCriteria(criteria);
    }

    public List<Resource> getPackageResources(ObjectId automationPackageId) {
        return getResourcesByCriteria(AutomationPackageEntity.getAutomationPackageIdCriteria(automationPackageId));
    }

    public List<Plan> getPackagePlans(ObjectId automationPackageId) {
        return planAccessor.findManyByCriteria(AutomationPackageEntity.getAutomationPackageIdCriteria(automationPackageId)).collect(Collectors.toList());
    }

    public AutomationPackageReader getPackageReader() {
        return packageReader;
    }

    public boolean isIsolated() {
        return isIsolated;
    }

    public PlanAccessor getPlanAccessor() {
        return planAccessor;
    }

    public FunctionAccessor getFunctionAccessor() {
        return functionAccessor;
    }

    public ResourceManager getResourceManager() {
        return resourceManager;
    }

    public Map<String, Object> getExtensions() {
        return extensions;
    }

    public AutomationPackageAccessor getAutomationPackageAccessor() {
        return automationPackageAccessor;
    }

    public void cleanup() {
        if (isIsolated) {
            this.resourceManager.cleanup();
        } else {
            log.info("Skip automation package cleanup. Cleanup is only supported for isolated (in-memory) automation package manager");
        }
    }

    public String getDescriptorJsonSchema() {
        return packageReader.getDescriptorJsonSchema();
    }

    private static class HookEntry {
        private final String fieldName;
        private final List<?> values;

        public HookEntry(String fieldName, List<?> values) {
            this.fieldName = fieldName;
            this.values = values;
        }
    }

}<|MERGE_RESOLUTION|>--- conflicted
+++ resolved
@@ -508,13 +508,8 @@
         }
         enrichers.add(new AutomationPackageLinkEnricher(newPackage.getId().toString()));
 
-<<<<<<< HEAD
             ObjectEnricher enricherForIncludedEntities = ObjectEnricherComposer.compose(enrichers);
-            fillStaging(staging, packageContent, oldPackage, enricherForIncludedEntities, automationPackageArchive, activationExpr, keywordLibraryResourceString, objectPredicate);
-=======
-        ObjectEnricher enricherForIncludedEntities = ObjectEnricherComposer.compose(enrichers);
-        fillStaging(staging, packageContent, oldPackage, enricherForIncludedEntities, automationPackageArchive, activationExpr, keywordLibraryResourceString, actorUser);
->>>>>>> d0397758
+            fillStaging(staging, packageContent, oldPackage, enricherForIncludedEntities, automationPackageArchive, activationExpr, keywordLibraryResourceString, actorUser, objectPredicate);
 
         // persist and activate automation package
         log.debug("Updating automation package, old package is " + ((oldPackage == null) ? "null" : "not null" + ", async: " + async));
@@ -694,15 +689,9 @@
     }
 
     protected void fillStaging(AutomationPackageStaging staging, AutomationPackageContent packageContent, AutomationPackage oldPackage, ObjectEnricher enricherForIncludedEntities,
-<<<<<<< HEAD
-                               AutomationPackageArchive automationPackageArchive, String evaluationExpression, String keywordLibraryResourceString, ObjectPredicate objectPredicate) {
-        staging.getPlans().addAll(preparePlansStaging(packageContent, automationPackageArchive, oldPackage, enricherForIncludedEntities, staging.getResourceManager(), evaluationExpression));
-        staging.getFunctions().addAll(prepareFunctionsStaging(automationPackageArchive, packageContent, enricherForIncludedEntities, oldPackage, staging.getResourceManager(), evaluationExpression));
-=======
-                               AutomationPackageArchive automationPackageArchive, String evaluationExpression, String keywordLibraryResourceString, String actorUser) {
+                               AutomationPackageArchive automationPackageArchive, String evaluationExpression, String keywordLibraryResourceString, String actorUser, ObjectPredicate objectPredicate) {
         staging.getPlans().addAll(preparePlansStaging(packageContent, automationPackageArchive, oldPackage, enricherForIncludedEntities, staging.getResourceManager(), evaluationExpression, keywordLibraryResourceString, actorUser));
         staging.getFunctions().addAll(prepareFunctionsStaging(automationPackageArchive, packageContent, enricherForIncludedEntities, oldPackage, staging.getResourceManager(), evaluationExpression, keywordLibraryResourceString, actorUser));
->>>>>>> d0397758
 
         List<HookEntry> hookEntries = new ArrayList<>();
         for (String additionalField : packageContent.getAdditionalFields()) {
