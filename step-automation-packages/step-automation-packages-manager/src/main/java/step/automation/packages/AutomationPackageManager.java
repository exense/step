/*******************************************************************************
 * Copyright (C) 2020, exense GmbH
 *
 * This file is part of STEP
 *
 * STEP is free software: you can redistribute it and/or modify
 * it under the terms of the GNU Affero General Public License as published by
 * the Free Software Foundation, either version 3 of the License, or
 * (at your option) any later version.
 *
 * STEP is distributed in the hope that it will be useful,
 * but WITHOUT ANY WARRANTY; without even the implied warranty of
 * MERCHANTABILITY or FITNESS FOR A PARTICULAR PURPOSE.  See the
 * GNU Affero General Public License for more details.
 *
 * You should have received a copy of the GNU Affero General Public License
 * along with STEP.  If not, see <http://www.gnu.org/licenses/>.
 ******************************************************************************/
package step.automation.packages;

import org.bson.types.ObjectId;
import org.slf4j.Logger;
import org.slf4j.LoggerFactory;
import step.automation.packages.accessor.AutomationPackageAccessor;
import step.automation.packages.accessor.InMemoryAutomationPackageAccessorImpl;
import step.automation.packages.model.AutomationPackageKeyword;
import step.commons.activation.Expression;
import step.core.AbstractStepContext;
import step.core.accessors.AbstractOrganizableObject;
import step.core.collections.IndexField;
import step.core.entities.Entity;
import step.core.maven.MavenArtifactIdentifier;
import step.core.objectenricher.*;
import step.core.plans.InMemoryPlanAccessor;
import step.core.plans.Plan;
import step.core.plans.PlanAccessor;
import step.core.repositories.ImportResult;
import step.functions.Function;
import step.functions.accessor.FunctionAccessor;
import step.functions.accessor.InMemoryFunctionAccessorImpl;
import step.functions.accessor.LayeredFunctionAccessor;
import step.functions.manager.FunctionManager;
import step.functions.manager.FunctionManagerImpl;
import step.functions.type.FunctionTypeException;
import step.functions.type.FunctionTypeRegistry;
import step.functions.type.SetupFunctionException;
import step.resources.*;

import java.io.File;
import java.io.IOException;
import java.io.InputStream;
import java.util.*;
import java.util.concurrent.ExecutorService;
import java.util.concurrent.Executors;
import java.util.stream.Collectors;
import java.util.stream.Stream;
import java.util.stream.StreamSupport;

import static step.automation.packages.AutomationPackageArchive.METADATA_FILES;
import static step.plans.parser.yaml.YamlPlan.PLANS_ENTITY_NAME;

public class AutomationPackageManager {

    public static final int DEFAULT_READLOCK_TIMEOUT_SECONDS = 60;

    private static final Logger log = LoggerFactory.getLogger(AutomationPackageManager.class);

    protected final AutomationPackageAccessor automationPackageAccessor;
    protected final FunctionManager functionManager;
    protected final FunctionAccessor functionAccessor;
    private final AutomationPackageMavenConfig.ConfigProvider mavenConfigProvider;
    protected final PlanAccessor planAccessor;
    protected final AutomationPackageReader packageReader;

    protected final ResourceManager resourceManager;
    protected final AutomationPackageHookRegistry automationPackageHookRegistry;
    protected boolean isIsolated = false;
    protected final AutomationPackageLocks automationPackageLocks;

    private Map<String, Object> extensions;

    private final ExecutorService delayedUpdateExecutor = Executors.newCachedThreadPool();

    public final AutomationPackageOperationMode operationMode;

    /**
     * The automation package manager used to store/delete automation packages. To run the automation package in isolated
     * context please use the separate in-memory automation package manager created via
     * {@link AutomationPackageManager#createIsolated(ObjectId, FunctionTypeRegistry, FunctionAccessor)}
     */
    private AutomationPackageManager(AutomationPackageOperationMode operationMode, AutomationPackageAccessor automationPackageAccessor,
                                     FunctionManager functionManager,
                                     FunctionAccessor functionAccessor,
                                     PlanAccessor planAccessor,
                                     ResourceManager resourceManager,
                                     Map<String, Object> extensions,
                                     AutomationPackageHookRegistry automationPackageHookRegistry,
                                     AutomationPackageReader packageReader,
                                     AutomationPackageLocks automationPackageLocks,
                                     AutomationPackageMavenConfig.ConfigProvider mavenConfigProvider) {
        this.automationPackageAccessor = automationPackageAccessor;

        this.functionManager = functionManager;
        this.functionAccessor = functionAccessor;
        this.mavenConfigProvider = mavenConfigProvider;
        IndexField indexField = AutomationPackageEntity.getIndexField();
        this.functionAccessor.createIndexIfNeeded(indexField);

        this.planAccessor = planAccessor;
        this.planAccessor.createIndexIfNeeded(indexField);

        this.extensions = extensions;

        this.automationPackageHookRegistry = automationPackageHookRegistry;
        this.packageReader = packageReader;
        this.resourceManager = resourceManager;
        this.automationPackageLocks = automationPackageLocks;
        this.operationMode = Objects.requireNonNull(operationMode);

        addDefaultExtensions();
    }

    private void addDefaultExtensions() {
        this.extensions.put(AutomationPackageContext.PLAN_ACCESSOR, this.planAccessor);
        this.extensions.put(AutomationPackageContext.FUNCTION_ACCESSOR, this.functionAccessor);
    }

    /**
     * Creates the local automation package manager to be used in JUnit runners
     */
    public static AutomationPackageManager createLocalAutomationPackageManager(FunctionTypeRegistry functionTypeRegistry,
                                                                               FunctionAccessor mainFunctionAccessor,
                                                                               PlanAccessor planAccessor,
                                                                               ResourceManager resourceManager,
                                                                               AutomationPackageReader reader,
                                                                               AutomationPackageHookRegistry hookRegistry) {
        Map<String, Object> extensions = new HashMap<>();
        hookRegistry.onLocalAutomationPackageManagerCreate(extensions);

        // for local AP manager we don't need to create layered accessors
        AutomationPackageManager automationPackageManager = new AutomationPackageManager(
                AutomationPackageOperationMode.LOCAL, new InMemoryAutomationPackageAccessorImpl(),
                new FunctionManagerImpl(mainFunctionAccessor, functionTypeRegistry),
                mainFunctionAccessor,
                planAccessor,
                resourceManager,
                extensions,
                hookRegistry, reader,
                new AutomationPackageLocks(DEFAULT_READLOCK_TIMEOUT_SECONDS),
                null
        );
        automationPackageManager.isIsolated = true;
        return automationPackageManager;
    }

    /**
     * Creates the automation package manager for isolated (not persisted) execution. Based on in-memory accessors
     * for plans and keywords.
     *
     * @param isolatedContextId    the unique id of isolated context (isolated execution)
     * @param functionTypeRegistry the function type registry
     * @param mainFunctionAccessor the main (persisted) accessor for keywords. it is used in read-only mode to lookup
     *                             existing keywords and override (reuse their ids) them in in-memory layer to avoid
     *                             keywords with duplicated names
     * @return the automation manager with in-memory accessors for plans and keywords
     */
    public static AutomationPackageManager createIsolatedAutomationPackageManager(ObjectId isolatedContextId,
                                                                                  FunctionTypeRegistry functionTypeRegistry,
                                                                                  FunctionAccessor mainFunctionAccessor,
                                                                                  AutomationPackageReader reader,
                                                                                  AutomationPackageHookRegistry hookRegistry) {

        ResourceManager resourceManager1 = new LocalResourceManagerImpl(new File("resources_" + isolatedContextId.toString()));
        InMemoryFunctionAccessorImpl inMemoryFunctionRepository = new InMemoryFunctionAccessorImpl();
        LayeredFunctionAccessor layeredFunctionAccessor = new LayeredFunctionAccessor(List.of(inMemoryFunctionRepository, mainFunctionAccessor));

        Map<String, Object> extensions = new HashMap<>();
        hookRegistry.onIsolatedAutomationPackageManagerCreate(extensions);
        AutomationPackageManager automationPackageManager = new AutomationPackageManager(
                AutomationPackageOperationMode.ISOLATED, new InMemoryAutomationPackageAccessorImpl(),
                new FunctionManagerImpl(layeredFunctionAccessor, functionTypeRegistry),
                layeredFunctionAccessor,
                new InMemoryPlanAccessor(),
                resourceManager1,
                extensions,
                hookRegistry, reader,
                new AutomationPackageLocks(DEFAULT_READLOCK_TIMEOUT_SECONDS),
                null
        );
        automationPackageManager.isIsolated = true;
        return automationPackageManager;
    }

    public static AutomationPackageManager createMainAutomationPackageManager(AutomationPackageAccessor accessor,
                                                                              FunctionManager functionManager,
                                                                              FunctionAccessor functionAccessor,
                                                                              PlanAccessor planAccessor,
                                                                              ResourceManager resourceManager,
                                                                              AutomationPackageHookRegistry hookRegistry,
                                                                              AutomationPackageReader reader,
                                                                              AutomationPackageLocks locks,
                                                                              AutomationPackageMavenConfig.ConfigProvider mavenConfigProvider) {
        Map<String, Object> extensions = new HashMap<>();
        hookRegistry.onMainAutomationPackageManagerCreate(extensions);
        return new AutomationPackageManager(
                AutomationPackageOperationMode.MAIN, accessor,
                functionManager,
                functionAccessor,
                planAccessor,
                resourceManager,
                extensions,
                hookRegistry,
                reader,
                locks,
                mavenConfigProvider
        );
    }

    /**
     * Creates the automation package manager for isolated (not persisted) execution. Based on in-memory accessors
     * for plans and keywords.
     *
     * @param isolatedContextId    the unique id of isolated context (isolated execution)
     * @param functionTypeRegistry the function type registry
     * @param mainFunctionAccessor the main (persisted) accessor for keywords. it is used in read-only mode to lookup
     *                             existing keywords and override (reuse their ids) them in in-memory layer to avoid
     *                             keywords with duplicated names
     * @return the automation manager with in-memory accessors for plans and keywords
     */
    public AutomationPackageManager createIsolated(ObjectId isolatedContextId, FunctionTypeRegistry functionTypeRegistry, FunctionAccessor mainFunctionAccessor){
        return createIsolatedAutomationPackageManager(isolatedContextId, functionTypeRegistry, mainFunctionAccessor, getPackageReader(), automationPackageHookRegistry);
    }

    public AutomationPackage getAutomationPackageById(ObjectId id, ObjectPredicate objectPredicate) {
        AutomationPackage automationPackage = automationPackageAccessor.get(id);
        if (automationPackage == null) {
            throw new AutomationPackageManagerException("Automation package hasn't been found by id: " + id);
        }

        if (objectPredicate != null && !objectPredicate.test(automationPackage)) {
            // package exists, but is not accessible (linked with another product)
            throw new AutomationPackageManagerException("Automation package " + id + " is not accessible");
        }

        return automationPackage;
    }

    public AutomationPackage getAutomatonPackageById(ObjectId id, ObjectPredicate objectPredicate) {
        return this.getAutomationPackageById(id, objectPredicate);
    }

    public AutomationPackage getAutomationPackageByName(String name, ObjectPredicate objectPredicate) {
        Stream<AutomationPackage> stream = StreamSupport.stream(automationPackageAccessor.findManyByAttributes(Map.of(AbstractOrganizableObject.NAME, name)), false);
        if (objectPredicate != null) {
            stream = stream.filter(objectPredicate);
        }
        return stream.findFirst().orElse(null);
    }

    public Stream<AutomationPackage> getAllAutomationPackages(ObjectPredicate objectPredicate) {
        Stream<AutomationPackage> stream = StreamSupport.stream(Spliterators.spliteratorUnknownSize(automationPackageAccessor.getAll(), Spliterator.ORDERED),
                false
        );
        if (objectPredicate != null) {
            stream = stream.filter(objectPredicate);
        }
        return stream;
    }

    public void removeAutomationPackage(ObjectId id, ObjectPredicate objectPredicate) {
        AutomationPackage automationPackage = getAutomationPackageById(id, objectPredicate);
        String automationPackageId = automationPackage.getId().toHexString();
        if (automationPackageLocks.tryWriteLock(automationPackageId)) {
            try {
                deleteAutomationPackageEntities(automationPackage);
                automationPackageAccessor.remove(automationPackage.getId());
                log.info("Automation package ({}) has been removed", id);
            } finally {
                automationPackageLocks.releaseAndRemoveLock(automationPackageId);
            }
        } else {
            throw new AutomationPackageManagerException("Automation package cannot be removed while executions using it are running.");
        }
    }

    protected void deleteAutomationPackageEntities(AutomationPackage automationPackage) {
        deleteFunctions(automationPackage);
        deletePlans(automationPackage);
        // schedules will be deleted in deleteAdditionalData via hooks
        deleteResources(automationPackage);
        // TODO: archive, packageContent, enricher and validator are only used in AutomationPackageContext for save/update - maybe it is better to create separate class AutomationPackageContextForSave rather then use nulls here
        deleteAdditionalData(automationPackage, new AutomationPackageContext(operationMode, resourceManager, null,  null,null, null, extensions));
    }

    public ObjectId createAutomationPackageFromMaven(MavenArtifactIdentifier mavenArtifactIdentifier, String apVersion, String activationExpr, ObjectEnricher enricher, ObjectPredicate objectPredicate, ObjectValidator objectValidator) {
        validateMavenConfigAndArtifactClassifier(mavenArtifactIdentifier);
        try {
            try (AutomationPackageFromMavenProvider provider = new AutomationPackageFromMavenProvider(mavenConfigProvider.getConfig(objectPredicate), mavenArtifactIdentifier)) {
                return createOrUpdateAutomationPackage(false, true, null, provider, apVersion, activationExpr, false, enricher, objectPredicate, objectValidator, false).getId();
            }
        } catch (IOException ex) {
            throw new AutomationPackageManagerException("Automation package cannot be created. Caused by: " + ex.getMessage(), ex);
        }
    }

    protected void validateMavenConfigAndArtifactClassifier(MavenArtifactIdentifier mavenArtifactIdentifier) throws AutomationPackageManagerException {
        if (mavenConfigProvider == null) {
            throw new AutomationPackageManagerException("Maven config provider is not configured for automation package manager");
        }

        String commonErrorMessage = "Unable to resolve maven artifact for automation package";
        if (mavenArtifactIdentifier.getArtifactId() == null) {
            throw new AutomationPackageManagerException(commonErrorMessage + ". artifactId is undefined");
        }
        if (mavenArtifactIdentifier.getGroupId() == null) {
            throw new AutomationPackageManagerException(commonErrorMessage + ". groupId is undefined");
        }
        if (mavenArtifactIdentifier.getVersion() == null) {
            throw new AutomationPackageManagerException(commonErrorMessage + ". version is undefined");
        }
    }

    /**
     * Creates the new automation package. The exception will be thrown, if the package with the same name already exists.
     *
     * @param packageStream   the package content
     * @param fileName        the original name of file with automation package
     * @param enricher        the enricher used to fill all stored objects (for instance, with product id for multitenant application)
     * @param objectPredicate the filter for automation package
     * @return the id of created package
     * @throws AutomationPackageManagerException
     */
    public ObjectId createAutomationPackage(InputStream packageStream, String fileName, String apVersion, String activationExpr,
                                            ObjectEnricher enricher, ObjectPredicate objectPredicate, ObjectValidator validator) throws AutomationPackageManagerException {
        return createOrUpdateAutomationPackage(false, true, null, packageStream, fileName, apVersion, activationExpr, enricher, objectPredicate, validator, false).getId();
    }

    /**
     * Creates new or updates the existing automation package
     *
     * @param allowUpdate     whether update existing package is allowed
     * @param allowCreate     whether create new package is allowed
     * @param explicitOldId   the explicit package id to be updated (if null, the id will be automatically resolved by package name from packageStream)
     * @param fileName        the original name of file with automation package
     * @param enricher        the enricher used to fill all stored objects (for instance, with product id for multitenant application)
     * @param objectPredicate the filter for automation package
     * @return the id of created/updated package
     */
    public AutomationPackageUpdateResult createOrUpdateAutomationPackage(boolean allowUpdate, boolean allowCreate, ObjectId explicitOldId,
                                                                         InputStream inputStream, String fileName, String apVersion, String activationExpr,
                                                                         ObjectEnricher enricher, ObjectPredicate objectPredicate, ObjectValidator validator,
                                                                         boolean async) throws AutomationPackageManagerException {
        try {
            try (AutomationPackageArchiveProvider provider = new AutomationPackageFromInputStreamProvider(inputStream, fileName)) {
                return createOrUpdateAutomationPackage(allowUpdate, allowCreate, explicitOldId, provider, apVersion, activationExpr, false, enricher, objectPredicate, validator, async);
            }
        } catch (IOException | AutomationPackageReadingException ex) {
            throw new AutomationPackageManagerException("Automation package cannot be created. Caused by: " + ex.getMessage(), ex);
        }
    }

    /**
     * Creates new or updates the existing automation package
     *
     * @param allowUpdate     whether update existing package is allowed
     * @param allowCreate     whether create new package is allowed
     * @param explicitOldId   the explicit package id to be updated (if null, the id will be automatically resolved by package name from packageStream)
     * @param enricher        the enricher used to fill all stored objects (for instance, with product id for multitenant application)
     * @param objectPredicate the filter for automation package
     * @return the id of created/updated package
     */
    public AutomationPackageUpdateResult createOrUpdateAutomationPackageFromMaven(MavenArtifactIdentifier mavenArtifactIdentifier,
                                                                                  boolean allowUpdate, boolean allowCreate, ObjectId explicitOldId,
                                                                                  String apVersion, String activationExpr,
                                                                                  ObjectEnricher enricher, ObjectPredicate objectPredicate, ObjectValidator objectValidator,
                                                                                  boolean async) throws AutomationPackageManagerException {
        try {
            validateMavenConfigAndArtifactClassifier(mavenArtifactIdentifier);
            try (AutomationPackageFromMavenProvider provider = new AutomationPackageFromMavenProvider(mavenConfigProvider.getConfig(objectPredicate), mavenArtifactIdentifier)) {
                return createOrUpdateAutomationPackage(allowUpdate, allowCreate, explicitOldId, provider, apVersion, activationExpr, false, enricher, objectPredicate, objectValidator, async);
            }
        } catch (IOException ex) {
            throw new AutomationPackageManagerException("Automation package cannot be created. Caused by: " + ex.getMessage(), ex);
        }
    }

    public void updateAutomationPackageMetadata(ObjectId id, String apVersion, String activationExpr, ObjectPredicate objectPredicate) {
        AutomationPackage ap = getAutomationPackageById(id, objectPredicate);
        String newApName;

        String oldApVersion = ap.getVersion();
        String oldApName = ap.getAttribute(AbstractOrganizableObject.NAME);
        int versionBeginIndex = oldApVersion == null ? - 1 : oldApName.lastIndexOf(ap.getVersion());
        if (versionBeginIndex > 0) {
            String oldNameWithoutVersion = oldApName.substring(0, versionBeginIndex - AutomationPackageReader.AP_VERSION_SEPARATOR.length());
            newApName = apVersion == null ? oldNameWithoutVersion : oldNameWithoutVersion + AutomationPackageReader.AP_VERSION_SEPARATOR + apVersion;
        } else {
            newApName = apVersion == null ? oldApName : oldApName + AutomationPackageReader.AP_VERSION_SEPARATOR + apVersion;
        }
        ap.addAttribute(AbstractOrganizableObject.NAME, newApName);
        ap.setActivationExpression(activationExpr == null ? null : new Expression(activationExpr));
        ap.setVersion(apVersion);

        // save metadata
        automationPackageAccessor.save(ap);

        // propagate new activation expression to linked keywords and plans
        List<Function> keywords = getPackageFunctions(id);
        for (Function keyword : keywords) {
            keyword.setActivationExpression(activationExpr == null ? null : new Expression(activationExpr));
            try {
                functionManager.saveFunction(keyword);
            } catch (SetupFunctionException | FunctionTypeException e) {
                throw new AutomationPackageManagerException("Unable to persist a keyword in automation package", e);
            }
        }
        for (Plan plan : getPackagePlans(id)) {
            plan.setActivationExpression(activationExpr == null ? null : new Expression(activationExpr));
            planAccessor.save(plan);
        }
    }

    /**
     * Creates new or updates the existing automation package
     *
     * @param allowUpdate               whether update existing package is allowed
     * @param allowCreate               whether create new package is allowed
     * @param explicitOldId             the explicit package id to be updated (if null, the id will be automatically resolved by package name from packageStream)
     * @param automationPackageProvider the automation package content provider
     * @param enricher                  the enricher used to fill all stored objects (for instance, with product id for multitenant application)
     * @param objectPredicate           the filter for automation package
     * @return the id of created/updated package
     */
    public AutomationPackageUpdateResult createOrUpdateAutomationPackage(boolean allowUpdate, boolean allowCreate, ObjectId explicitOldId,
                                                                         AutomationPackageArchiveProvider automationPackageProvider, String apVersion, String activationExpr,
                                                                         boolean isLocalPackage, ObjectEnricher enricher,
                                                                         ObjectPredicate objectPredicate, ObjectValidator validator, boolean async) {
        AutomationPackageArchive automationPackageArchive;
        AutomationPackageContent packageContent;

        AutomationPackage newPackage = null;

        try {
            try {
                automationPackageArchive = automationPackageProvider.getAutomationPackageArchive();
                packageContent = readAutomationPackage(automationPackageArchive, apVersion, isLocalPackage);
            } catch (AutomationPackageReadingException e) {
                throw new AutomationPackageManagerException("Unable to read automation package. Cause: " + e.getMessage(), e);
            }

            AutomationPackage oldPackage;
            if (explicitOldId != null) {
                oldPackage = getAutomationPackageById(explicitOldId, objectPredicate);

                String newName = packageContent.getName();
                String oldName = oldPackage.getAttribute(AbstractOrganizableObject.NAME);
                if (!Objects.equals(newName, oldName)) {
                    // the package with the same name shouldn't exist
                    AutomationPackage existingPackageWithSameName = getAutomationPackageByName(newName, objectPredicate);

                    if (existingPackageWithSameName != null) {
                        throw new AutomationPackageManagerException("Unable to change the package name to '" + newName
                                + "'. Package with the same name already exists (" + existingPackageWithSameName.getId().toString() + ")");
                    }
                }
            } else {
                oldPackage = getAutomationPackageByName(packageContent.getName(), objectPredicate);
            }
            if (!allowUpdate && oldPackage != null) {
                throw new AutomationPackageManagerException("Automation package '" + packageContent.getName() + "' already exists");
            }
            if (!allowCreate && oldPackage == null) {
                throw new AutomationPackageManagerException("Automation package '" + packageContent.getName() + "' doesn't exist");
            }

            // keep old package id
            newPackage = createNewInstance(automationPackageArchive.getOriginalFileName(), packageContent, apVersion, activationExpr, oldPackage, enricher);

            // prepare staging collections
            AutomationPackageStaging staging = createStaging();
            List<ObjectEnricher> enrichers = new ArrayList<>();
            if (enricher != null) {
                enrichers.add(enricher);
            }
            enrichers.add(new AutomationPackageLinkEnricher(newPackage.getId().toString()));

            ObjectEnricher enricherForIncludedEntities = ObjectEnricherComposer.compose(enrichers);
<<<<<<< HEAD
            fillStaging(staging, packageContent, oldPackage, enricherForIncludedEntities, validator, automationPackageArchive, activationExpr);
=======
            fillStaging(staging, packageContent, oldPackage, enricherForIncludedEntities, automationPackageArchive, activationExpr, objectPredicate);
>>>>>>> 1df75d88

            // persist and activate automation package
            log.debug("Updating automation package, old package is " + ((oldPackage == null) ? "null" : "not null" + ", async: " + async));
            boolean immediateWriteLock = tryObtainImmediateWriteLock(newPackage);
            try {
                if (oldPackage == null || !async || immediateWriteLock) {
                    //If not async or if it's a new package, we synchronously wait on a write lock and update
                    log.info("Updating the automation package " + newPackage.getId().toString() + " synchronously, any running executions on this package will delay the update.");
                    ObjectId result = updateAutomationPackage(oldPackage, newPackage, packageContent, staging, enricherForIncludedEntities, validator, immediateWriteLock, automationPackageArchive);
                    return new AutomationPackageUpdateResult(oldPackage == null ? AutomationPackageUpdateStatus.CREATED : AutomationPackageUpdateStatus.UPDATED, result);
                } else {
                    // async update
                    log.info("Updating the automation package " + newPackage.getId().toString() + " asynchronously due to running execution(s).");
                    newPackage.setStatus(AutomationPackageStatus.DELAYED_UPDATE);
                    automationPackageAccessor.save(newPackage);
                    AutomationPackage finalNewPackage = newPackage;
                    delayedUpdateExecutor.submit(() -> {
                        try {
                            updateAutomationPackage(oldPackage, finalNewPackage, packageContent, staging, enricherForIncludedEntities, validator, false, automationPackageArchive);
                        } catch (Exception e) {
                            log.error("Exception on delayed AP update", e);
                        }
                    });
                    return new AutomationPackageUpdateResult(AutomationPackageUpdateStatus.UPDATE_DELAYED, newPackage.getId());
                }
            } finally {
                if (immediateWriteLock) {
                    releaseWriteLock(newPackage);
                }
            }
        } catch (Exception ex) {
            throw ex;
        }
    }

    /**
     * @return all DB entities linked with the automation package
     */
    public Map<String, List<? extends AbstractOrganizableObject>> getAllEntities(ObjectId automationPackageId) {
        Map<String, List<? extends AbstractOrganizableObject>> result = new HashMap<>();
        List<Plan> packagePlans = getPackagePlans(automationPackageId);
        result.put(PLANS_ENTITY_NAME, packagePlans);
        List<Function> packageFunctions = getPackageFunctions(automationPackageId);
        result.put(AutomationPackageKeyword.KEYWORDS_ENTITY_NAME, packageFunctions);
        List<String> allHooksNames = automationPackageHookRegistry.getOrderedHookFieldNames();
        for (String hookName : allHooksNames) {
            AutomationPackageHook<?> hook = automationPackageHookRegistry.getHook(hookName);
            result.putAll(hook.getEntitiesForAutomationPackage(
                            automationPackageId,
                            new AutomationPackageContext(operationMode, resourceManager, null, null, null, null, extensions)
                    )
            );
        }
        return result;
    }

    private ObjectId updateAutomationPackage(AutomationPackage oldPackage, AutomationPackage newPackage,
                                             AutomationPackageContent packageContent, AutomationPackageStaging staging,
                                             ObjectEnricher enricherForIncludedEntities, ObjectValidator validator,
                                             boolean alreadyLocked, AutomationPackageArchive automationPackageArchive) {
        try {
            //If not already locked (i.e. was not able to acquire an immediate write lock)
            if (!alreadyLocked) {
                log.info("Delaying update of the automation package " + newPackage.getId().toString() + " due to running execution(s) using this package.");
                getWriteLock(newPackage);
                log.info("Executions completed, proceeding with the update of the automation package " + newPackage.getId().toString());
            }
            // delete old package entities
            if (oldPackage != null) {
                deleteAutomationPackageEntities(oldPackage);
            }
            // persist all staged entities
            persistStagedEntities(staging, enricherForIncludedEntities, validator, automationPackageArchive, packageContent);
            ObjectId result = automationPackageAccessor.save(newPackage).getId();
            logAfterSave(staging, oldPackage, newPackage);
            return result;
        } finally {
            if (!alreadyLocked) {
                releaseWriteLock(newPackage); //only release if lock was acquired in this method
            }
            //Clear delayed status
            newPackage.setStatus(null);
            automationPackageAccessor.save(newPackage);
        }
    }

    protected void getWriteLock(AutomationPackage newPackage) {
        automationPackageLocks.writeLock(newPackage.getId().toHexString());
    }

    protected boolean tryObtainImmediateWriteLock(AutomationPackage newPackage) {
        return automationPackageLocks.tryWriteLock(newPackage.getId().toHexString());
    }


    private void releaseWriteLock(AutomationPackage newPackage) {
        automationPackageLocks.writeUnlock(newPackage.getId().toHexString());
    }

    protected void logAfterSave(AutomationPackageStaging staging, AutomationPackage oldPackage, AutomationPackage newPackage) {
        StringBuilder message = new StringBuilder();
        if (oldPackage != null) {
            message.append(String.format("Automation package has been updated (%s).", newPackage.getAttribute(AbstractOrganizableObject.NAME)));
        } else {
            message.append(String.format("New automation package saved (%s).", newPackage.getAttribute(AbstractOrganizableObject.NAME)));
        }
        message.append(String.format(" Plans: %s.", staging.getPlans().size()));
        message.append(String.format(" Functions: %s.", staging.getFunctions().size()));

        for (String additionalField : staging.getAdditionalFields()) {
            List<?> additionalObjects = staging.getAdditionalObjects(additionalField);
            message.append(String.format(" %s: %s.", additionalField, additionalObjects == null ? 0 : additionalObjects.size()));
        }
        log.info(message.toString());
    }

    protected AutomationPackageStaging createStaging(){
        return new AutomationPackageStaging();
    }

<<<<<<< HEAD
    protected void fillStaging(AutomationPackageStaging staging, AutomationPackageContent packageContent, AutomationPackage oldPackage,
                               ObjectEnricher enricherForIncludedEntities, ObjectValidator validatorForIncludedEntities,
                               AutomationPackageArchive automationPackageArchive, String evaluationExpression) {
        staging.getPlans().addAll(preparePlansStaging(packageContent, automationPackageArchive, oldPackage, enricherForIncludedEntities, validatorForIncludedEntities, staging.getResourceManager(), evaluationExpression));
        staging.getFunctions().addAll(prepareFunctionsStaging(automationPackageArchive, packageContent, enricherForIncludedEntities, validatorForIncludedEntities, oldPackage, staging.getResourceManager(), evaluationExpression));
=======
    protected void fillStaging(AutomationPackageStaging staging, AutomationPackageContent packageContent, AutomationPackage oldPackage, ObjectEnricher enricherForIncludedEntities,
                               AutomationPackageArchive automationPackageArchive, String evaluationExpression, ObjectPredicate objectPredicate) {
        staging.getPlans().addAll(preparePlansStaging(packageContent, automationPackageArchive, oldPackage, enricherForIncludedEntities, staging.getResourceManager(), evaluationExpression));
        staging.getFunctions().addAll(prepareFunctionsStaging(automationPackageArchive, packageContent, enricherForIncludedEntities, oldPackage, staging.getResourceManager(), evaluationExpression));
>>>>>>> 1df75d88

        List<HookEntry> hookEntries = new ArrayList<>();
        for (String additionalField : packageContent.getAdditionalFields()) {
            hookEntries.add(new HookEntry(additionalField, packageContent.getAdditionalData(additionalField)));
        }

        List<String> orderedEntryNames = automationPackageHookRegistry.getOrderedHookFieldNames();
        // sort the hook entries according to their "natural" order defined by the registry
        hookEntries.sort(Comparator.comparingInt(he -> orderedEntryNames.indexOf(he.fieldName)));

        for (HookEntry hookEntry : hookEntries) {
            try {
                boolean hooked = automationPackageHookRegistry.onPrepareStaging(
                        hookEntry.fieldName,
                        new AutomationPackageContext(operationMode, staging.getResourceManager(), automationPackageArchive, packageContent, enricherForIncludedEntities, validatorForIncludedEntities, extensions),
                        packageContent,
                        hookEntry.values,
                        oldPackage, staging, objectPredicate);

                if (!hooked) {
                    log.warn("Additional field in automation package has been ignored and skipped: " + hookEntry.fieldName);
                }
            } catch (Exception e){
                String fieldNameStr = hookEntry.fieldName == null ? "" : " for '" + hookEntry.fieldName + "'";
                // throw AutomationPackageManagerException to be handled as ControllerException in services
                throw new AutomationPackageManagerException("onPrepareStaging hook invocation failed" + fieldNameStr + " in the automation package '" + packageContent.getName() + "'. " + e.getMessage(), e);
            }
        }
    }

    protected void persistStagedEntities(AutomationPackageStaging staging,
                                         ObjectEnricher objectEnricher,
                                         ObjectValidator objectValidator,
                                         AutomationPackageArchive automationPackageArchive,
                                         AutomationPackageContent packageContent) {
        List<Resource> stagingResources = staging.getResourceManager().findManyByCriteria(null);
        try {
            for (Resource resource: stagingResources) {
                resourceManager.copyResource(resource, staging.getResourceManager());
            }
        } catch (IOException | SimilarResourceExistingException | InvalidResourceFormatException e) {
            throw new AutomationPackageManagerException("Unable to persist a resource in automation package", e);
        } finally {
            staging.getResourceManager().cleanup();
        }

        try {
            for (Function completeFunction : staging.getFunctions()) {
                functionManager.saveFunction(completeFunction);
            }
        } catch (SetupFunctionException | FunctionTypeException e) {
            throw new AutomationPackageManagerException("Unable to persist a keyword in automation package", e);
        }

        for (Plan plan : staging.getPlans()) {
            planAccessor.save(plan);
        }

        // save task parameters and additional objects via hooks
        List<HookEntry> hookEntries = new ArrayList<>();
        for (String additionalField : staging.getAdditionalFields()) {
            hookEntries.add(new HookEntry(additionalField, staging.getAdditionalObjects(additionalField)));
        }
        for (HookEntry hookEntry : hookEntries) {
            try {
                boolean hooked = automationPackageHookRegistry.onCreate(
                        hookEntry.fieldName, hookEntry.values,
                        new AutomationPackageContext(operationMode, resourceManager, automationPackageArchive, packageContent, objectEnricher, objectValidator, extensions)
                );
                if (!hooked) {
                    log.warn("Additional field in automation package has been ignored and skipped: " + hookEntry.fieldName);
                }
            } catch (Exception e){
                String fieldNameStr = hookEntry.fieldName == null ? "" : " for '" + hookEntry.fieldName + "'";
                // throw AutomationPackageManagerException to be handled as ControllerException in services
                throw new AutomationPackageManagerException("onCreate hook invocation failed" + fieldNameStr + " in the automation package '" + packageContent.getName() + "'. " + e.getMessage(), e);
            }

        }
    }

    public <T extends AbstractOrganizableObject & EnricheableObject> void fillEntities(List<T> entities, List<T> oldEntities, ObjectEnricher enricher) {
        Entity.reuseOldIds(entities, oldEntities);
        entities.forEach(enricher);
    }

    public void runExtensionsBeforeIsolatedExecution(AutomationPackage automationPackage, AbstractStepContext executionContext, Map<String, Object> apManagerExtensions, ImportResult importResult){
        try {
            automationPackageHookRegistry.beforeIsolatedExecution(automationPackage, executionContext, apManagerExtensions, importResult);
        } catch (Exception e){
            // throw AutomationPackageManagerException to be handled as ControllerException in services
            throw new AutomationPackageManagerException("beforeIsolatedExecution hook invocation failed in the automation package '" + automationPackage.getAttribute(AbstractOrganizableObject.NAME) + "'. " + e.getMessage(), e);
        }
    }

    protected List<Plan> preparePlansStaging(AutomationPackageContent packageContent, AutomationPackageArchive automationPackageArchive,
                                             AutomationPackage oldPackage, ObjectEnricher enricher, ObjectValidator validator, ResourceManager stagingResourceManager,
                                             String evaluationExpression) {
        List<Plan> plans = packageContent.getPlans();
        AutomationPackagePlansAttributesApplier specialAttributesApplier = new AutomationPackagePlansAttributesApplier(stagingResourceManager);
        specialAttributesApplier.applySpecialAttributesToPlans(plans, automationPackageArchive, packageContent, enricher, validator, extensions, operationMode);

        fillEntities(plans, oldPackage != null ? getPackagePlans(oldPackage.getId()) : new ArrayList<>(), enricher);
        if (evaluationExpression != null && !evaluationExpression.isEmpty()){
            for (Plan plan : plans) {
                plan.setActivationExpression(new Expression(evaluationExpression));
            }
        }
        return plans;
    }

    protected List<Function> prepareFunctionsStaging(AutomationPackageArchive automationPackageArchive, AutomationPackageContent packageContent,
                                                     ObjectEnricher enricher, ObjectValidator validator,
                                                     AutomationPackage oldPackage, ResourceManager stagingResourceManager, String evaluationExpression) {
        AutomationPackageContext apContext = new AutomationPackageContext(operationMode, stagingResourceManager, automationPackageArchive, packageContent, enricher, validator, extensions);
        List<Function> completeFunctions = packageContent.getKeywords().stream().map(keyword -> keyword.prepareKeyword(apContext)).collect(Collectors.toList());

        // get old functions with same name and reuse their ids
        List<Function> oldFunctions = oldPackage == null ? new ArrayList<>() : getPackageFunctions(oldPackage.getId());
        fillEntities(completeFunctions, oldFunctions, enricher);

        if (evaluationExpression != null && !evaluationExpression.isEmpty()) {
            for (Function completeFunction : completeFunctions) {
                completeFunction.setActivationExpression(new Expression(evaluationExpression));
            }
        }
        return completeFunctions;
    }

    protected AutomationPackage createNewInstance(String fileName, AutomationPackageContent packageContent, String apVersion, String activationExpr, AutomationPackage oldPackage, ObjectEnricher enricher) {
        AutomationPackage newPackage = new AutomationPackage();

        // keep old id
        if (oldPackage != null) {
            newPackage.setId(oldPackage.getId());
        }
        newPackage.addAttribute(AbstractOrganizableObject.NAME, packageContent.getName());
        newPackage.addAttribute(AbstractOrganizableObject.VERSION, packageContent.getVersion());

        newPackage.addCustomField(AutomationPackageEntity.AUTOMATION_PACKAGE_FILE_NAME, fileName);
        if (activationExpr != null && !activationExpr.isEmpty()) {
            newPackage.setActivationExpression(new Expression(activationExpr));
            newPackage.setVersion(apVersion);
        }
        if (enricher != null) {
            enricher.accept(newPackage);
        }
        return newPackage;
    }

    protected AutomationPackageContent readAutomationPackage(AutomationPackageArchive automationPackageArchive, String apVersion, boolean isLocalPackage) throws AutomationPackageReadingException {
        AutomationPackageContent packageContent;
        packageContent = packageReader.readAutomationPackage(automationPackageArchive, apVersion, isLocalPackage);
        if (packageContent == null) {
            throw new AutomationPackageManagerException("Automation package descriptor is missing, allowed names: " + METADATA_FILES);
        } else if (packageContent.getName() == null || packageContent.getName().isEmpty()) {
            throw new AutomationPackageManagerException("Automation package name is missing");
        }
        return packageContent;
    }

    protected List<Plan> deletePlans(AutomationPackage automationPackage) {
        List<Plan> plans = getPackagePlans(automationPackage.getId());
        plans.forEach(plan -> {
            try {
                planAccessor.remove(plan.getId());
            } catch (Exception e) {
                log.error("Error while deleting plan {} for automation package {}",
                        plan.getId().toString(), automationPackage.getAttribute(AbstractOrganizableObject.NAME), e
                );
            }
        });
        return plans;
    }

    protected List<Function> deleteFunctions(AutomationPackage automationPackage) {
        List<Function> functions = getPackageFunctions(automationPackage.getId());
        functions.forEach(function -> {
            try {
                functionManager.deleteFunction(function.getId().toString());
            } catch (FunctionTypeException e) {
                log.error("Error while deleting function {} for automation package {}",
                        function.getId().toString(), automationPackage.getAttribute(AbstractOrganizableObject.NAME), e
                );
            }
        });
        return functions;
    }

    protected List<Resource> deleteResources(AutomationPackage automationPackage) {
        List<Resource> resources = getPackageResources(automationPackage.getId());
        for (Resource resource : resources) {
            try {
                resourceManager.deleteResource(resource.getId().toString());
            } catch (Exception e) {
                log.error("Error while deleting resource {} for automation package {}",
                        resource.getId().toString(), automationPackage.getAttribute(AbstractOrganizableObject.NAME), e
                );
            }
        }
        return resources;
    }

    protected void deleteAdditionalData(AutomationPackage automationPackage, AutomationPackageContext context) {
        try {
            automationPackageHookRegistry.onAutomationPackageDelete(automationPackage, context, null);
        } catch (Exception e){
            // throw AutomationPackageManagerException to be handled as ControllerException in services
            throw new AutomationPackageManagerException("onAutomationPackageDelete hook invocation failed in the automation package '" + automationPackage.getAttribute(AbstractOrganizableObject.NAME) + "'. " + e.getMessage(), e);
        }
    }

    protected List<Function> getFunctionsByCriteria(Map<String, String> criteria) {
        return functionAccessor.findManyByCriteria(criteria).collect(Collectors.toList());
    }

    public List<Function> getPackageFunctions(ObjectId automationPackageId) {
        return getFunctionsByCriteria(AutomationPackageEntity.getAutomationPackageIdCriteria(automationPackageId));
    }

    protected List<Resource> getResourcesByCriteria(Map<String, String> criteria) {
        return resourceManager.findManyByCriteria(criteria);
    }

    public List<Resource> getPackageResources(ObjectId automationPackageId) {
        return getResourcesByCriteria(AutomationPackageEntity.getAutomationPackageIdCriteria(automationPackageId));
    }

    public List<Plan> getPackagePlans(ObjectId automationPackageId) {
        return planAccessor.findManyByCriteria(AutomationPackageEntity.getAutomationPackageIdCriteria(automationPackageId)).collect(Collectors.toList());
    }

    public AutomationPackageReader getPackageReader() {
        return packageReader;
    }

    public boolean isIsolated() {
        return isIsolated;
    }

    public PlanAccessor getPlanAccessor() {
        return planAccessor;
    }

    public FunctionAccessor getFunctionAccessor() {
        return functionAccessor;
    }

    public ResourceManager getResourceManager() {
        return resourceManager;
    }

    public Map<String, Object> getExtensions() {
        return extensions;
    }

    public void cleanup() {
        if (isIsolated) {
            this.resourceManager.cleanup();
        } else {
            log.info("Skip automation package cleanup. Cleanup is only supported for isolated (in-memory) automation package manager");
        }
    }

    public String getDescriptorJsonSchema() {
        return packageReader.getDescriptorJsonSchema();
    }

    private static class HookEntry {
        private final String fieldName;
        private final List<?> values;

        public HookEntry(String fieldName, List<?> values) {
            this.fieldName = fieldName;
            this.values = values;
        }
    }

}<|MERGE_RESOLUTION|>--- conflicted
+++ resolved
@@ -485,11 +485,7 @@
             enrichers.add(new AutomationPackageLinkEnricher(newPackage.getId().toString()));
 
             ObjectEnricher enricherForIncludedEntities = ObjectEnricherComposer.compose(enrichers);
-<<<<<<< HEAD
-            fillStaging(staging, packageContent, oldPackage, enricherForIncludedEntities, validator, automationPackageArchive, activationExpr);
-=======
-            fillStaging(staging, packageContent, oldPackage, enricherForIncludedEntities, automationPackageArchive, activationExpr, objectPredicate);
->>>>>>> 1df75d88
+            fillStaging(staging, packageContent, oldPackage, enricherForIncludedEntities, validator, automationPackageArchive, activationExpr, objectPredicate);
 
             // persist and activate automation package
             log.debug("Updating automation package, old package is " + ((oldPackage == null) ? "null" : "not null" + ", async: " + async));
@@ -610,18 +606,11 @@
         return new AutomationPackageStaging();
     }
 
-<<<<<<< HEAD
     protected void fillStaging(AutomationPackageStaging staging, AutomationPackageContent packageContent, AutomationPackage oldPackage,
                                ObjectEnricher enricherForIncludedEntities, ObjectValidator validatorForIncludedEntities,
-                               AutomationPackageArchive automationPackageArchive, String evaluationExpression) {
-        staging.getPlans().addAll(preparePlansStaging(packageContent, automationPackageArchive, oldPackage, enricherForIncludedEntities, validatorForIncludedEntities, staging.getResourceManager(), evaluationExpression));
-        staging.getFunctions().addAll(prepareFunctionsStaging(automationPackageArchive, packageContent, enricherForIncludedEntities, validatorForIncludedEntities, oldPackage, staging.getResourceManager(), evaluationExpression));
-=======
-    protected void fillStaging(AutomationPackageStaging staging, AutomationPackageContent packageContent, AutomationPackage oldPackage, ObjectEnricher enricherForIncludedEntities,
                                AutomationPackageArchive automationPackageArchive, String evaluationExpression, ObjectPredicate objectPredicate) {
         staging.getPlans().addAll(preparePlansStaging(packageContent, automationPackageArchive, oldPackage, enricherForIncludedEntities, staging.getResourceManager(), evaluationExpression));
         staging.getFunctions().addAll(prepareFunctionsStaging(automationPackageArchive, packageContent, enricherForIncludedEntities, oldPackage, staging.getResourceManager(), evaluationExpression));
->>>>>>> 1df75d88
 
         List<HookEntry> hookEntries = new ArrayList<>();
         for (String additionalField : packageContent.getAdditionalFields()) {
