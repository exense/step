/*******************************************************************************
 * Copyright (C) 2020, exense GmbH
 *
 * This file is part of STEP
 *
 * STEP is free software: you can redistribute it and/or modify
 * it under the terms of the GNU Affero General Public License as published by
 * the Free Software Foundation, either version 3 of the License, or
 * (at your option) any later version.
 *
 * STEP is distributed in the hope that it will be useful,
 * but WITHOUT ANY WARRANTY; without even the implied warranty of
 * MERCHANTABILITY or FITNESS FOR A PARTICULAR PURPOSE.  See the
 * GNU Affero General Public License for more details.
 *
 * You should have received a copy of the GNU Affero General Public License
 * along with STEP.  If not, see <http://www.gnu.org/licenses/>.
 ******************************************************************************/
package step.automation.packages;

import org.bson.types.ObjectId;
import org.slf4j.Logger;
import org.slf4j.LoggerFactory;
import step.automation.packages.accessor.AutomationPackageAccessor;
import step.automation.packages.accessor.InMemoryAutomationPackageAccessorImpl;
import step.automation.packages.model.AutomationPackageKeyword;
import step.commons.activation.Expression;
import step.core.AbstractStepContext;
import step.core.accessors.AbstractOrganizableObject;
import step.core.collections.IndexField;
import step.core.entities.Entity;
<<<<<<< HEAD
import step.core.objectenricher.*;
=======
import step.core.maven.MavenArtifactIdentifier;
import step.core.objectenricher.EnricheableObject;
import step.core.objectenricher.ObjectEnricher;
import step.core.objectenricher.ObjectEnricherComposer;
import step.core.objectenricher.ObjectPredicate;
>>>>>>> e4da4083
import step.core.plans.InMemoryPlanAccessor;
import step.core.plans.Plan;
import step.core.plans.PlanAccessor;
import step.core.repositories.ImportResult;
import step.functions.Function;
import step.functions.accessor.FunctionAccessor;
import step.functions.accessor.InMemoryFunctionAccessorImpl;
import step.functions.accessor.LayeredFunctionAccessor;
import step.functions.manager.FunctionManager;
import step.functions.manager.FunctionManagerImpl;
import step.functions.type.FunctionTypeException;
import step.functions.type.FunctionTypeRegistry;
import step.functions.type.SetupFunctionException;
import step.resources.*;

import java.io.File;
import java.io.IOException;
import java.io.InputStream;
import java.util.*;
import java.util.concurrent.ExecutorService;
import java.util.concurrent.Executors;
import java.util.stream.Collectors;
import java.util.stream.Stream;
import java.util.stream.StreamSupport;

import static step.automation.packages.AutomationPackageArchive.METADATA_FILES;
import static step.plans.parser.yaml.YamlPlan.PLANS_ENTITY_NAME;

public class AutomationPackageManager {

    public static final int DEFAULT_READLOCK_TIMEOUT_SECONDS = 60;

    private static final Logger log = LoggerFactory.getLogger(AutomationPackageManager.class);

    protected final AutomationPackageAccessor automationPackageAccessor;
    protected final FunctionManager functionManager;
    protected final FunctionAccessor functionAccessor;
    private final AutomationPackageMavenConfig.ConfigProvider mavenConfigProvider;
    protected final PlanAccessor planAccessor;
    protected final AutomationPackageReader packageReader;

    protected final ResourceManager resourceManager;
    protected final AutomationPackageHookRegistry automationPackageHookRegistry;
    protected boolean isIsolated = false;
    protected final AutomationPackageLocks automationPackageLocks;

    private Map<String, Object> extensions;

    private final ExecutorService delayedUpdateExecutor = Executors.newCachedThreadPool();

    public final AutomationPackageOperationMode operationMode;

    /**
     * The automation package manager used to store/delete automation packages. To run the automation package in isolated
     * context please use the separate in-memory automation package manager created via
     * {@link AutomationPackageManager#createIsolated(ObjectId, FunctionTypeRegistry, FunctionAccessor)}
     */
    private AutomationPackageManager(AutomationPackageOperationMode operationMode, AutomationPackageAccessor automationPackageAccessor,
                                     FunctionManager functionManager,
                                     FunctionAccessor functionAccessor,
                                     PlanAccessor planAccessor,
                                     ResourceManager resourceManager,
                                     Map<String, Object> extensions,
                                     AutomationPackageHookRegistry automationPackageHookRegistry,
                                     AutomationPackageReader packageReader,
                                     AutomationPackageLocks automationPackageLocks,
                                     AutomationPackageMavenConfig.ConfigProvider mavenConfigProvider) {
        this.automationPackageAccessor = automationPackageAccessor;

        this.functionManager = functionManager;
        this.functionAccessor = functionAccessor;
        this.mavenConfigProvider = mavenConfigProvider;
        IndexField indexField = AutomationPackageEntity.getIndexField();
        this.functionAccessor.createIndexIfNeeded(indexField);

        this.planAccessor = planAccessor;
        this.planAccessor.createIndexIfNeeded(indexField);

        this.extensions = extensions;

        this.automationPackageHookRegistry = automationPackageHookRegistry;
        this.packageReader = packageReader;
        this.resourceManager = resourceManager;
        this.automationPackageLocks = automationPackageLocks;
        this.operationMode = Objects.requireNonNull(operationMode);

        addDefaultExtensions();
    }

    private void addDefaultExtensions() {
        this.extensions.put(AutomationPackageContext.PLAN_ACCESSOR, this.planAccessor);
        this.extensions.put(AutomationPackageContext.FUNCTION_ACCESSOR, this.functionAccessor);
    }

    /**
     * Creates the local automation package manager to be used in JUnit runners
     */
    public static AutomationPackageManager createLocalAutomationPackageManager(FunctionTypeRegistry functionTypeRegistry,
                                                                               FunctionAccessor mainFunctionAccessor,
                                                                               PlanAccessor planAccessor,
                                                                               ResourceManager resourceManager,
                                                                               AutomationPackageReader reader,
                                                                               AutomationPackageHookRegistry hookRegistry) {
        Map<String, Object> extensions = new HashMap<>();
        hookRegistry.onLocalAutomationPackageManagerCreate(extensions);

        // for local AP manager we don't need to create layered accessors
        AutomationPackageManager automationPackageManager = new AutomationPackageManager(
                AutomationPackageOperationMode.LOCAL, new InMemoryAutomationPackageAccessorImpl(),
                new FunctionManagerImpl(mainFunctionAccessor, functionTypeRegistry),
                mainFunctionAccessor,
                planAccessor,
                resourceManager,
                extensions,
                hookRegistry, reader,
                new AutomationPackageLocks(DEFAULT_READLOCK_TIMEOUT_SECONDS),
                null
        );
        automationPackageManager.isIsolated = true;
        return automationPackageManager;
    }

    /**
     * Creates the automation package manager for isolated (not persisted) execution. Based on in-memory accessors
     * for plans and keywords.
     *
     * @param isolatedContextId    the unique id of isolated context (isolated execution)
     * @param functionTypeRegistry the function type registry
     * @param mainFunctionAccessor the main (persisted) accessor for keywords. it is used in read-only mode to lookup
     *                             existing keywords and override (reuse their ids) them in in-memory layer to avoid
     *                             keywords with duplicated names
     * @return the automation manager with in-memory accessors for plans and keywords
     */
    public static AutomationPackageManager createIsolatedAutomationPackageManager(ObjectId isolatedContextId,
                                                                                  FunctionTypeRegistry functionTypeRegistry,
                                                                                  FunctionAccessor mainFunctionAccessor,
                                                                                  AutomationPackageReader reader,
                                                                                  AutomationPackageHookRegistry hookRegistry) {

        ResourceManager resourceManager1 = new LocalResourceManagerImpl(new File("resources_" + isolatedContextId.toString()));
        InMemoryFunctionAccessorImpl inMemoryFunctionRepository = new InMemoryFunctionAccessorImpl();
        LayeredFunctionAccessor layeredFunctionAccessor = new LayeredFunctionAccessor(List.of(inMemoryFunctionRepository, mainFunctionAccessor));

        Map<String, Object> extensions = new HashMap<>();
        hookRegistry.onIsolatedAutomationPackageManagerCreate(extensions);
        AutomationPackageManager automationPackageManager = new AutomationPackageManager(
                AutomationPackageOperationMode.ISOLATED, new InMemoryAutomationPackageAccessorImpl(),
                new FunctionManagerImpl(layeredFunctionAccessor, functionTypeRegistry),
                layeredFunctionAccessor,
                new InMemoryPlanAccessor(),
                resourceManager1,
                extensions,
                hookRegistry, reader,
                new AutomationPackageLocks(DEFAULT_READLOCK_TIMEOUT_SECONDS),
                null
        );
        automationPackageManager.isIsolated = true;
        return automationPackageManager;
    }

    public static AutomationPackageManager createMainAutomationPackageManager(AutomationPackageAccessor accessor,
                                                                              FunctionManager functionManager,
                                                                              FunctionAccessor functionAccessor,
                                                                              PlanAccessor planAccessor,
                                                                              ResourceManager resourceManager,
                                                                              AutomationPackageHookRegistry hookRegistry,
                                                                              AutomationPackageReader reader,
                                                                              AutomationPackageLocks locks,
                                                                              AutomationPackageMavenConfig.ConfigProvider mavenConfigProvider) {
        Map<String, Object> extensions = new HashMap<>();
        hookRegistry.onMainAutomationPackageManagerCreate(extensions);
        return new AutomationPackageManager(
                AutomationPackageOperationMode.MAIN, accessor,
                functionManager,
                functionAccessor,
                planAccessor,
                resourceManager,
                extensions,
                hookRegistry,
                reader,
                locks,
                mavenConfigProvider
        );
    }

    /**
     * Creates the automation package manager for isolated (not persisted) execution. Based on in-memory accessors
     * for plans and keywords.
     *
     * @param isolatedContextId    the unique id of isolated context (isolated execution)
     * @param functionTypeRegistry the function type registry
     * @param mainFunctionAccessor the main (persisted) accessor for keywords. it is used in read-only mode to lookup
     *                             existing keywords and override (reuse their ids) them in in-memory layer to avoid
     *                             keywords with duplicated names
     * @return the automation manager with in-memory accessors for plans and keywords
     */
    public AutomationPackageManager createIsolated(ObjectId isolatedContextId, FunctionTypeRegistry functionTypeRegistry, FunctionAccessor mainFunctionAccessor){
        return createIsolatedAutomationPackageManager(isolatedContextId, functionTypeRegistry, mainFunctionAccessor, getPackageReader(), automationPackageHookRegistry);
    }

    public AutomationPackage getAutomationPackageById(ObjectId id, ObjectPredicate objectPredicate) {
        AutomationPackage automationPackage = automationPackageAccessor.get(id);
        if (automationPackage == null) {
            throw new AutomationPackageManagerException("Automation package hasn't been found by id: " + id);
        }

        if (objectPredicate != null && !objectPredicate.test(automationPackage)) {
            // package exists, but is not accessible (linked with another product)
            throw new AutomationPackageManagerException("Automation package " + id + " is not accessible");
        }

        return automationPackage;
    }

    public AutomationPackage getAutomatonPackageById(ObjectId id, ObjectPredicate objectPredicate) {
        return this.getAutomationPackageById(id, objectPredicate);
    }

    public AutomationPackage getAutomationPackageByName(String name, ObjectPredicate objectPredicate) {
        Stream<AutomationPackage> stream = StreamSupport.stream(automationPackageAccessor.findManyByAttributes(Map.of(AbstractOrganizableObject.NAME, name)), false);
        if (objectPredicate != null) {
            stream = stream.filter(objectPredicate);
        }
        return stream.findFirst().orElse(null);
    }

    public Stream<AutomationPackage> getAllAutomationPackages(ObjectPredicate objectPredicate) {
        Stream<AutomationPackage> stream = StreamSupport.stream(Spliterators.spliteratorUnknownSize(automationPackageAccessor.getAll(), Spliterator.ORDERED),
                false
        );
        if (objectPredicate != null) {
            stream = stream.filter(objectPredicate);
        }
        return stream;
    }

    public void removeAutomationPackage(ObjectId id, ObjectPredicate objectPredicate) {
        AutomationPackage automationPackage = getAutomationPackageById(id, objectPredicate);
        String automationPackageId = automationPackage.getId().toHexString();
        if (automationPackageLocks.tryWriteLock(automationPackageId)) {
            try {
                deleteAutomationPackageEntities(automationPackage);
                automationPackageAccessor.remove(automationPackage.getId());
                log.info("Automation package ({}) has been removed", id);
            } finally {
                automationPackageLocks.releaseAndRemoveLock(automationPackageId);
            }
        } else {
            throw new AutomationPackageManagerException("Automation package cannot be removed while executions using it are running.");
        }
    }

    protected void deleteAutomationPackageEntities(AutomationPackage automationPackage) {
        deleteFunctions(automationPackage);
        deletePlans(automationPackage);
        // schedules will be deleted in deleteAdditionalData via hooks
        deleteResources(automationPackage);
        // TODO: archive, packageContent, enricher and validator are only used in AutomationPackageContext for save/update - maybe it is better to create separate class AutomationPackageContextForSave rather then use nulls here
        deleteAdditionalData(automationPackage, new AutomationPackageContext(operationMode, resourceManager, null,  null,null, null, extensions));
    }

    public ObjectId createAutomationPackageFromMaven(MavenArtifactIdentifier mavenArtifactIdentifier, String apVersion, String activationExpr, ObjectEnricher enricher, ObjectPredicate objectPredicate) {
        validateMavenConfigAndArtifactClassifier(mavenArtifactIdentifier);
        try {
            try (AutomationPackageFromMavenProvider provider = new AutomationPackageFromMavenProvider(mavenConfigProvider.getConfig(objectPredicate), mavenArtifactIdentifier)) {
                return createOrUpdateAutomationPackage(false, true, null, provider, apVersion, activationExpr, false, enricher, objectPredicate, false).getId();
            }
        } catch (IOException ex) {
            throw new AutomationPackageManagerException("Automation package cannot be created. Caused by: " + ex.getMessage(), ex);
        }
    }

    protected void validateMavenConfigAndArtifactClassifier(MavenArtifactIdentifier mavenArtifactIdentifier) throws AutomationPackageManagerException {
        if (mavenConfigProvider == null) {
            throw new AutomationPackageManagerException("Maven config provider is not configured for automation package manager");
        }

        String commonErrorMessage = "Unable to resolve maven artifact for automation package";
        if (mavenArtifactIdentifier.getArtifactId() == null) {
            throw new AutomationPackageManagerException(commonErrorMessage + ". artifactId is undefined");
        }
        if (mavenArtifactIdentifier.getGroupId() == null) {
            throw new AutomationPackageManagerException(commonErrorMessage + ". groupId is undefined");
        }
        if (mavenArtifactIdentifier.getVersion() == null) {
            throw new AutomationPackageManagerException(commonErrorMessage + ". version is undefined");
        }
    }

    /**
     * Creates the new automation package. The exception will be thrown, if the package with the same name already exists.
     *
     * @param packageStream   the package content
     * @param fileName        the original name of file with automation package
     * @param enricher        the enricher used to fill all stored objects (for instance, with product id for multitenant application)
     * @param objectPredicate the filter for automation package
     * @return the id of created package
     * @throws AutomationPackageManagerException
     */
    public ObjectId createAutomationPackage(InputStream packageStream, String fileName, String apVersion, String activationExpr,
                                            ObjectEnricher enricher, ObjectPredicate objectPredicate, ObjectValidator validator) throws AutomationPackageManagerException {
        return createOrUpdateAutomationPackage(false, true, null, packageStream, fileName, apVersion, activationExpr, enricher, objectPredicate, validator, false).getId();
    }

    /**
     * Creates new or updates the existing automation package
     *
     * @param allowUpdate     whether update existing package is allowed
     * @param allowCreate     whether create new package is allowed
     * @param explicitOldId   the explicit package id to be updated (if null, the id will be automatically resolved by package name from packageStream)
     * @param fileName        the original name of file with automation package
     * @param enricher        the enricher used to fill all stored objects (for instance, with product id for multitenant application)
     * @param objectPredicate the filter for automation package
     * @return the id of created/updated package
     */
    public AutomationPackageUpdateResult createOrUpdateAutomationPackage(boolean allowUpdate, boolean allowCreate, ObjectId explicitOldId,
                                                                         InputStream inputStream, String fileName, String apVersion, String activationExpr,
                                                                         ObjectEnricher enricher, ObjectPredicate objectPredicate, ObjectValidator validator,
                                                                         boolean async) throws AutomationPackageManagerException {
        try {
            try (AutomationPackageArchiveProvider provider = new AutomationPackageFromInputStreamProvider(inputStream, fileName)) {
                return createOrUpdateAutomationPackage(allowUpdate, allowCreate, explicitOldId, provider, apVersion, activationExpr, false, enricher, objectPredicate, validator, async);
            }
        } catch (IOException | AutomationPackageReadingException ex) {
            throw new AutomationPackageManagerException("Automation package cannot be created. Caused by: " + ex.getMessage(), ex);
        }
    }

    /**
     * Creates new or updates the existing automation package
     *
     * @param allowUpdate     whether update existing package is allowed
     * @param allowCreate     whether create new package is allowed
     * @param explicitOldId   the explicit package id to be updated (if null, the id will be automatically resolved by package name from packageStream)
     * @param enricher        the enricher used to fill all stored objects (for instance, with product id for multitenant application)
     * @param objectPredicate the filter for automation package
     * @return the id of created/updated package
     */
    public AutomationPackageUpdateResult createOrUpdateAutomationPackageFromMaven(MavenArtifactIdentifier mavenArtifactIdentifier,
                                                                                  boolean allowUpdate, boolean allowCreate, ObjectId explicitOldId,
                                                                                  String apVersion, String activationExpr,
                                                                                  ObjectEnricher enricher, ObjectPredicate objectPredicate, boolean async) throws AutomationPackageManagerException {
        try {
            validateMavenConfigAndArtifactClassifier(mavenArtifactIdentifier);
            try (AutomationPackageFromMavenProvider provider = new AutomationPackageFromMavenProvider(mavenConfigProvider.getConfig(objectPredicate), mavenArtifactIdentifier)) {
                return createOrUpdateAutomationPackage(allowUpdate, allowCreate, explicitOldId, provider, apVersion, activationExpr, false, enricher, objectPredicate, async);
            }
        } catch (IOException ex) {
            throw new AutomationPackageManagerException("Automation package cannot be created. Caused by: " + ex.getMessage(), ex);
        }
    }

    public void updateAutomationPackageMetadata(ObjectId id, String apVersion, String activationExpr, ObjectPredicate objectPredicate) {
        AutomationPackage ap = getAutomationPackageById(id, objectPredicate);
        String newApName;

        String oldApVersion = ap.getVersion();
        String oldApName = ap.getAttribute(AbstractOrganizableObject.NAME);
        int versionBeginIndex = oldApVersion == null ? - 1 : oldApName.lastIndexOf(ap.getVersion());
        if (versionBeginIndex > 0) {
            String oldNameWithoutVersion = oldApName.substring(0, versionBeginIndex - AutomationPackageReader.AP_VERSION_SEPARATOR.length());
            newApName = apVersion == null ? oldNameWithoutVersion : oldNameWithoutVersion + AutomationPackageReader.AP_VERSION_SEPARATOR + apVersion;
        } else {
            newApName = apVersion == null ? oldApName : oldApName + AutomationPackageReader.AP_VERSION_SEPARATOR + apVersion;
        }
        ap.addAttribute(AbstractOrganizableObject.NAME, newApName);
        ap.setActivationExpression(activationExpr == null ? null : new Expression(activationExpr));
        ap.setVersion(apVersion);

        // save metadata
        automationPackageAccessor.save(ap);

        // propagate new activation expression to linked keywords and plans
        List<Function> keywords = getPackageFunctions(id);
        for (Function keyword : keywords) {
            keyword.setActivationExpression(activationExpr == null ? null : new Expression(activationExpr));
            try {
                functionManager.saveFunction(keyword);
            } catch (SetupFunctionException | FunctionTypeException e) {
                throw new AutomationPackageManagerException("Unable to persist a keyword in automation package", e);
            }
        }
        for (Plan plan : getPackagePlans(id)) {
            plan.setActivationExpression(activationExpr == null ? null : new Expression(activationExpr));
            planAccessor.save(plan);
        }
    }

    /**
     * Creates new or updates the existing automation package
     *
     * @param allowUpdate               whether update existing package is allowed
     * @param allowCreate               whether create new package is allowed
     * @param explicitOldId             the explicit package id to be updated (if null, the id will be automatically resolved by package name from packageStream)
     * @param automationPackageProvider the automation package content provider
     * @param enricher                  the enricher used to fill all stored objects (for instance, with product id for multitenant application)
     * @param objectPredicate           the filter for automation package
     * @return the id of created/updated package
     */
    public AutomationPackageUpdateResult createOrUpdateAutomationPackage(boolean allowUpdate, boolean allowCreate, ObjectId explicitOldId,
                                                                         AutomationPackageArchiveProvider automationPackageProvider, String apVersion, String activationExpr,
                                                                         boolean isLocalPackage, ObjectEnricher enricher,
                                                                         ObjectPredicate objectPredicate, ObjectValidator validator, boolean async) {
        AutomationPackageArchive automationPackageArchive;
        AutomationPackageContent packageContent;

        AutomationPackage newPackage = null;

        try {
            try {
                automationPackageArchive = automationPackageProvider.getAutomationPackageArchive();
                packageContent = readAutomationPackage(automationPackageArchive, apVersion, isLocalPackage);
            } catch (AutomationPackageReadingException e) {
                throw new AutomationPackageManagerException("Unable to read automation package. Cause: " + e.getMessage(), e);
            }

            AutomationPackage oldPackage;
            if (explicitOldId != null) {
                oldPackage = getAutomationPackageById(explicitOldId, objectPredicate);

                String newName = packageContent.getName();
                String oldName = oldPackage.getAttribute(AbstractOrganizableObject.NAME);
                if (!Objects.equals(newName, oldName)) {
                    // the package with the same name shouldn't exist
                    AutomationPackage existingPackageWithSameName = getAutomationPackageByName(newName, objectPredicate);

                    if (existingPackageWithSameName != null) {
                        throw new AutomationPackageManagerException("Unable to change the package name to '" + newName
                                + "'. Package with the same name already exists (" + existingPackageWithSameName.getId().toString() + ")");
                    }
                }
            } else {
                oldPackage = getAutomationPackageByName(packageContent.getName(), objectPredicate);
            }
            if (!allowUpdate && oldPackage != null) {
                throw new AutomationPackageManagerException("Automation package '" + packageContent.getName() + "' already exists");
            }
            if (!allowCreate && oldPackage == null) {
                throw new AutomationPackageManagerException("Automation package '" + packageContent.getName() + "' doesn't exist");
            }

            // keep old package id
            newPackage = createNewInstance(automationPackageArchive.getOriginalFileName(), packageContent, apVersion, activationExpr, oldPackage, enricher);

            // prepare staging collections
            AutomationPackageStaging staging = createStaging();
            List<ObjectEnricher> enrichers = new ArrayList<>();
            if (enricher != null) {
                enrichers.add(enricher);
            }
            enrichers.add(new AutomationPackageLinkEnricher(newPackage.getId().toString()));

            ObjectEnricher enricherForIncludedEntities = ObjectEnricherComposer.compose(enrichers);
            fillStaging(staging, packageContent, oldPackage, enricherForIncludedEntities, validator, automationPackageArchive, activationExpr);

            // persist and activate automation package
            log.debug("Updating automation package, old package is " + ((oldPackage == null) ? "null" : "not null" + ", async: " + async));
            boolean immediateWriteLock = tryObtainImmediateWriteLock(newPackage);
            try {
                if (oldPackage == null || !async || immediateWriteLock) {
                    //If not async or if it's a new package, we synchronously wait on a write lock and update
                    log.info("Updating the automation package " + newPackage.getId().toString() + " synchronously, any running executions on this package will delay the update.");
                    ObjectId result = updateAutomationPackage(oldPackage, newPackage, packageContent, staging, enricherForIncludedEntities, validator, immediateWriteLock, automationPackageArchive);
                    return new AutomationPackageUpdateResult(oldPackage == null ? AutomationPackageUpdateStatus.CREATED : AutomationPackageUpdateStatus.UPDATED, result);
                } else {
                    // async update
                    log.info("Updating the automation package " + newPackage.getId().toString() + " asynchronously due to running execution(s).");
                    newPackage.setStatus(AutomationPackageStatus.DELAYED_UPDATE);
                    automationPackageAccessor.save(newPackage);
                    AutomationPackage finalNewPackage = newPackage;
                    delayedUpdateExecutor.submit(() -> {
                        try {
                            updateAutomationPackage(oldPackage, finalNewPackage, packageContent, staging, enricherForIncludedEntities, validator, false, automationPackageArchive);
                        } catch (Exception e) {
                            log.error("Exception on delayed AP update", e);
                        }
                    });
                    return new AutomationPackageUpdateResult(AutomationPackageUpdateStatus.UPDATE_DELAYED, newPackage.getId());
                }
            } finally {
                if (immediateWriteLock) {
                    releaseWriteLock(newPackage);
                }
            }
        } catch (Exception ex) {
            throw ex;
        }
    }

    /**
     * @return all DB entities linked with the automation package
     */
    public Map<String, List<? extends AbstractOrganizableObject>> getAllEntities(ObjectId automationPackageId) {
        Map<String, List<? extends AbstractOrganizableObject>> result = new HashMap<>();
        List<Plan> packagePlans = getPackagePlans(automationPackageId);
        result.put(PLANS_ENTITY_NAME, packagePlans);
        List<Function> packageFunctions = getPackageFunctions(automationPackageId);
        result.put(AutomationPackageKeyword.KEYWORDS_ENTITY_NAME, packageFunctions);
        List<String> allHooksNames = automationPackageHookRegistry.getOrderedHookFieldNames();
        for (String hookName : allHooksNames) {
            AutomationPackageHook<?> hook = automationPackageHookRegistry.getHook(hookName);
            result.putAll(hook.getEntitiesForAutomationPackage(
                            automationPackageId,
                            new AutomationPackageContext(operationMode, resourceManager, null, null, null, null, extensions)
                    )
            );
        }
        return result;
    }

    private ObjectId updateAutomationPackage(AutomationPackage oldPackage, AutomationPackage newPackage,
                                             AutomationPackageContent packageContent, AutomationPackageStaging staging,
                                             ObjectEnricher enricherForIncludedEntities, ObjectValidator validator,
                                             boolean alreadyLocked, AutomationPackageArchive automationPackageArchive) {
        try {
            //If not already locked (i.e. was not able to acquire an immediate write lock)
            if (!alreadyLocked) {
                log.info("Delaying update of the automation package " + newPackage.getId().toString() + " due to running execution(s) using this package.");
                getWriteLock(newPackage);
                log.info("Executions completed, proceeding with the update of the automation package " + newPackage.getId().toString());
            }
            // delete old package entities
            if (oldPackage != null) {
                deleteAutomationPackageEntities(oldPackage);
            }
            // persist all staged entities
            persistStagedEntities(staging, enricherForIncludedEntities, validator, automationPackageArchive, packageContent);
            ObjectId result = automationPackageAccessor.save(newPackage).getId();
            logAfterSave(staging, oldPackage, newPackage);
            return result;
        } finally {
            if (!alreadyLocked) {
                releaseWriteLock(newPackage); //only release if lock was acquired in this method
            }
            //Clear delayed status
            newPackage.setStatus(null);
            automationPackageAccessor.save(newPackage);
        }
    }

    protected void getWriteLock(AutomationPackage newPackage) {
        automationPackageLocks.writeLock(newPackage.getId().toHexString());
    }

    protected boolean tryObtainImmediateWriteLock(AutomationPackage newPackage) {
        return automationPackageLocks.tryWriteLock(newPackage.getId().toHexString());
    }


    private void releaseWriteLock(AutomationPackage newPackage) {
        automationPackageLocks.writeUnlock(newPackage.getId().toHexString());
    }

    protected void logAfterSave(AutomationPackageStaging staging, AutomationPackage oldPackage, AutomationPackage newPackage) {
        StringBuilder message = new StringBuilder();
        if (oldPackage != null) {
            message.append(String.format("Automation package has been updated (%s).", newPackage.getAttribute(AbstractOrganizableObject.NAME)));
        } else {
            message.append(String.format("New automation package saved (%s).", newPackage.getAttribute(AbstractOrganizableObject.NAME)));
        }
        message.append(String.format(" Plans: %s.", staging.getPlans().size()));
        message.append(String.format(" Functions: %s.", staging.getFunctions().size()));

        for (Map.Entry<String, List<?>> additionalObjects : staging.getAdditionalObjects().entrySet()) {
            message.append(String.format(" %s: %s.", additionalObjects.getKey(), additionalObjects.getValue().size()));
        }

        log.info(message.toString());
    }

    protected AutomationPackageStaging createStaging(){
        return new AutomationPackageStaging();
    }

    protected void fillStaging(AutomationPackageStaging staging, AutomationPackageContent packageContent, AutomationPackage oldPackage,
                               ObjectEnricher enricherForIncludedEntities, ObjectValidator validatorForIncludedEntities,
                               AutomationPackageArchive automationPackageArchive, String evaluationExpression) {
        staging.getPlans().addAll(preparePlansStaging(packageContent, automationPackageArchive, oldPackage, enricherForIncludedEntities, validatorForIncludedEntities, staging.getResourceManager(), evaluationExpression));
        staging.getFunctions().addAll(prepareFunctionsStaging(automationPackageArchive, packageContent, enricherForIncludedEntities, validatorForIncludedEntities, oldPackage, staging.getResourceManager(), evaluationExpression));

        List<HookEntry> hookEntries = packageContent.getAdditionalData().entrySet().stream().map(e -> new HookEntry(e.getKey(), e.getValue())).collect(Collectors.toList());
        List<String> orderedEntryNames = automationPackageHookRegistry.getOrderedHookFieldNames();
        // sort the hook entries according to their "natural" order defined by the registry
        hookEntries.sort(Comparator.comparingInt(he -> orderedEntryNames.indexOf(he.fieldName)));

        for (HookEntry hookEntry : hookEntries) {
<<<<<<< HEAD
            boolean hooked =  automationPackageHookRegistry.onPrepareStaging(
                    hookEntry.fieldName,
                    new AutomationPackageContext(operationMode, staging.getResourceManager(), automationPackageArchive, packageContent, enricherForIncludedEntities, validatorForIncludedEntities, extensions),
                    packageContent,
                    hookEntry.values,
                    oldPackage, staging);

            if (!hooked) {
                log.warn("Additional field in automation package has been ignored and skipped: " + hookEntry.fieldName);
=======
            try {
                boolean hooked = automationPackageHookRegistry.onPrepareStaging(
                        hookEntry.fieldName,
                        new AutomationPackageContext(operationMode, staging.getResourceManager(), automationPackageArchive, packageContent, enricherForIncludedEntities, extensions),
                        packageContent,
                        hookEntry.values,
                        oldPackage, staging);

                if (!hooked) {
                    log.warn("Additional field in automation package has been ignored and skipped: " + hookEntry.fieldName);
                }
            } catch (Exception e){
                String fieldNameStr = hookEntry.fieldName == null ? "" : " for '" + hookEntry.fieldName + "'";
                // throw AutomationPackageManagerException to be handled as ControllerException in services
                throw new AutomationPackageManagerException("onPrepareStaging hook invocation failed" + fieldNameStr + " in the automation package '" + packageContent.getName() + "'. " + e.getMessage(), e);
>>>>>>> e4da4083
            }
        }
    }

    protected void persistStagedEntities(AutomationPackageStaging staging,
                                         ObjectEnricher objectEnricher,
                                         ObjectValidator objectValidator,
                                         AutomationPackageArchive automationPackageArchive,
                                         AutomationPackageContent packageContent) {
        List<Resource> stagingResources = staging.getResourceManager().findManyByCriteria(null);
        try {
            for (Resource resource: stagingResources) {
                resourceManager.copyResource(resource, staging.getResourceManager());
            }
        } catch (IOException | SimilarResourceExistingException | InvalidResourceFormatException e) {
            throw new AutomationPackageManagerException("Unable to persist a resource in automation package", e);
        } finally {
            staging.getResourceManager().cleanup();
        }

        try {
            for (Function completeFunction : staging.getFunctions()) {
                functionManager.saveFunction(completeFunction);
            }
        } catch (SetupFunctionException | FunctionTypeException e) {
            throw new AutomationPackageManagerException("Unable to persist a keyword in automation package", e);
        }

        for (Plan plan : staging.getPlans()) {
            planAccessor.save(plan);
        }

        // save task parameters and additional objects via hooks
        List<HookEntry> hookEntries = staging.getAdditionalObjects().entrySet().stream().map(e -> new HookEntry(e.getKey(), e.getValue())).collect(Collectors.toList());
        for (HookEntry hookEntry : hookEntries) {
<<<<<<< HEAD
            boolean hooked = automationPackageHookRegistry.onCreate(
                    hookEntry.fieldName, hookEntry.values,
                    new AutomationPackageContext(operationMode, resourceManager, automationPackageArchive, packageContent, objectEnricher, objectValidator, extensions)
            );
            if (!hooked) {
                log.warn("Additional field in automation package has been ignored and skipped: " + hookEntry.fieldName);
=======
            try {
                boolean hooked = automationPackageHookRegistry.onCreate(
                        hookEntry.fieldName, hookEntry.values,
                        new AutomationPackageContext(operationMode, resourceManager, automationPackageArchive, packageContent, objectEnricher, extensions)
                );
                if (!hooked) {
                    log.warn("Additional field in automation package has been ignored and skipped: " + hookEntry.fieldName);
                }
            } catch (Exception e){
                String fieldNameStr = hookEntry.fieldName == null ? "" : " for '" + hookEntry.fieldName + "'";
                // throw AutomationPackageManagerException to be handled as ControllerException in services
                throw new AutomationPackageManagerException("onCreate hook invocation failed" + fieldNameStr + " in the automation package '" + packageContent.getName() + "'. " + e.getMessage(), e);
>>>>>>> e4da4083
            }

        }
    }

    public <T extends AbstractOrganizableObject & EnricheableObject> void fillEntities(List<T> entities, List<T> oldEntities, ObjectEnricher enricher) {
        Entity.reuseOldIds(entities, oldEntities);
        entities.forEach(enricher);
    }

    public void runExtensionsBeforeIsolatedExecution(AutomationPackage automationPackage, AbstractStepContext executionContext, Map<String, Object> apManagerExtensions, ImportResult importResult){
        try {
            automationPackageHookRegistry.beforeIsolatedExecution(automationPackage, executionContext, apManagerExtensions, importResult);
        } catch (Exception e){
            // throw AutomationPackageManagerException to be handled as ControllerException in services
            throw new AutomationPackageManagerException("beforeIsolatedExecution hook invocation failed in the automation package '" + automationPackage.getAttribute(AbstractOrganizableObject.NAME) + "'. " + e.getMessage(), e);
        }
    }

    protected List<Plan> preparePlansStaging(AutomationPackageContent packageContent, AutomationPackageArchive automationPackageArchive,
                                             AutomationPackage oldPackage, ObjectEnricher enricher, ObjectValidator validator, ResourceManager stagingResourceManager,
                                             String evaluationExpression) {
        List<Plan> plans = packageContent.getPlans();
        AutomationPackagePlansAttributesApplier specialAttributesApplier = new AutomationPackagePlansAttributesApplier(stagingResourceManager);
        specialAttributesApplier.applySpecialAttributesToPlans(plans, automationPackageArchive, packageContent, enricher, validator, extensions, operationMode);

        fillEntities(plans, oldPackage != null ? getPackagePlans(oldPackage.getId()) : new ArrayList<>(), enricher);
        if (evaluationExpression != null && !evaluationExpression.isEmpty()){
            for (Plan plan : plans) {
                plan.setActivationExpression(new Expression(evaluationExpression));
            }
        }
        return plans;
    }

    protected List<Function> prepareFunctionsStaging(AutomationPackageArchive automationPackageArchive, AutomationPackageContent packageContent,
                                                     ObjectEnricher enricher, ObjectValidator validator,
                                                     AutomationPackage oldPackage, ResourceManager stagingResourceManager, String evaluationExpression) {
        AutomationPackageContext apContext = new AutomationPackageContext(operationMode, stagingResourceManager, automationPackageArchive, packageContent, enricher, validator, extensions);
        List<Function> completeFunctions = packageContent.getKeywords().stream().map(keyword -> keyword.prepareKeyword(apContext)).collect(Collectors.toList());

        // get old functions with same name and reuse their ids
        List<Function> oldFunctions = oldPackage == null ? new ArrayList<>() : getPackageFunctions(oldPackage.getId());
        fillEntities(completeFunctions, oldFunctions, enricher);

        if (evaluationExpression != null && !evaluationExpression.isEmpty()) {
            for (Function completeFunction : completeFunctions) {
                completeFunction.setActivationExpression(new Expression(evaluationExpression));
            }
        }
        return completeFunctions;
    }

    protected AutomationPackage createNewInstance(String fileName, AutomationPackageContent packageContent, String apVersion, String activationExpr, AutomationPackage oldPackage, ObjectEnricher enricher) {
        AutomationPackage newPackage = new AutomationPackage();

        // keep old id
        if (oldPackage != null) {
            newPackage.setId(oldPackage.getId());
        }
        newPackage.addAttribute(AbstractOrganizableObject.NAME, packageContent.getName());
        newPackage.addAttribute(AbstractOrganizableObject.VERSION, packageContent.getVersion());

        newPackage.addCustomField(AutomationPackageEntity.AUTOMATION_PACKAGE_FILE_NAME, fileName);
        if (activationExpr != null && !activationExpr.isEmpty()) {
            newPackage.setActivationExpression(new Expression(activationExpr));
            newPackage.setVersion(apVersion);
        }
        if (enricher != null) {
            enricher.accept(newPackage);
        }
        return newPackage;
    }

    protected AutomationPackageContent readAutomationPackage(AutomationPackageArchive automationPackageArchive, String apVersion, boolean isLocalPackage) throws AutomationPackageReadingException {
        AutomationPackageContent packageContent;
        packageContent = packageReader.readAutomationPackage(automationPackageArchive, apVersion, isLocalPackage);
        if (packageContent == null) {
            throw new AutomationPackageManagerException("Automation package descriptor is missing, allowed names: " + METADATA_FILES);
        } else if (packageContent.getName() == null || packageContent.getName().isEmpty()) {
            throw new AutomationPackageManagerException("Automation package name is missing");
        }
        return packageContent;
    }

    protected List<Plan> deletePlans(AutomationPackage automationPackage) {
        List<Plan> plans = getPackagePlans(automationPackage.getId());
        plans.forEach(plan -> {
            try {
                planAccessor.remove(plan.getId());
            } catch (Exception e) {
                log.error("Error while deleting plan {} for automation package {}",
                        plan.getId().toString(), automationPackage.getAttribute(AbstractOrganizableObject.NAME), e
                );
            }
        });
        return plans;
    }

    protected List<Function> deleteFunctions(AutomationPackage automationPackage) {
        List<Function> functions = getPackageFunctions(automationPackage.getId());
        functions.forEach(function -> {
            try {
                functionManager.deleteFunction(function.getId().toString());
            } catch (FunctionTypeException e) {
                log.error("Error while deleting function {} for automation package {}",
                        function.getId().toString(), automationPackage.getAttribute(AbstractOrganizableObject.NAME), e
                );
            }
        });
        return functions;
    }

    protected List<Resource> deleteResources(AutomationPackage automationPackage) {
        List<Resource> resources = getPackageResources(automationPackage.getId());
        for (Resource resource : resources) {
            try {
                resourceManager.deleteResource(resource.getId().toString());
            } catch (Exception e) {
                log.error("Error while deleting resource {} for automation package {}",
                        resource.getId().toString(), automationPackage.getAttribute(AbstractOrganizableObject.NAME), e
                );
            }
        }
        return resources;
    }

    protected void deleteAdditionalData(AutomationPackage automationPackage, AutomationPackageContext context) {
        try {
            automationPackageHookRegistry.onAutomationPackageDelete(automationPackage, context, null);
        } catch (Exception e){
            // throw AutomationPackageManagerException to be handled as ControllerException in services
            throw new AutomationPackageManagerException("onAutomationPackageDelete hook invocation failed in the automation package '" + automationPackage.getAttribute(AbstractOrganizableObject.NAME) + "'. " + e.getMessage(), e);
        }
    }

    protected List<Function> getFunctionsByCriteria(Map<String, String> criteria) {
        return functionAccessor.findManyByCriteria(criteria).collect(Collectors.toList());
    }

    public List<Function> getPackageFunctions(ObjectId automationPackageId) {
        return getFunctionsByCriteria(AutomationPackageEntity.getAutomationPackageIdCriteria(automationPackageId));
    }

    protected List<Resource> getResourcesByCriteria(Map<String, String> criteria) {
        return resourceManager.findManyByCriteria(criteria);
    }

    public List<Resource> getPackageResources(ObjectId automationPackageId) {
        return getResourcesByCriteria(AutomationPackageEntity.getAutomationPackageIdCriteria(automationPackageId));
    }

    public List<Plan> getPackagePlans(ObjectId automationPackageId) {
        return planAccessor.findManyByCriteria(AutomationPackageEntity.getAutomationPackageIdCriteria(automationPackageId)).collect(Collectors.toList());
    }

    public AutomationPackageReader getPackageReader() {
        return packageReader;
    }

    public boolean isIsolated() {
        return isIsolated;
    }

    public PlanAccessor getPlanAccessor() {
        return planAccessor;
    }

    public FunctionAccessor getFunctionAccessor() {
        return functionAccessor;
    }

    public ResourceManager getResourceManager() {
        return resourceManager;
    }

    public Map<String, Object> getExtensions() {
        return extensions;
    }

    public void cleanup() {
        if (isIsolated) {
            this.resourceManager.cleanup();
        } else {
            log.info("Skip automation package cleanup. Cleanup is only supported for isolated (in-memory) automation package manager");
        }
    }

    public String getDescriptorJsonSchema() {
        return packageReader.getDescriptorJsonSchema();
    }

    private static class HookEntry {
        private final String fieldName;
        private final List<?> values;

        public HookEntry(String fieldName, List<?> values) {
            this.fieldName = fieldName;
            this.values = values;
        }
    }

}<|MERGE_RESOLUTION|>--- conflicted
+++ resolved
@@ -29,15 +29,8 @@
 import step.core.accessors.AbstractOrganizableObject;
 import step.core.collections.IndexField;
 import step.core.entities.Entity;
-<<<<<<< HEAD
+import step.core.maven.MavenArtifactIdentifier;
 import step.core.objectenricher.*;
-=======
-import step.core.maven.MavenArtifactIdentifier;
-import step.core.objectenricher.EnricheableObject;
-import step.core.objectenricher.ObjectEnricher;
-import step.core.objectenricher.ObjectEnricherComposer;
-import step.core.objectenricher.ObjectPredicate;
->>>>>>> e4da4083
 import step.core.plans.InMemoryPlanAccessor;
 import step.core.plans.Plan;
 import step.core.plans.PlanAccessor;
@@ -624,21 +617,10 @@
         hookEntries.sort(Comparator.comparingInt(he -> orderedEntryNames.indexOf(he.fieldName)));
 
         for (HookEntry hookEntry : hookEntries) {
-<<<<<<< HEAD
-            boolean hooked =  automationPackageHookRegistry.onPrepareStaging(
-                    hookEntry.fieldName,
-                    new AutomationPackageContext(operationMode, staging.getResourceManager(), automationPackageArchive, packageContent, enricherForIncludedEntities, validatorForIncludedEntities, extensions),
-                    packageContent,
-                    hookEntry.values,
-                    oldPackage, staging);
-
-            if (!hooked) {
-                log.warn("Additional field in automation package has been ignored and skipped: " + hookEntry.fieldName);
-=======
             try {
                 boolean hooked = automationPackageHookRegistry.onPrepareStaging(
                         hookEntry.fieldName,
-                        new AutomationPackageContext(operationMode, staging.getResourceManager(), automationPackageArchive, packageContent, enricherForIncludedEntities, extensions),
+                        new AutomationPackageContext(operationMode, staging.getResourceManager(), automationPackageArchive, packageContent, enricherForIncludedEntities, validatorForIncludedEntities, extensions),
                         packageContent,
                         hookEntry.values,
                         oldPackage, staging);
@@ -650,7 +632,6 @@
                 String fieldNameStr = hookEntry.fieldName == null ? "" : " for '" + hookEntry.fieldName + "'";
                 // throw AutomationPackageManagerException to be handled as ControllerException in services
                 throw new AutomationPackageManagerException("onPrepareStaging hook invocation failed" + fieldNameStr + " in the automation package '" + packageContent.getName() + "'. " + e.getMessage(), e);
->>>>>>> e4da4083
             }
         }
     }
@@ -686,18 +667,10 @@
         // save task parameters and additional objects via hooks
         List<HookEntry> hookEntries = staging.getAdditionalObjects().entrySet().stream().map(e -> new HookEntry(e.getKey(), e.getValue())).collect(Collectors.toList());
         for (HookEntry hookEntry : hookEntries) {
-<<<<<<< HEAD
-            boolean hooked = automationPackageHookRegistry.onCreate(
-                    hookEntry.fieldName, hookEntry.values,
-                    new AutomationPackageContext(operationMode, resourceManager, automationPackageArchive, packageContent, objectEnricher, objectValidator, extensions)
-            );
-            if (!hooked) {
-                log.warn("Additional field in automation package has been ignored and skipped: " + hookEntry.fieldName);
-=======
             try {
                 boolean hooked = automationPackageHookRegistry.onCreate(
                         hookEntry.fieldName, hookEntry.values,
-                        new AutomationPackageContext(operationMode, resourceManager, automationPackageArchive, packageContent, objectEnricher, extensions)
+                        new AutomationPackageContext(operationMode, resourceManager, automationPackageArchive, packageContent, objectEnricher, objectValidator, extensions)
                 );
                 if (!hooked) {
                     log.warn("Additional field in automation package has been ignored and skipped: " + hookEntry.fieldName);
@@ -706,7 +679,6 @@
                 String fieldNameStr = hookEntry.fieldName == null ? "" : " for '" + hookEntry.fieldName + "'";
                 // throw AutomationPackageManagerException to be handled as ControllerException in services
                 throw new AutomationPackageManagerException("onCreate hook invocation failed" + fieldNameStr + " in the automation package '" + packageContent.getName() + "'. " + e.getMessage(), e);
->>>>>>> e4da4083
             }
 
         }
