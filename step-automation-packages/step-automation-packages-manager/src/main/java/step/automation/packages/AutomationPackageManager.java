/*******************************************************************************
 * Copyright (C) 2020, exense GmbH
 *
 * This file is part of STEP
 *
 * STEP is free software: you can redistribute it and/or modify
 * it under the terms of the GNU Affero General Public License as published by
 * the Free Software Foundation, either version 3 of the License, or
 * (at your option) any later version.
 *
 * STEP is distributed in the hope that it will be useful,
 * but WITHOUT ANY WARRANTY; without even the implied warranty of
 * MERCHANTABILITY or FITNESS FOR A PARTICULAR PURPOSE.  See the
 * GNU Affero General Public License for more details.
 *
 * You should have received a copy of the GNU Affero General Public License
 * along with STEP.  If not, see <http://www.gnu.org/licenses/>.
 ******************************************************************************/
package step.automation.packages;

import org.bson.types.ObjectId;
import org.slf4j.Logger;
import org.slf4j.LoggerFactory;
import step.attachments.FileResolver;
import step.automation.packages.accessor.AutomationPackageAccessor;
import step.automation.packages.accessor.InMemoryAutomationPackageAccessorImpl;
import step.automation.packages.kwlibrary.*;
import step.automation.packages.model.AutomationPackageKeyword;
import step.commons.activation.Expression;
import step.core.AbstractStepContext;
import step.core.accessors.AbstractOrganizableObject;
import step.core.collections.IndexField;
import step.core.entities.Entity;
import step.core.maven.MavenArtifactIdentifier;
import step.core.objectenricher.EnricheableObject;
import step.core.objectenricher.ObjectEnricher;
import step.core.objectenricher.ObjectEnricherComposer;
import step.core.objectenricher.ObjectPredicate;
import step.core.plans.InMemoryPlanAccessor;
import step.core.plans.Plan;
import step.core.plans.PlanAccessor;
import step.core.repositories.ImportResult;
import step.functions.Function;
import step.functions.accessor.FunctionAccessor;
import step.functions.accessor.InMemoryFunctionAccessorImpl;
import step.functions.accessor.LayeredFunctionAccessor;
import step.functions.manager.FunctionManager;
import step.functions.manager.FunctionManagerImpl;
import step.functions.type.FunctionTypeException;
import step.functions.type.FunctionTypeRegistry;
import step.functions.type.SetupFunctionException;
import step.resources.*;

import java.io.File;
import java.io.FileInputStream;
import java.io.IOException;
import java.util.*;
import java.util.concurrent.ExecutorService;
import java.util.concurrent.Executors;
import java.util.stream.Collectors;
import java.util.stream.Stream;
import java.util.stream.StreamSupport;

import static step.automation.packages.AutomationPackageArchive.METADATA_FILES;
import static step.plans.parser.yaml.YamlPlan.PLANS_ENTITY_NAME;

public class AutomationPackageManager {

    public static final int DEFAULT_READLOCK_TIMEOUT_SECONDS = 60;

    private static final Logger log = LoggerFactory.getLogger(AutomationPackageManager.class);

    protected final AutomationPackageAccessor automationPackageAccessor;
    protected final FunctionManager functionManager;
    protected final FunctionAccessor functionAccessor;
    private final AutomationPackageMavenConfig.ConfigProvider mavenConfigProvider;
    protected final PlanAccessor planAccessor;
    protected final AutomationPackageReader packageReader;

    protected final ResourceManager resourceManager;
    protected final AutomationPackageHookRegistry automationPackageHookRegistry;
    protected boolean isIsolated = false;
    protected final AutomationPackageLocks automationPackageLocks;

    private Map<String, Object> extensions;

    private final ExecutorService delayedUpdateExecutor = Executors.newCachedThreadPool();

    public final AutomationPackageOperationMode operationMode;

    /**
     * The automation package manager used to store/delete automation packages. To run the automation package in isolated
     * context please use the separate in-memory automation package manager created via
     * {@link AutomationPackageManager#createIsolated(ObjectId, FunctionTypeRegistry, FunctionAccessor)}
     */
    private AutomationPackageManager(AutomationPackageOperationMode operationMode, AutomationPackageAccessor automationPackageAccessor,
                                     FunctionManager functionManager,
                                     FunctionAccessor functionAccessor,
                                     PlanAccessor planAccessor,
                                     ResourceManager resourceManager,
                                     Map<String, Object> extensions,
                                     AutomationPackageHookRegistry automationPackageHookRegistry,
                                     AutomationPackageReader packageReader,
                                     AutomationPackageLocks automationPackageLocks,
                                     AutomationPackageMavenConfig.ConfigProvider mavenConfigProvider) {
        this.automationPackageAccessor = automationPackageAccessor;

        this.functionManager = functionManager;
        this.functionAccessor = functionAccessor;
        this.mavenConfigProvider = mavenConfigProvider;
        IndexField indexField = AutomationPackageEntity.getIndexField();
        this.functionAccessor.createIndexIfNeeded(indexField);

        this.planAccessor = planAccessor;
        this.planAccessor.createIndexIfNeeded(indexField);

        this.extensions = extensions;

        this.automationPackageHookRegistry = automationPackageHookRegistry;
        this.packageReader = packageReader;
        this.resourceManager = resourceManager;
        this.automationPackageLocks = automationPackageLocks;
        this.operationMode = Objects.requireNonNull(operationMode);

        addDefaultExtensions();
    }

    private void addDefaultExtensions() {
        this.extensions.put(AutomationPackageContext.PLAN_ACCESSOR, this.planAccessor);
        this.extensions.put(AutomationPackageContext.FUNCTION_ACCESSOR, this.functionAccessor);
    }

    /**
     * Creates the local automation package manager to be used in JUnit runners
     */
    public static AutomationPackageManager createLocalAutomationPackageManager(FunctionTypeRegistry functionTypeRegistry,
                                                                               FunctionAccessor mainFunctionAccessor,
                                                                               PlanAccessor planAccessor,
                                                                               ResourceManager resourceManager,
                                                                               AutomationPackageReader reader,
                                                                               AutomationPackageHookRegistry hookRegistry) {
        Map<String, Object> extensions = new HashMap<>();
        hookRegistry.onLocalAutomationPackageManagerCreate(extensions);

        // for local AP manager we don't need to create layered accessors
        AutomationPackageManager automationPackageManager = new AutomationPackageManager(
                AutomationPackageOperationMode.LOCAL, new InMemoryAutomationPackageAccessorImpl(),
                new FunctionManagerImpl(mainFunctionAccessor, functionTypeRegistry),
                mainFunctionAccessor,
                planAccessor,
                resourceManager,
                extensions,
                hookRegistry, reader,
                new AutomationPackageLocks(DEFAULT_READLOCK_TIMEOUT_SECONDS),
                null
        );
        automationPackageManager.isIsolated = true;
        return automationPackageManager;
    }

    /**
     * Creates the automation package manager for isolated (not persisted) execution. Based on in-memory accessors
     * for plans and keywords.
     *
     * @param isolatedContextId    the unique id of isolated context (isolated execution)
     * @param functionTypeRegistry the function type registry
     * @param mainFunctionAccessor the main (persisted) accessor for keywords. it is used in read-only mode to lookup
     *                             existing keywords and override (reuse their ids) them in in-memory layer to avoid
     *                             keywords with duplicated names
     * @return the automation manager with in-memory accessors for plans and keywords
     */
    public static AutomationPackageManager createIsolatedAutomationPackageManager(ObjectId isolatedContextId,
                                                                                  FunctionTypeRegistry functionTypeRegistry,
                                                                                  FunctionAccessor mainFunctionAccessor,
                                                                                  AutomationPackageReader reader,
                                                                                  AutomationPackageHookRegistry hookRegistry) {

        ResourceManager resourceManager = new LocalResourceManagerImpl(new File("resources_" + isolatedContextId.toString()));
        InMemoryFunctionAccessorImpl inMemoryFunctionRepository = new InMemoryFunctionAccessorImpl();
        LayeredFunctionAccessor layeredFunctionAccessor = new LayeredFunctionAccessor(List.of(inMemoryFunctionRepository, mainFunctionAccessor));

        Map<String, Object> extensions = new HashMap<>();
        hookRegistry.onIsolatedAutomationPackageManagerCreate(extensions);
        AutomationPackageManager automationPackageManager = new AutomationPackageManager(
                AutomationPackageOperationMode.ISOLATED, new InMemoryAutomationPackageAccessorImpl(),
                new FunctionManagerImpl(layeredFunctionAccessor, functionTypeRegistry),
                layeredFunctionAccessor,
                new InMemoryPlanAccessor(),
                resourceManager,
                extensions,
                hookRegistry, reader,
                new AutomationPackageLocks(DEFAULT_READLOCK_TIMEOUT_SECONDS),
                null
        );
        automationPackageManager.isIsolated = true;
        return automationPackageManager;
    }

    public static AutomationPackageManager createMainAutomationPackageManager(AutomationPackageAccessor accessor,
                                                                              FunctionManager functionManager,
                                                                              FunctionAccessor functionAccessor,
                                                                              PlanAccessor planAccessor,
                                                                              ResourceManager resourceManager,
                                                                              AutomationPackageHookRegistry hookRegistry,
                                                                              AutomationPackageReader reader,
                                                                              AutomationPackageLocks locks,
                                                                              AutomationPackageMavenConfig.ConfigProvider mavenConfigProvider) {
        Map<String, Object> extensions = new HashMap<>();
        hookRegistry.onMainAutomationPackageManagerCreate(extensions);
        return new AutomationPackageManager(
                AutomationPackageOperationMode.MAIN, accessor,
                functionManager,
                functionAccessor,
                planAccessor,
                resourceManager,
                extensions,
                hookRegistry,
                reader,
                locks,
                mavenConfigProvider
        );
    }

    /**
     * Creates the automation package manager for isolated (not persisted) execution. Based on in-memory accessors
     * for plans and keywords.
     *
     * @param isolatedContextId    the unique id of isolated context (isolated execution)
     * @param functionTypeRegistry the function type registry
     * @param mainFunctionAccessor the main (persisted) accessor for keywords. it is used in read-only mode to lookup
     *                             existing keywords and override (reuse their ids) them in in-memory layer to avoid
     *                             keywords with duplicated names
     * @return the automation manager with in-memory accessors for plans and keywords
     */
    public AutomationPackageManager createIsolated(ObjectId isolatedContextId, FunctionTypeRegistry functionTypeRegistry, FunctionAccessor mainFunctionAccessor){
        return createIsolatedAutomationPackageManager(isolatedContextId, functionTypeRegistry, mainFunctionAccessor, getPackageReader(), automationPackageHookRegistry);
    }

    public AutomationPackage getAutomationPackageById(ObjectId id, ObjectPredicate objectPredicate) {
        AutomationPackage automationPackage = automationPackageAccessor.get(id);
        if (automationPackage == null) {
            throw new AutomationPackageManagerException("Automation package hasn't been found by id: " + id);
        }

        if (objectPredicate != null && !objectPredicate.test(automationPackage)) {
            // package exists, but is not accessible (linked with another product)
            throw new AutomationPackageManagerException("Automation package " + id + " is not accessible");
        }

        return automationPackage;
    }

    public AutomationPackage getAutomatonPackageById(ObjectId id, ObjectPredicate objectPredicate) {
        return this.getAutomationPackageById(id, objectPredicate);
    }

    public AutomationPackage getAutomationPackageByName(String name, ObjectPredicate objectPredicate) {
        Stream<AutomationPackage> stream = StreamSupport.stream(automationPackageAccessor.findManyByAttributes(Map.of(AbstractOrganizableObject.NAME, name)), false);
        if (objectPredicate != null) {
            stream = stream.filter(objectPredicate);
        }
        return stream.findFirst().orElse(null);
    }

    public Stream<AutomationPackage> getAllAutomationPackages(ObjectPredicate objectPredicate) {
        Stream<AutomationPackage> stream = StreamSupport.stream(Spliterators.spliteratorUnknownSize(automationPackageAccessor.getAll(), Spliterator.ORDERED),
                false
        );
        if (objectPredicate != null) {
            stream = stream.filter(objectPredicate);
        }
        return stream;
    }

    public void removeAutomationPackage(ObjectId id, ObjectPredicate objectPredicate) {
        AutomationPackage automationPackage = getAutomationPackageById(id, objectPredicate);
        String automationPackageId = automationPackage.getId().toHexString();
        if (automationPackageLocks.tryWriteLock(automationPackageId)) {
            try {
                deleteAutomationPackageEntities(automationPackage);
                automationPackageAccessor.remove(automationPackage.getId());
                log.info("Automation package ({}) has been removed", id);
            } finally {
                automationPackageLocks.releaseAndRemoveLock(automationPackageId);
            }
        } else {
            throw new AutomationPackageManagerException("Automation package cannot be removed while executions using it are running.");
        }
    }

    protected void deleteAutomationPackageEntities(AutomationPackage automationPackage) {
        deleteFunctions(automationPackage);
        deletePlans(automationPackage);
        // schedules will be deleted in deleteAdditionalData via hooks
        deleteResources(automationPackage);
        deleteAdditionalData(automationPackage, new AutomationPackageContext(operationMode, resourceManager, null,  null,null, null, extensions));
    }

    public ObjectId createAutomationPackageFromMaven(MavenArtifactIdentifier mavenArtifactIdentifier,
                                                     String apVersion, String activationExpr,
                                                     AutomationPackageFileSource keywordLibrarySource,
                                                     ObjectEnricher enricher, ObjectPredicate objectPredicate) {
        validateMavenConfigAndArtifactClassifier(mavenArtifactIdentifier);
        try {
            try (AutomationPackageFromMavenProvider provider = new AutomationPackageFromMavenProvider(mavenConfigProvider.getConfig(objectPredicate), mavenArtifactIdentifier)) {
                return createOrUpdateAutomationPackage(false, true, null, provider, apVersion, activationExpr, false, enricher, objectPredicate, false, keywordLibrarySource).getId();
            }
        } catch (IOException ex) {
            throw new AutomationPackageManagerException("Automation package cannot be created. Caused by: " + ex.getMessage(), ex);
        }
    }

    protected void validateMavenConfigAndArtifactClassifier(MavenArtifactIdentifier mavenArtifactIdentifier) throws AutomationPackageManagerException {
        if (mavenConfigProvider == null) {
            throw new AutomationPackageManagerException("Maven config provider is not configured for automation package manager");
        }

        String commonErrorMessage = "Unable to resolve maven artifact for automation package";
        if (mavenArtifactIdentifier.getArtifactId() == null) {
            throw new AutomationPackageManagerException(commonErrorMessage + ". artifactId is undefined");
        }
        if (mavenArtifactIdentifier.getGroupId() == null) {
            throw new AutomationPackageManagerException(commonErrorMessage + ". groupId is undefined");
        }
        if (mavenArtifactIdentifier.getVersion() == null) {
            throw new AutomationPackageManagerException(commonErrorMessage + ". version is undefined");
        }
    }

    /**
     * Creates the new automation package. The exception will be thrown, if the package with the same name already exists.
     *
     * @param apSource                  the content of automation package
     * @param enricher                  the enricher used to fill all stored objects (for instance, with product id for multitenant application)
     * @param objectPredicate           the filter for automation package
     * @return the id of created package
     * @throws AutomationPackageManagerException
     */
    public ObjectId createAutomationPackage(AutomationPackageFileSource apSource, String apVersion, String activationExpr,
                                            AutomationPackageFileSource keywordLibrarySource, ObjectEnricher enricher,
                                            ObjectPredicate objectPredicate) throws AutomationPackageManagerException {
        return createOrUpdateAutomationPackage(false, true, null,
                apSource, keywordLibrarySource,
                apVersion, activationExpr, enricher, objectPredicate, false).getId();
    }

    /**
     * Creates new or updates the existing automation package
     *
     * @param allowUpdate               whether update existing package is allowed
     * @param allowCreate               whether create new package is allowed
     * @param explicitOldId             the explicit package id to be updated (if null, the id will be automatically resolved by package name from packageStream)
     * @param enricher                  the enricher used to fill all stored objects (for instance, with product id for multitenant application)
     * @param objectPredicate           the filter for automation package
     * @return the id of created/updated package
     */
    public AutomationPackageUpdateResult createOrUpdateAutomationPackage(boolean allowUpdate, boolean allowCreate,
                                                                         ObjectId explicitOldId,
                                                                         AutomationPackageFileSource apSource,
                                                                         AutomationPackageFileSource keywordLibrarySource,
                                                                         String apVersion, String activationExpr,
                                                                         ObjectEnricher enricher, ObjectPredicate objectPredicate, boolean async) throws AutomationPackageManagerException {
        try {
            try (AutomationPackageArchiveProvider provider = getAutomationPackageArchiveProvider(apSource, objectPredicate)) {
                return createOrUpdateAutomationPackage(allowUpdate, allowCreate, explicitOldId, provider, apVersion, activationExpr, false, enricher, objectPredicate, async, keywordLibrarySource);
            }
        } catch (IOException | AutomationPackageReadingException ex) {
            throw new AutomationPackageManagerException("Automation package cannot be created. Caused by: " + ex.getMessage(), ex);
        }
    }

    /**
     * Creates new or updates the existing automation package
     *
     * @param allowUpdate     whether update existing package is allowed
     * @param allowCreate     whether create new package is allowed
     * @param explicitOldId   the explicit package id to be updated (if null, the id will be automatically resolved by package name from packageStream)
     * @param enricher        the enricher used to fill all stored objects (for instance, with product id for multitenant application)
     * @param objectPredicate the filter for automation package
     * @return the id of created/updated package
     */
    public AutomationPackageUpdateResult createOrUpdateAutomationPackageFromMaven(MavenArtifactIdentifier mavenArtifactIdentifier,
                                                                                  boolean allowUpdate, boolean allowCreate, ObjectId explicitOldId,
                                                                                  String apVersion, String activationExpr,
                                                                                  AutomationPackageFileSource keywordLibrarySource,
                                                                                  ObjectEnricher enricher, ObjectPredicate objectPredicate, boolean async) throws AutomationPackageManagerException {
        try {
            validateMavenConfigAndArtifactClassifier(mavenArtifactIdentifier);
            try (AutomationPackageFromMavenProvider provider = new AutomationPackageFromMavenProvider(mavenConfigProvider.getConfig(objectPredicate), mavenArtifactIdentifier)) {
                // TODO: define keyword library from maven
                return createOrUpdateAutomationPackage(allowUpdate, allowCreate, explicitOldId, provider, apVersion, activationExpr, false, enricher, objectPredicate, async, keywordLibrarySource);
            }
        } catch (IOException ex) {
            throw new AutomationPackageManagerException("Automation package cannot be created. Caused by: " + ex.getMessage(), ex);
        }
    }

    public void updateAutomationPackageMetadata(ObjectId id, String apVersion, String activationExpr, ObjectPredicate objectPredicate) {
        AutomationPackage ap = getAutomationPackageById(id, objectPredicate);
        String newApName;

        String oldApVersion = ap.getVersion();
        String oldApName = ap.getAttribute(AbstractOrganizableObject.NAME);
        int versionBeginIndex = oldApVersion == null ? - 1 : oldApName.lastIndexOf(ap.getVersion());
        if (versionBeginIndex > 0) {
            String oldNameWithoutVersion = oldApName.substring(0, versionBeginIndex - AutomationPackageReader.AP_VERSION_SEPARATOR.length());
            newApName = apVersion == null ? oldNameWithoutVersion : oldNameWithoutVersion + AutomationPackageReader.AP_VERSION_SEPARATOR + apVersion;
        } else {
            newApName = apVersion == null ? oldApName : oldApName + AutomationPackageReader.AP_VERSION_SEPARATOR + apVersion;
        }
        ap.addAttribute(AbstractOrganizableObject.NAME, newApName);
        ap.setActivationExpression(activationExpr == null ? null : new Expression(activationExpr));
        ap.setVersion(apVersion);

        // save metadata
        automationPackageAccessor.save(ap);

        // propagate new activation expression to linked keywords and plans
        List<Function> keywords = getPackageFunctions(id);
        for (Function keyword : keywords) {
            keyword.setActivationExpression(activationExpr == null ? null : new Expression(activationExpr));
            try {
                functionManager.saveFunction(keyword);
            } catch (SetupFunctionException | FunctionTypeException e) {
                throw new AutomationPackageManagerException("Unable to persist a keyword in automation package", e);
            }
        }
        for (Plan plan : getPackagePlans(id)) {
            plan.setActivationExpression(activationExpr == null ? null : new Expression(activationExpr));
            planAccessor.save(plan);
        }
    }

    /**
     * Creates new or updates the existing automation package
     *
     * @param allowUpdate               whether update existing package is allowed
     * @param allowCreate               whether create new package is allowed
     * @param explicitOldId             the explicit package id to be updated (if null, the id will be automatically resolved by package name from packageStream)
     * @param automationPackageProvider the automation package content provider
     * @param enricher                  the enricher used to fill all stored objects (for instance, with product id for multitenant application)
     * @param objectPredicate           the filter for automation package
     * @param keywordLibrarySource
     * @return the id of created/updated package
     */
    public AutomationPackageUpdateResult createOrUpdateAutomationPackage(boolean allowUpdate, boolean allowCreate, ObjectId explicitOldId,
                                                                         AutomationPackageArchiveProvider automationPackageProvider, String apVersion, String activationExpr,
                                                                         boolean isLocalPackage, ObjectEnricher enricher, ObjectPredicate objectPredicate, boolean async,
                                                                         AutomationPackageFileSource keywordLibrarySource) {
        AutomationPackageArchive automationPackageArchive;
        AutomationPackageContent packageContent;

        AutomationPackage newPackage = null;

        try {
            automationPackageArchive = automationPackageProvider.getAutomationPackageArchive();
            packageContent = readAutomationPackage(automationPackageArchive, apVersion, isLocalPackage);
        } catch (AutomationPackageReadingException e) {
            throw new AutomationPackageManagerException("Unable to read automation package. Cause: " + e.getMessage(), e);
        }

        AutomationPackage oldPackage;
        if (explicitOldId != null) {
            oldPackage = getAutomationPackageById(explicitOldId, objectPredicate);

            String newName = packageContent.getName();
            String oldName = oldPackage.getAttribute(AbstractOrganizableObject.NAME);
            if (!Objects.equals(newName, oldName)) {
                // the package with the same name shouldn't exist
                AutomationPackage existingPackageWithSameName = getAutomationPackageByName(newName, objectPredicate);

                if (existingPackageWithSameName != null) {
                    throw new AutomationPackageManagerException("Unable to change the package name to '" + newName
                            + "'. Package with the same name already exists (" + existingPackageWithSameName.getId().toString() + ")");
                }
            }
        } else {
            oldPackage = getAutomationPackageByName(packageContent.getName(), objectPredicate);
        }
        if (!allowUpdate && oldPackage != null) {
            throw new AutomationPackageManagerException("Automation package '" + packageContent.getName() + "' already exists");
        }
        if (!allowCreate && oldPackage == null) {
            throw new AutomationPackageManagerException("Automation package '" + packageContent.getName() + "' doesn't exist");
        }

        // keep old package id
        newPackage = createNewInstance(automationPackageArchive.getOriginalFileName(), packageContent, apVersion, activationExpr, oldPackage, enricher);

        // upload keyword package if provided
        String keywordLibraryResourceString = uploadKeywordLibrary(keywordLibrarySource, newPackage, ResourceManager.RESOURCE_TYPE_FUNCTIONS, packageContent.getName(), enricher, objectPredicate);

<<<<<<< HEAD
        // prepare staging collections
        AutomationPackageStaging staging = createStaging();
        List<ObjectEnricher> enrichers = new ArrayList<>();
        if (enricher != null) {
            enrichers.add(enricher);
        }
        enrichers.add(new AutomationPackageLinkEnricher(newPackage.getId().toString()));
=======
            ObjectEnricher enricherForIncludedEntities = ObjectEnricherComposer.compose(enrichers);
            fillStaging(staging, packageContent, oldPackage, enricherForIncludedEntities, automationPackageArchive, activationExpr, objectPredicate);
>>>>>>> 1e4e3d10

        ObjectEnricher enricherForIncludedEntities = ObjectEnricherComposer.compose(enrichers);
        fillStaging(staging, packageContent, oldPackage, enricherForIncludedEntities, automationPackageArchive, activationExpr, keywordLibraryResourceString);

        // persist and activate automation package
        log.debug("Updating automation package, old package is " + ((oldPackage == null) ? "null" : "not null" + ", async: " + async));
        boolean immediateWriteLock = tryObtainImmediateWriteLock(newPackage);
        try {
            if (oldPackage == null || !async || immediateWriteLock) {
                //If not async or if it's a new package, we synchronously wait on a write lock and update
                log.info("Updating the automation package " + newPackage.getId().toString() + " synchronously, any running executions on this package will delay the update.");
                ObjectId result = updateAutomationPackage(oldPackage, newPackage, packageContent, staging, enricherForIncludedEntities, immediateWriteLock, automationPackageArchive, keywordLibraryResourceString);
                return new AutomationPackageUpdateResult(oldPackage == null ? AutomationPackageUpdateStatus.CREATED : AutomationPackageUpdateStatus.UPDATED, result);
            } else {
                // async update
                log.info("Updating the automation package " + newPackage.getId().toString() + " asynchronously due to running execution(s).");
                newPackage.setStatus(AutomationPackageStatus.DELAYED_UPDATE);
                automationPackageAccessor.save(newPackage);
                AutomationPackage finalNewPackage = newPackage;

                // copy to the final variable to use it in lambda expression
                String finalKeywordLibraryResourceString = keywordLibraryResourceString;
                delayedUpdateExecutor.submit(() -> {
                    try {
                        updateAutomationPackage(oldPackage, finalNewPackage, packageContent, staging, enricherForIncludedEntities, false, automationPackageArchive, finalKeywordLibraryResourceString);
                    } catch (Exception e) {
                        log.error("Exception on delayed AP update", e);
                    }
                });
                return new AutomationPackageUpdateResult(AutomationPackageUpdateStatus.UPDATE_DELAYED, newPackage.getId());
            }
        } finally {
            if (immediateWriteLock) {
                releaseWriteLock(newPackage);
            }
        }
    }

    public String uploadKeywordLibrary(AutomationPackageFileSource keywordLibrarySource, AutomationPackage newPackage, String resourceType, String apName, ObjectEnricher enricher, ObjectPredicate objectPredicate) {
        // TODO: now we check the MD5 hash to prevent uploading duplicated libraries - further we will need more flexible approach (+strange case - the duplicated resource is persisted)
        String keywordLibraryResourceString = null;
        try (AutomationPackageKeywordLibraryProvider keywordLibraryProvider = getKeywordLibraryProvider(keywordLibrarySource, objectPredicate)) {
            File keywordLibrary = keywordLibraryProvider.getKeywordLibrary();
            Resource keywordLibraryResource = null;
            if (keywordLibrary != null) {
                try (FileInputStream fis = new FileInputStream(keywordLibrary)) {
                    try {
                        keywordLibraryResource = resourceManager.createResource(resourceType, fis, keywordLibrary.getName(), true, enricher);
                        log.info("The new keyword library ({}) has been uploaded as ({})", keywordLibrarySource, keywordLibraryResource);
                    } catch (SimilarResourceExistingException ex) {
                        if (ex.getSimilarResources() != null && !ex.getSimilarResources().isEmpty()) {
                            keywordLibraryResource = ex.getSimilarResources().get(0);
                            log.info("Existing keyword library {} with resource id {} has been detected and will be reused in AP {}", keywordLibrary.getName(), keywordLibraryResource.getId().toHexString(), apName);

                            // TODO: strange behaviour - in case of SimilarResourceExistingException we anyway upload the resource, so here we rollback it
                            Resource justUploadedResource = ex.getResource();
                            if (justUploadedResource != null) {
                                resourceManager.deleteResource(justUploadedResource.getId().toHexString());
                            }
                        } else {
                            // strange case - the exception is thrown, but similar resources are missing
                            keywordLibraryResource = ex.getResource();
                            log.warn("A similar keyword library is recognized, but not provided. The new keyword library ({}) has been uploaded as ({})", keywordLibrarySource, keywordLibraryResource);
                        }
                    }
                    keywordLibraryResourceString = FileResolver.RESOURCE_PREFIX + keywordLibraryResource.getId().toString();
                    newPackage.setPackageLibrariesLocation(keywordLibraryResourceString);
                }
            }
        } catch (IOException | InvalidResourceFormatException | AutomationPackageReadingException e) {
            // all these exceptions are technical, so we log the whole stack trace here, but throw the AutomationPackageManagerException
            // to provide the short error message without technical details to the client
            log.error("Unable to upload the keyword library", e);
            throw new AutomationPackageManagerException("Unable to upload the keyword library: " + keywordLibrarySource, e);
        }
        return keywordLibraryResourceString;
    }

    private AutomationPackageKeywordLibraryProvider getKeywordLibraryProvider(AutomationPackageFileSource keywordLibrarySource, ObjectPredicate predicate) {
        if (keywordLibrarySource != null) {
            if (keywordLibrarySource.useMavenIdentifier()) {
                return new KeywordLibraryFromMavenProvider(mavenConfigProvider.getConfig(predicate), keywordLibrarySource.getMavenArtifactIdentifier());
            } else if (keywordLibrarySource.getInputStream() != null) {
                return new KeywordLibraryFromInputStreamProvider(keywordLibrarySource.getInputStream(), keywordLibrarySource.getFileName());
            }
        }
        return new NoKeywordLibraryProvider();
    }

    private AutomationPackageArchiveProvider getAutomationPackageArchiveProvider(AutomationPackageFileSource apFileSource, ObjectPredicate predicate) throws AutomationPackageReadingException {
        if (apFileSource != null) {
            if (apFileSource.useMavenIdentifier()) {
                return new AutomationPackageFromMavenProvider(mavenConfigProvider.getConfig(predicate), apFileSource.getMavenArtifactIdentifier());
            } else if (apFileSource.getInputStream() != null) {
                return new AutomationPackageFromInputStreamProvider(apFileSource.getInputStream(), apFileSource.getFileName());
            }
        }
        throw new AutomationPackageManagerException("The automation package is not provided");
    }

    /**
     * @return all DB entities linked with the automation package
     */
    public Map<String, List<? extends AbstractOrganizableObject>> getAllEntities(ObjectId automationPackageId) {
        Map<String, List<? extends AbstractOrganizableObject>> result = new HashMap<>();
        List<Plan> packagePlans = getPackagePlans(automationPackageId);
        result.put(PLANS_ENTITY_NAME, packagePlans);
        List<Function> packageFunctions = getPackageFunctions(automationPackageId);
        result.put(AutomationPackageKeyword.KEYWORDS_ENTITY_NAME, packageFunctions);
        List<String> allHooksNames = automationPackageHookRegistry.getOrderedHookFieldNames();
        for (String hookName : allHooksNames) {
            AutomationPackageHook<?> hook = automationPackageHookRegistry.getHook(hookName);
            result.putAll(hook.getEntitiesForAutomationPackage(
                            automationPackageId,
                            new AutomationPackageContext(operationMode, resourceManager, null, null, null, null, extensions)
                    )
            );
        }
        return result;
    }

    private ObjectId updateAutomationPackage(AutomationPackage oldPackage, AutomationPackage newPackage,
                                             AutomationPackageContent packageContent, AutomationPackageStaging staging, ObjectEnricher enricherForIncludedEntities,
                                             boolean alreadyLocked, AutomationPackageArchive automationPackageArchive, String keywordLibraryResource) {
        try {
            //If not already locked (i.e. was not able to acquire an immediate write lock)
            if (!alreadyLocked) {
                log.info("Delaying update of the automation package " + newPackage.getId().toString() + " due to running execution(s) using this package.");
                getWriteLock(newPackage);
                log.info("Executions completed, proceeding with the update of the automation package " + newPackage.getId().toString());
            }
            // delete old package entities
            if (oldPackage != null) {
                deleteAutomationPackageEntities(oldPackage);
            }
            // persist all staged entities
            persistStagedEntities(staging, enricherForIncludedEntities, automationPackageArchive, packageContent, keywordLibraryResource);
            ObjectId result = automationPackageAccessor.save(newPackage).getId();
            logAfterSave(staging, oldPackage, newPackage);
            return result;
        } finally {
            if (!alreadyLocked) {
                releaseWriteLock(newPackage); //only release if lock was acquired in this method
            }
            //Clear delayed status
            newPackage.setStatus(null);
            automationPackageAccessor.save(newPackage);
        }
    }

    protected void getWriteLock(AutomationPackage newPackage) {
        automationPackageLocks.writeLock(newPackage.getId().toHexString());
    }

    protected boolean tryObtainImmediateWriteLock(AutomationPackage newPackage) {
        return automationPackageLocks.tryWriteLock(newPackage.getId().toHexString());
    }


    private void releaseWriteLock(AutomationPackage newPackage) {
        automationPackageLocks.writeUnlock(newPackage.getId().toHexString());
    }

    protected void logAfterSave(AutomationPackageStaging staging, AutomationPackage oldPackage, AutomationPackage newPackage) {
        StringBuilder message = new StringBuilder();
        if (oldPackage != null) {
            message.append(String.format("Automation package has been updated (%s).", newPackage.getAttribute(AbstractOrganizableObject.NAME)));
        } else {
            message.append(String.format("New automation package saved (%s).", newPackage.getAttribute(AbstractOrganizableObject.NAME)));
        }
        message.append(String.format(" Plans: %s.", staging.getPlans().size()));
        message.append(String.format(" Functions: %s.", staging.getFunctions().size()));

        for (String additionalField : staging.getAdditionalFields()) {
            List<?> additionalObjects = staging.getAdditionalObjects(additionalField);
            message.append(String.format(" %s: %s.", additionalField, additionalObjects == null ? 0 : additionalObjects.size()));
        }
        log.info(message.toString());
    }

    protected AutomationPackageStaging createStaging(){
        return new AutomationPackageStaging();
    }

    protected void fillStaging(AutomationPackageStaging staging, AutomationPackageContent packageContent, AutomationPackage oldPackage, ObjectEnricher enricherForIncludedEntities,
<<<<<<< HEAD
                               AutomationPackageArchive automationPackageArchive, String evaluationExpression, String keywordLibraryResourceString) {
        staging.getPlans().addAll(preparePlansStaging(packageContent, automationPackageArchive, oldPackage, enricherForIncludedEntities, staging.getResourceManager(), evaluationExpression, keywordLibraryResourceString));
        staging.getFunctions().addAll(prepareFunctionsStaging(automationPackageArchive, packageContent, enricherForIncludedEntities, oldPackage, staging.getResourceManager(), evaluationExpression, keywordLibraryResourceString));
=======
                               AutomationPackageArchive automationPackageArchive, String evaluationExpression, ObjectPredicate objectPredicate) {
        staging.getPlans().addAll(preparePlansStaging(packageContent, automationPackageArchive, oldPackage, enricherForIncludedEntities, staging.getResourceManager(), evaluationExpression));
        staging.getFunctions().addAll(prepareFunctionsStaging(automationPackageArchive, packageContent, enricherForIncludedEntities, oldPackage, staging.getResourceManager(), evaluationExpression));
>>>>>>> 1e4e3d10

        List<HookEntry> hookEntries = new ArrayList<>();
        for (String additionalField : packageContent.getAdditionalFields()) {
            hookEntries.add(new HookEntry(additionalField, packageContent.getAdditionalData(additionalField)));
        }

        List<String> orderedEntryNames = automationPackageHookRegistry.getOrderedHookFieldNames();
        // sort the hook entries according to their "natural" order defined by the registry
        hookEntries.sort(Comparator.comparingInt(he -> orderedEntryNames.indexOf(he.fieldName)));

        for (HookEntry hookEntry : hookEntries) {
            try {
                boolean hooked = automationPackageHookRegistry.onPrepareStaging(
                        hookEntry.fieldName,
                        new AutomationPackageContext(operationMode, staging.getResourceManager(), automationPackageArchive, packageContent, keywordLibraryResourceString, enricherForIncludedEntities, extensions),
                        packageContent,
                        hookEntry.values,
                        oldPackage, staging, objectPredicate);

                if (!hooked) {
                    log.warn("Additional field in automation package has been ignored and skipped: " + hookEntry.fieldName);
                }
            } catch (Exception e){
                String fieldNameStr = hookEntry.fieldName == null ? "" : " for '" + hookEntry.fieldName + "'";
                // throw AutomationPackageManagerException to be handled as ControllerException in services
                throw new AutomationPackageManagerException("onPrepareStaging hook invocation failed" + fieldNameStr + " in the automation package '" + packageContent.getName() + "'. " + e.getMessage(), e);
            }
        }
    }

    protected void persistStagedEntities(AutomationPackageStaging staging,
                                         ObjectEnricher objectEnricher,
                                         AutomationPackageArchive automationPackageArchive,
                                         AutomationPackageContent packageContent,
                                         String keywordLibraryResource) {
        List<Resource> stagingResources = staging.getResourceManager().findManyByCriteria(null);
        try {
            for (Resource resource: stagingResources) {
                resourceManager.copyResource(resource, staging.getResourceManager());
            }
        } catch (IOException | SimilarResourceExistingException | InvalidResourceFormatException e) {
            throw new AutomationPackageManagerException("Unable to persist a resource in automation package", e);
        } finally {
            staging.getResourceManager().cleanup();
        }

        try {
            for (Function completeFunction : staging.getFunctions()) {
                functionManager.saveFunction(completeFunction);
            }
        } catch (SetupFunctionException | FunctionTypeException e) {
            throw new AutomationPackageManagerException("Unable to persist a keyword in automation package", e);
        }

        for (Plan plan : staging.getPlans()) {
            planAccessor.save(plan);
        }

        // save task parameters and additional objects via hooks
        List<HookEntry> hookEntries = new ArrayList<>();
        for (String additionalField : staging.getAdditionalFields()) {
            hookEntries.add(new HookEntry(additionalField, staging.getAdditionalObjects(additionalField)));
        }
        for (HookEntry hookEntry : hookEntries) {
            try {
                boolean hooked = automationPackageHookRegistry.onCreate(
                        hookEntry.fieldName, hookEntry.values,
                        new AutomationPackageContext(operationMode, resourceManager, automationPackageArchive, packageContent, keywordLibraryResource, objectEnricher, extensions)
                );
                if (!hooked) {
                    log.warn("Additional field in automation package has been ignored and skipped: " + hookEntry.fieldName);
                }
            } catch (Exception e){
                String fieldNameStr = hookEntry.fieldName == null ? "" : " for '" + hookEntry.fieldName + "'";
                // throw AutomationPackageManagerException to be handled as ControllerException in services
                throw new AutomationPackageManagerException("onCreate hook invocation failed" + fieldNameStr + " in the automation package '" + packageContent.getName() + "'. " + e.getMessage(), e);
            }

        }
    }

    public <T extends AbstractOrganizableObject & EnricheableObject> void fillEntities(List<T> entities, List<T> oldEntities, ObjectEnricher enricher) {
        Entity.reuseOldIds(entities, oldEntities);
        entities.forEach(enricher);
    }

    public void runExtensionsBeforeIsolatedExecution(AutomationPackage automationPackage, AbstractStepContext executionContext, Map<String, Object> apManagerExtensions, ImportResult importResult){
        try {
            automationPackageHookRegistry.beforeIsolatedExecution(automationPackage, executionContext, apManagerExtensions, importResult);
        } catch (Exception e){
            // throw AutomationPackageManagerException to be handled as ControllerException in services
            throw new AutomationPackageManagerException("beforeIsolatedExecution hook invocation failed in the automation package '" + automationPackage.getAttribute(AbstractOrganizableObject.NAME) + "'. " + e.getMessage(), e);
        }
    }

    protected List<Plan> preparePlansStaging(AutomationPackageContent packageContent, AutomationPackageArchive automationPackageArchive,
                                             AutomationPackage oldPackage, ObjectEnricher enricher, ResourceManager stagingResourceManager,
                                             String evaluationExpression, String keywordLibraryResourceString) {
        List<Plan> plans = packageContent.getPlans();
        AutomationPackagePlansAttributesApplier specialAttributesApplier = new AutomationPackagePlansAttributesApplier(stagingResourceManager);
        specialAttributesApplier.applySpecialAttributesToPlans(plans, automationPackageArchive, packageContent, keywordLibraryResourceString, enricher, extensions, operationMode);

        fillEntities(plans, oldPackage != null ? getPackagePlans(oldPackage.getId()) : new ArrayList<>(), enricher);
        if (evaluationExpression != null && !evaluationExpression.isEmpty()){
            for (Plan plan : plans) {
                plan.setActivationExpression(new Expression(evaluationExpression));
            }
        }
        return plans;
    }

    protected List<Function> prepareFunctionsStaging(AutomationPackageArchive automationPackageArchive, AutomationPackageContent packageContent, ObjectEnricher enricher,
                                                     AutomationPackage oldPackage, ResourceManager stagingResourceManager, String evaluationExpression, String keywordLibraryResourceString) {
        AutomationPackageContext apContext = new AutomationPackageContext(operationMode, stagingResourceManager, automationPackageArchive, packageContent, keywordLibraryResourceString, enricher, extensions);
        List<Function> completeFunctions = packageContent.getKeywords().stream().map(keyword -> keyword.prepareKeyword(apContext)).collect(Collectors.toList());

        // get old functions with same name and reuse their ids
        List<Function> oldFunctions = oldPackage == null ? new ArrayList<>() : getPackageFunctions(oldPackage.getId());
        fillEntities(completeFunctions, oldFunctions, enricher);

        if (evaluationExpression != null && !evaluationExpression.isEmpty()) {
            for (Function completeFunction : completeFunctions) {
                completeFunction.setActivationExpression(new Expression(evaluationExpression));
            }
        }
        return completeFunctions;
    }

    protected AutomationPackage createNewInstance(String fileName, AutomationPackageContent packageContent, String apVersion, String activationExpr, AutomationPackage oldPackage, ObjectEnricher enricher) {
        AutomationPackage newPackage = new AutomationPackage();

        // keep old id
        if (oldPackage != null) {
            newPackage.setId(oldPackage.getId());
        }
        newPackage.addAttribute(AbstractOrganizableObject.NAME, packageContent.getName());
        newPackage.addAttribute(AbstractOrganizableObject.VERSION, packageContent.getVersion());

        newPackage.addCustomField(AutomationPackageEntity.AUTOMATION_PACKAGE_FILE_NAME, fileName);
        if (activationExpr != null && !activationExpr.isEmpty()) {
            newPackage.setActivationExpression(new Expression(activationExpr));
            newPackage.setVersion(apVersion);
        }
        if (enricher != null) {
            enricher.accept(newPackage);
        }
        return newPackage;
    }

    protected AutomationPackageContent readAutomationPackage(AutomationPackageArchive automationPackageArchive, String apVersion, boolean isLocalPackage) throws AutomationPackageReadingException {
        AutomationPackageContent packageContent;
        packageContent = packageReader.readAutomationPackage(automationPackageArchive, apVersion, isLocalPackage);
        if (packageContent == null) {
            throw new AutomationPackageManagerException("Automation package descriptor is missing, allowed names: " + METADATA_FILES);
        } else if (packageContent.getName() == null || packageContent.getName().isEmpty()) {
            throw new AutomationPackageManagerException("Automation package name is missing");
        }
        return packageContent;
    }

    protected List<Plan> deletePlans(AutomationPackage automationPackage) {
        List<Plan> plans = getPackagePlans(automationPackage.getId());
        plans.forEach(plan -> {
            try {
                planAccessor.remove(plan.getId());
            } catch (Exception e) {
                log.error("Error while deleting plan {} for automation package {}",
                        plan.getId().toString(), automationPackage.getAttribute(AbstractOrganizableObject.NAME), e
                );
            }
        });
        return plans;
    }

    protected List<Function> deleteFunctions(AutomationPackage automationPackage) {
        List<Function> functions = getPackageFunctions(automationPackage.getId());
        functions.forEach(function -> {
            try {
                functionManager.deleteFunction(function.getId().toString());
            } catch (FunctionTypeException e) {
                log.error("Error while deleting function {} for automation package {}",
                        function.getId().toString(), automationPackage.getAttribute(AbstractOrganizableObject.NAME), e
                );
            }
        });
        return functions;
    }

    protected List<Resource> deleteResources(AutomationPackage automationPackage) {
        List<Resource> resources = getPackageResources(automationPackage.getId());
        for (Resource resource : resources) {
            try {
                resourceManager.deleteResource(resource.getId().toString());
            } catch (Exception e) {
                log.error("Error while deleting resource {} for automation package {}",
                        resource.getId().toString(), automationPackage.getAttribute(AbstractOrganizableObject.NAME), e
                );
            }
        }
        return resources;
    }

    protected void deleteAdditionalData(AutomationPackage automationPackage, AutomationPackageContext context) {
        try {
            automationPackageHookRegistry.onAutomationPackageDelete(automationPackage, context, null);
        } catch (Exception e){
            // throw AutomationPackageManagerException to be handled as ControllerException in services
            throw new AutomationPackageManagerException("onAutomationPackageDelete hook invocation failed in the automation package '" + automationPackage.getAttribute(AbstractOrganizableObject.NAME) + "'. " + e.getMessage(), e);
        }
    }

    protected List<Function> getFunctionsByCriteria(Map<String, String> criteria) {
        return functionAccessor.findManyByCriteria(criteria).collect(Collectors.toList());
    }

    public List<Function> getPackageFunctions(ObjectId automationPackageId) {
        return getFunctionsByCriteria(AutomationPackageEntity.getAutomationPackageIdCriteria(automationPackageId));
    }

    protected List<Resource> getResourcesByCriteria(Map<String, String> criteria) {
        return resourceManager.findManyByCriteria(criteria);
    }

    public List<Resource> getPackageResources(ObjectId automationPackageId) {
        return getResourcesByCriteria(AutomationPackageEntity.getAutomationPackageIdCriteria(automationPackageId));
    }

    public List<Plan> getPackagePlans(ObjectId automationPackageId) {
        return planAccessor.findManyByCriteria(AutomationPackageEntity.getAutomationPackageIdCriteria(automationPackageId)).collect(Collectors.toList());
    }

    public AutomationPackageReader getPackageReader() {
        return packageReader;
    }

    public boolean isIsolated() {
        return isIsolated;
    }

    public PlanAccessor getPlanAccessor() {
        return planAccessor;
    }

    public FunctionAccessor getFunctionAccessor() {
        return functionAccessor;
    }

    public ResourceManager getResourceManager() {
        return resourceManager;
    }

    public Map<String, Object> getExtensions() {
        return extensions;
    }

    public void cleanup() {
        if (isIsolated) {
            this.resourceManager.cleanup();
        } else {
            log.info("Skip automation package cleanup. Cleanup is only supported for isolated (in-memory) automation package manager");
        }
    }

    public String getDescriptorJsonSchema() {
        return packageReader.getDescriptorJsonSchema();
    }

    private static class HookEntry {
        private final String fieldName;
        private final List<?> values;

        public HookEntry(String fieldName, List<?> values) {
            this.fieldName = fieldName;
            this.values = values;
        }
    }

}<|MERGE_RESOLUTION|>--- conflicted
+++ resolved
@@ -490,7 +490,6 @@
         // upload keyword package if provided
         String keywordLibraryResourceString = uploadKeywordLibrary(keywordLibrarySource, newPackage, ResourceManager.RESOURCE_TYPE_FUNCTIONS, packageContent.getName(), enricher, objectPredicate);
 
-<<<<<<< HEAD
         // prepare staging collections
         AutomationPackageStaging staging = createStaging();
         List<ObjectEnricher> enrichers = new ArrayList<>();
@@ -498,13 +497,9 @@
             enrichers.add(enricher);
         }
         enrichers.add(new AutomationPackageLinkEnricher(newPackage.getId().toString()));
-=======
+
             ObjectEnricher enricherForIncludedEntities = ObjectEnricherComposer.compose(enrichers);
-            fillStaging(staging, packageContent, oldPackage, enricherForIncludedEntities, automationPackageArchive, activationExpr, objectPredicate);
->>>>>>> 1e4e3d10
-
-        ObjectEnricher enricherForIncludedEntities = ObjectEnricherComposer.compose(enrichers);
-        fillStaging(staging, packageContent, oldPackage, enricherForIncludedEntities, automationPackageArchive, activationExpr, keywordLibraryResourceString);
+            fillStaging(staging, packageContent, oldPackage, enricherForIncludedEntities, automationPackageArchive, activationExpr, keywordLibraryResourceString, objectPredicate);
 
         // persist and activate automation package
         log.debug("Updating automation package, old package is " + ((oldPackage == null) ? "null" : "not null" + ", async: " + async));
@@ -687,15 +682,9 @@
     }
 
     protected void fillStaging(AutomationPackageStaging staging, AutomationPackageContent packageContent, AutomationPackage oldPackage, ObjectEnricher enricherForIncludedEntities,
-<<<<<<< HEAD
-                               AutomationPackageArchive automationPackageArchive, String evaluationExpression, String keywordLibraryResourceString) {
-        staging.getPlans().addAll(preparePlansStaging(packageContent, automationPackageArchive, oldPackage, enricherForIncludedEntities, staging.getResourceManager(), evaluationExpression, keywordLibraryResourceString));
-        staging.getFunctions().addAll(prepareFunctionsStaging(automationPackageArchive, packageContent, enricherForIncludedEntities, oldPackage, staging.getResourceManager(), evaluationExpression, keywordLibraryResourceString));
-=======
-                               AutomationPackageArchive automationPackageArchive, String evaluationExpression, ObjectPredicate objectPredicate) {
+                               AutomationPackageArchive automationPackageArchive, String evaluationExpression, String keywordLibraryResourceString, ObjectPredicate objectPredicate) {
         staging.getPlans().addAll(preparePlansStaging(packageContent, automationPackageArchive, oldPackage, enricherForIncludedEntities, staging.getResourceManager(), evaluationExpression));
         staging.getFunctions().addAll(prepareFunctionsStaging(automationPackageArchive, packageContent, enricherForIncludedEntities, oldPackage, staging.getResourceManager(), evaluationExpression));
->>>>>>> 1e4e3d10
 
         List<HookEntry> hookEntries = new ArrayList<>();
         for (String additionalField : packageContent.getAdditionalFields()) {
