--- conflicted
+++ resolved
@@ -101,7 +101,6 @@
         return stream.findFirst().orElse(null);
     }
 
-<<<<<<< HEAD
     public Stream<AutomationPackage> getAllAutomationPackages() {
         // TODO: multitenancy
         return StreamSupport.stream(Spliterators.spliteratorUnknownSize(automationPackageAccessor.getAll(), Spliterator.ORDERED),
@@ -109,12 +108,8 @@
         );
     }
 
-    public void removeAutomationPackage(String name) {
-        AutomationPackage automationPackage = getAutomationPackageByName(name);
-=======
     public void removeAutomationPackage(String name, ObjectPredicate objectPredicate) {
         AutomationPackage automationPackage = getAutomationPackageByName(name, objectPredicate);
->>>>>>> 16777aea
         if (automationPackage == null) {
             throw new AutomationPackageManagerException("Automation package not found by name: " + name);
         }
@@ -130,13 +125,8 @@
         deleteSchedules(automationPackage);
     }
 
-<<<<<<< HEAD
-    public ObjectId createAutomationPackage(InputStream packageStream, String fileName, ObjectEnricher enricher) throws FunctionTypeException, SetupFunctionException, AutomationPackageManagerException {
-        return createOrUpdateAutomationPackage(false, packageStream, fileName, enricher).getId();
-=======
-    public String createAutomationPackage(InputStream packageStream, String fileName, ObjectEnricher enricher, ObjectPredicate objectPredicate) throws FunctionTypeException, SetupFunctionException, AutomationPackageManagerException {
+    public ObjectId createAutomationPackage(InputStream packageStream, String fileName, ObjectEnricher enricher, ObjectPredicate objectPredicate) throws FunctionTypeException, SetupFunctionException, AutomationPackageManagerException {
         return createOrUpdateAutomationPackage(false, packageStream, fileName, enricher, objectPredicate).getId();
->>>>>>> 16777aea
     }
 
     public PackageUpdateResult createOrUpdateAutomationPackage(boolean allowUpdate, InputStream packageStream, String fileName, ObjectEnricher enricher, ObjectPredicate objectPredicate) throws SetupFunctionException, FunctionTypeException {
