--- conflicted
+++ resolved
@@ -26,18 +26,12 @@
 import jakarta.ws.rs.core.Response;
 import jakarta.ws.rs.core.UriInfo;
 import org.bson.types.ObjectId;
-<<<<<<< HEAD
 import org.glassfish.jersey.media.multipart.FormDataBodyPart;
 import org.glassfish.jersey.media.multipart.FormDataContentDisposition;
 import org.glassfish.jersey.media.multipart.FormDataParam;
 import step.automation.packages.execution.AutomationPackageExecutionParameters;
 import step.automation.packages.execution.AutomationPackageExecutor;
 import step.core.access.User;
-import step.core.collections.PojoFilter;
-=======
-import org.glassfish.jersey.media.multipart.FormDataContentDisposition;
-import org.glassfish.jersey.media.multipart.FormDataParam;
->>>>>>> 07d4b901
 import step.core.deployment.AbstractStepServices;
 import step.framework.server.security.Secured;
 
@@ -81,7 +75,6 @@
     public String createAutomationPackage(@FormDataParam("file") InputStream automationPackageInputStream,
                                           @FormDataParam("file") FormDataContentDisposition fileDetail,
                                           @Context UriInfo uriInfo) throws Exception {
-<<<<<<< HEAD
         ObjectId id = automationPackageManager.createAutomationPackage(automationPackageInputStream, fileDetail.getFileName(), getObjectEnricher(), getObjectPredicate());
         return id == null ? null : id.toString();
     }
@@ -113,9 +106,6 @@
                 user == null ? null : user.getId().toString(),
                 getObjectPredicate()
         );
-=======
-        return automationPackageManager.createAutomationPackage(uploadedInputStream, fileDetail.getFileName(), getObjectEnricher(), getObjectPredicate());
->>>>>>> 07d4b901
     }
 
     @PUT
