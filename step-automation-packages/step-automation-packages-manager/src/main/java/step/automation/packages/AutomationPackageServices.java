--- conflicted
+++ resolved
@@ -29,18 +29,14 @@
 import org.glassfish.jersey.media.multipart.FormDataBodyPart;
 import org.glassfish.jersey.media.multipart.FormDataContentDisposition;
 import org.glassfish.jersey.media.multipart.FormDataParam;
-<<<<<<< HEAD
 import step.automation.packages.execution.AutomationPackageExecutor;
 import step.core.access.User;
+import step.core.collections.PojoFilter;
 import step.core.deployment.AbstractStepServices;
 import step.core.execution.model.AutomationPackageExecutionParameters;
-=======
-import step.core.collections.PojoFilter;
-import step.core.deployment.AbstractStepServices;
 import step.core.objectenricher.ObjectFilter;
 import step.core.objectenricher.ObjectPredicate;
 import step.core.ql.OQLFilterBuilder;
->>>>>>> 16777aea
 import step.framework.server.security.Secured;
 
 import java.io.InputStream;
@@ -83,8 +79,7 @@
     public String createAutomationPackage(@FormDataParam("file") InputStream automationPackageInputStream,
                                           @FormDataParam("file") FormDataContentDisposition fileDetail,
                                           @Context UriInfo uriInfo) throws Exception {
-<<<<<<< HEAD
-        ObjectId id = automationPackageManager.createAutomationPackage(automationPackageInputStream, fileDetail.getFileName(), getObjectEnricher());
+        ObjectId id = automationPackageManager.createAutomationPackage(automationPackageInputStream, fileDetail.getFileName(), getObjectEnricher(), getObjectPredicate());
         return id == null ? null : id.toString();
     }
 
@@ -105,9 +100,6 @@
         } else {
             executionParameters = new AutomationPackageExecutionParameters();
         }
-=======
-        return automationPackageManager.createAutomationPackage(uploadedInputStream, fileDetail.getFileName(), getObjectEnricher(), getObjectPredicate());
->>>>>>> 16777aea
 
         User user = getSession().getUser();
         return automationPackageExecutor.runInIsolation(
@@ -142,24 +134,11 @@
         return responseBuilder.entity(result.getId()).build();
     }
 
-<<<<<<< HEAD
-    public static class MyPojo {
-        private String a;
-
-        public String getA() {
-            return a;
-        }
-
-        public void setA(String a) {
-            this.a = a;
-        }
-=======
     protected ObjectPredicate getObjectPredicate() {
         ObjectFilter objectFilter = getObjectFilter();
         String oqlFilter = objectFilter.getOQLFilter();
         PojoFilter<Object> pojoFilter = OQLFilterBuilder.getPojoFilter(oqlFilter);
         return pojoFilter::test;
->>>>>>> 16777aea
     }
 
 }