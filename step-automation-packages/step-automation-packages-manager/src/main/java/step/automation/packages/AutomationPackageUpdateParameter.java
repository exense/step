--- conflicted
+++ resolved
@@ -63,20 +63,9 @@
      */
     public final boolean async;
     /**
-<<<<<<< HEAD
-     * the user triggering the operation, this is used to udpate tracking information for the package and its resources
-     */
-    public final String actorUser;
-    /**
      * Whether we want to force the update of the snapshot artefacts content when these artefact are already used by other automation packages.
      * By default, if a snapshot artefact is already used by other automation packages, even if new content would be available in the remote artefact repository, we do not update it to not impact other automation packages using it
      * If the force refresh of snapshots flag is set to true, we will update the artefact with the latest snapshot content and reload all automation packages using it
-=======
-     * Whether we are allowed to update other automation packages sharing the same artefact resources.
-     * If the deployed package uses a snapshot artefact that would trigger the update of an existing artefact resource
-     * (because the resource is already used by other packages and because it has a new version in the remote repository),
-     * the deployment is only allowed if we can update all "linked" packages
->>>>>>> 6d8314f3
      */
     public final boolean forceRefreshOfSnapshots;
     /**
@@ -123,12 +112,7 @@
         this.versionName = versionName;
         this.activationExpression = activationExpression;
         this.async = async;
-<<<<<<< HEAD
-        this.actorUser = actorUser;
         this.forceRefreshOfSnapshots = forceRefreshOfSnapshots;
-=======
-        this.allowUpdateOfOtherPackages = allowUpdateOfOtherPackages;
->>>>>>> 6d8314f3
         this.checkForSameOrigin = checkForSameOrigin;
         this.functionsAttributes = functionsAttributes;
         this.plansAttributes = plansAttributes;
