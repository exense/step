--- conflicted
+++ resolved
@@ -75,25 +75,17 @@
     }
 
     public List<String> runInIsolation(InputStream automationPackage, String fileName, AutomationPackageExecutionParameters parameters,
-<<<<<<< HEAD
-                                       ObjectEnricher objectEnricher, String userName, ObjectPredicate objectPredicate) throws AutomationPackageManagerException {
-=======
-                                       ObjectEnricher objectEnricher, String userId, ObjectPredicate objectPredicate) {
->>>>>>> 9bb0264a
+                                       ObjectEnricher objectEnricher, String userName, ObjectPredicate objectPredicate) {
         ObjectId contextId = new ObjectId();
 
         // prepare the isolated in-memory automation package manager with the only one automation package
-        AutomationPackageManager inMemoryPackageManager = AutomationPackageManager.createIsolatedAutomationPackageManager(contextId, functionTypeRegistry);
+        AutomationPackageManager inMemoryPackageManager = AutomationPackageManager.createIsolatedAutomationPackageManager(
+                contextId, functionTypeRegistry,
+                functionAccessor
+        );
 
         List<String> executions = new ArrayList<>();
         try {
-<<<<<<< HEAD
-            AutomationPackageManager inMemoryPackageManager = AutomationPackageManager.createIsolatedAutomationPackageManager(
-                    contextId, functionTypeRegistry,
-                    functionAccessor
-            );
-=======
->>>>>>> 9bb0264a
             ObjectId packageId = inMemoryPackageManager.createAutomationPackage(automationPackage, fileName, objectEnricher, objectPredicate);
 
             isolatedAutomationPackageRepository.putContext(contextId.toString(), inMemoryPackageManager);
