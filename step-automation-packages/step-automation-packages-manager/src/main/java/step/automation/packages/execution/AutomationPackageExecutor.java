--- conflicted
+++ resolved
@@ -78,14 +78,10 @@
         ObjectId contextId = new ObjectId();
 
         // prepare the isolated in-memory automation package manager with the only one automation package
-        AutomationPackageManager inMemoryPackageManager = AutomationPackageManager.createIsolatedAutomationPackageManager(contextId, functionTypeRegistry);
+        AutomationPackageManager inMemoryPackageManager = AutomationPackageManager.createIsolatedAutomationPackageManager(contextId, functionTypeRegistry, jsonSchema);
 
         List<String> executions = new ArrayList<>();
         try {
-<<<<<<< HEAD
-            AutomationPackageManager inMemoryPackageManager = AutomationPackageManager.createIsolatedAutomationPackageManager(contextId, functionTypeRegistry, jsonSchema);
-=======
->>>>>>> 9bb0264a
             ObjectId packageId = inMemoryPackageManager.createAutomationPackage(automationPackage, fileName, objectEnricher, objectPredicate);
 
             isolatedAutomationPackageRepository.putContext(contextId.toString(), inMemoryPackageManager);
