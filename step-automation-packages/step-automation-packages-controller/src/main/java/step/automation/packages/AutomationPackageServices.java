--- conflicted
+++ resolved
@@ -146,17 +146,10 @@
         try {
             AutomationPackage automationPackage = getAutomationPackage(id);
             assertEntityIsEditableInContext(automationPackage);
-<<<<<<< HEAD
-
-            automationPackageManager.removeAutomationPackage(
-                    new ObjectId(id), getSession().getUser().getUsername(),
-                    getObjectPredicate(), getWriteAccessValidator()
-            );
-=======
-            automationPackageManager.removeAutomationPackage(new ObjectId(id), getSession().getUser().getUsername(),
+            automationPackageManager.removeAutomationPackage(new ObjectId(id),
+                    getSession().getUser().getUsername(),
                     getObjectPredicate(), getWriteAccessValidator());
             auditLog("delete",  automationPackage);
->>>>>>> e5e07f77
         } catch (AutomationPackageAccessException ex){
             throw new ControllerServiceException(HttpStatus.SC_FORBIDDEN, ex.getMessage());
         } catch (Exception e) {
