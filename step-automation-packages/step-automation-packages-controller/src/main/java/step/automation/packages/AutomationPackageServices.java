/*******************************************************************************
 * Copyright (C) 2020, exense GmbH
 *
 * This file is part of STEP
 *
 * STEP is free software: you can redistribute it and/or modify
 * it under the terms of the GNU Affero General Public License as published by
 * the Free Software Foundation, either version 3 of the License, or
 * (at your option) any later version.
 *
 * STEP is distributed in the hope that it will be useful,
 * but WITHOUT ANY WARRANTY; without even the implied warranty of
 * MERCHANTABILITY or FITNESS FOR A PARTICULAR PURPOSE.  See the
 * GNU Affero General Public License for more details.
 *
 * You should have received a copy of the GNU Affero General Public License
 * along with STEP.  If not, see <http://www.gnu.org/licenses/>.
 ******************************************************************************/
package step.automation.packages;

import com.fasterxml.jackson.core.JsonProcessingException;
import com.fasterxml.jackson.core.type.TypeReference;
import com.fasterxml.jackson.databind.DeserializationFeature;
import com.fasterxml.jackson.databind.ObjectMapper;
import com.fasterxml.jackson.dataformat.xml.XmlMapper;
import com.google.api.client.http.HttpStatusCodes;
import io.swagger.v3.oas.annotations.tags.Tag;
import jakarta.annotation.PostConstruct;
import jakarta.ws.rs.*;
import jakarta.ws.rs.core.MediaType;
import jakarta.ws.rs.core.Response;
import org.apache.http.HttpStatus;
import org.bson.types.ObjectId;
import org.glassfish.jersey.media.multipart.FormDataBodyPart;
import org.glassfish.jersey.media.multipart.FormDataContentDisposition;
import org.glassfish.jersey.media.multipart.FormDataParam;
import step.automation.packages.execution.AutomationPackageExecutor;
import step.controller.services.async.AsyncTaskStatus;
import step.core.access.User;
import step.core.accessors.AbstractOrganizableObject;
import step.core.deployment.AbstractStepAsyncServices;
import step.core.deployment.ControllerServiceException;
import step.core.execution.model.AutomationPackageExecutionParameters;
import step.core.execution.model.IsolatedAutomationPackageExecutionParameters;
import step.core.maven.MavenArtifactIdentifier;
import step.core.maven.MavenArtifactIdentifierFromXmlParser;
import step.framework.server.security.Secured;
import step.framework.server.tables.service.TableService;
import step.framework.server.tables.service.bulk.TableBulkOperationReport;
import step.framework.server.tables.service.bulk.TableBulkOperationRequest;

import java.io.InputStream;
import java.util.List;
import java.util.function.Consumer;
import java.util.Map;

@Path("/automation-packages")
@Tag(name = "Automation packages")
public class AutomationPackageServices extends AbstractStepAsyncServices {

    public static final String PLANS_ATTRIBUTES = "plansAttributes";
    public static final String FUNCTIONS_ATTRIBUTES = "functionsAttributes";
    public static final String TOKEN_SELECTION_CRITERIA = "tokenSelectionCriteria";
    public static final String EXECUTE_FUNCTIONS_LOCALLY = "executeFunctionsLocally";
    protected AutomationPackageManager automationPackageManager;
    protected AutomationPackageExecutor automationPackageExecutor;
    protected TableService tableService;
    protected XmlMapper xmlMapper;

    private static final String COLLISION_ERROR_NAME = "Automation Package Conflict";

    @PostConstruct
    public void init() throws Exception {
        super.init();
        automationPackageManager = getContext().get(AutomationPackageManager.class);
        automationPackageExecutor = getContext().get(AutomationPackageExecutor.class);
        tableService = getContext().require(TableService.class);
        xmlMapper = new XmlMapper();
        xmlMapper.configure(DeserializationFeature.FAIL_ON_UNKNOWN_PROPERTIES, false);
    }

    @GET
    @Path("/{id}")
    @Produces(MediaType.APPLICATION_JSON)
    @Secured(right = "automation-package-read")
    public AutomationPackage getAutomationPackage(@PathParam("id") String id) {
        try {
            return automationPackageManager.getAutomatonPackageById(new ObjectId(id), getObjectPredicate());
        } catch (Exception e) {
            throw new ControllerServiceException(e.getMessage());
        }

    }

    @DELETE
    @Path("/{id}")
    @Produces(MediaType.APPLICATION_JSON)
    @Secured(right = "automation-package-delete")
    public void deleteAutomationPackage(@PathParam("id") String id) {
        deleteSingleAutomationPackage(id);
    }

    private void deleteSingleAutomationPackage(String id) {
        try {
            AutomationPackage automationPackage = getAutomationPackage(id);
<<<<<<< HEAD
            assertEntityIsAcceptableInContext(automationPackage);
            automationPackageManager.removeAutomationPackage(new ObjectId(id), getSession().getUser().getUsername(),getObjectPredicate(), getWriteAccessPredicate());
        } catch (AutomationPackageAccessException ex){
            throw new ControllerServiceException(HttpStatus.SC_FORBIDDEN, ex.getMessage());
=======
            assertEntityIsEditableInContext(automationPackage);
            automationPackageManager.removeAutomationPackage(new ObjectId(id), getObjectPredicate());
>>>>>>> 534f6ea8
        } catch (Exception e) {
            throw new ControllerServiceException(e.getMessage());
        }
    }

    /**
     * Convenience service to only allow creation of a new package
     * @param apVersion the version to be set for this AP
     * @param activationExpression activation expression to selected entities of this AP during executions
     * @param allowUpdateOfOtherPackages if other AP would be modified (because they use the same snapshot artefacts that has a new version) this flag must be true to allow the update
     * @param automationPackageInputStream AP package file as input stream
     * @param fileDetail FormDataContentDisposition of the file when provided as inputstream
     * @param apMavenSnippet maven snippet of the package when deploying from a maven repository
     *       Example:
     *      <dependency>
     *           <groupId>junit</groupId>
     *          <artifactId>junit</artifactId>
     *           <version>4.13.2</version>
     *           <scope>test</scope>
     *           <classifier>tests</scope>
     *       </dependency>

     * @param apLibraryInputStream AP library file as input stream
     * @param apLibraryFileDetail FormDataContentDisposition of the library file when provided as input stream
     * @param apLibraryMavenSnippet maven snippet of the library when deploying from a maven repository
     * @param apResourceId id of the package resource when deploying with an existing resource
     * @param apLibraryResourceId id of the library resource when deploying with an existing resource
     * @param plansAttributesAsString Serialized Map of plan attributes
     * @param functionsAttributesAsString     Serialized Map of function attributes
     * @param tokenSelectionCriteriaAsString Serialized Map of functions token selection criteria
     * @param executeFunctionsLocally whether functions should be executed locally
     * @return the ID of the created AP
     */
    @POST
    @Consumes(MediaType.MULTIPART_FORM_DATA)
    @Produces(MediaType.TEXT_PLAIN)
    @Secured(right = "automation-package-write")
    public String createAutomationPackage(@FormDataParam("version") String apVersion,
                                          @FormDataParam("activationExpr") String activationExpression,
                                          @FormDataParam("allowUpdateOfOtherPackages") boolean allowUpdateOfOtherPackages,
                                          @FormDataParam("file") InputStream automationPackageInputStream,
                                          @FormDataParam("file") FormDataContentDisposition fileDetail,
                                          @FormDataParam("apMavenSnippet") String apMavenSnippet,
                                          @FormDataParam("apLibrary") InputStream apLibraryInputStream,
                                          @FormDataParam("apLibrary") FormDataContentDisposition apLibraryFileDetail,
                                          @FormDataParam("apLibraryMavenSnippet") String apLibraryMavenSnippet,
                                          @FormDataParam("apResourceId") String apResourceId,
                                          @FormDataParam("apLibraryResourceId") String apLibraryResourceId,
                                          @FormDataParam(PLANS_ATTRIBUTES) String plansAttributesAsString,
                                          @FormDataParam(FUNCTIONS_ATTRIBUTES) String functionsAttributesAsString,
                                          @FormDataParam(TOKEN_SELECTION_CRITERIA) String tokenSelectionCriteriaAsString,
                                          @FormDataParam(EXECUTE_FUNCTIONS_LOCALLY) boolean executeFunctionsLocally) {
        try {
            ParsedRequestParameters parsedRequestParameters = getParsedRequestParamteres(automationPackageInputStream, fileDetail, apMavenSnippet, apLibraryInputStream, apLibraryFileDetail, apLibraryMavenSnippet, apResourceId, apLibraryResourceId, plansAttributesAsString, functionsAttributesAsString, tokenSelectionCriteriaAsString);

            AutomationPackageUpdateParameter parameters = getAutomationPackageUpdateParameterBuilder()
                    .withAllowCreate(true).withAllowUpdate(false).withAsync(false)
                    .withAllowUpdateOfOtherPackages(allowUpdateOfOtherPackages).withCheckForSameOrigin(true)
                    .withApSource(parsedRequestParameters.apFileSource).withApLibrarySource(parsedRequestParameters.apLibrarySource)
                    .withAutomationPackageVersion(apVersion).withActivationExpression(activationExpression)
                    .withPlansAttributes(parsedRequestParameters.plansAttributes).withFunctionsAttributes(parsedRequestParameters.functionsAttributes)
                    .withTokenSelectionCriteria(parsedRequestParameters.tokenSelectionCriteria).withExecuteFunctionLocally(executeFunctionsLocally)
                    .build();
            ObjectId id = automationPackageManager.createOrUpdateAutomationPackage(parameters).getId();
            return id == null ? null : id.toString();
        } catch (AutomationPackageCollisionException e){
            throw new ControllerServiceException(HttpStatusCodes.STATUS_CODE_CONFLICT, COLLISION_ERROR_NAME, e.getMessage());
        } catch (AutomationPackageManagerException e) {
            throw new ControllerServiceException(e.getMessage(), e);
        }
    }

    private AutomationPackageUpdateParameterBuilder getAutomationPackageUpdateParameterBuilder() {
        return new AutomationPackageUpdateParameterBuilder()
                .withEnricher(getObjectEnricher())
                .withObjectPredicate(getObjectPredicate())
                .withWriteAccessPredicate(getWriteAccessPredicate())
                .withActorUser(getUser());
    }

    protected MavenArtifactIdentifier getMavenArtifactIdentifierFromXml(String mavenArtifactXml) throws JsonProcessingException {
        return new MavenArtifactIdentifierFromXmlParser(xmlMapper).parse(mavenArtifactXml);
    }

    @POST
    @Consumes(MediaType.MULTIPART_FORM_DATA)
    @Produces(MediaType.APPLICATION_JSON)
    @Path("/execute")
    @Secured(right = "automation-package-execute")
    public List<String> executeAutomationPackage(@FormDataParam("file") InputStream automationPackageInputStream,
                                                 @FormDataParam("file") FormDataContentDisposition fileDetail,
                                                 @FormDataParam("apMavenSnippet") String apMavenSnippet,
                                                 @FormDataParam("apLibrary") InputStream apLibraryInputStream,
                                                 @FormDataParam("apLibrary") FormDataContentDisposition apLibraryFileDetail,
                                                 @FormDataParam("executionParams") FormDataBodyPart executionParamsBodyPart,
                                                 @FormDataParam("apLibraryMavenSnippet") String apLibraryMavenSnippet,
                                                 @FormDataParam("apResourceId") String apResourceId,
                                                 @FormDataParam("apLibraryResourceId") String apLibraryResourceId) {
        IsolatedAutomationPackageExecutionParameters executionParameters;
        if (executionParamsBodyPart != null) {
            // The workaround to parse execution parameters as application/json even if the Content-Type for this part is not explicitly set in request
            executionParamsBodyPart.setMediaType(MediaType.APPLICATION_JSON_TYPE);
            executionParameters = executionParamsBodyPart.getValueAs(IsolatedAutomationPackageExecutionParameters.class);
        } else {
            executionParameters = new IsolatedAutomationPackageExecutionParameters();
        }

        // in executionParameters we can define the user 'onBehalfOf'
        // if this user is not defined, the user from session is taken
        checkRightsOnBehalfOf("automation-package-execute", executionParameters.getUserID());
        if (executionParameters.getUserID() == null) {
            User user = getSession().getUser();
            if (user != null) {
                executionParameters.setUserID(user.getUsername());
            }
        }

        try {
            AutomationPackageFileSource apLibrarySource = getFileSource(apLibraryInputStream, apLibraryFileDetail, apLibraryMavenSnippet, "Invalid maven snippet for automation package library: ", apLibraryResourceId);
            AutomationPackageFileSource apSource = getFileSource(automationPackageInputStream, fileDetail, apMavenSnippet, "Invalid maven snippet for ap: ", apResourceId);

            return automationPackageExecutor.runInIsolation(
                    apSource,
                    executionParameters,
                    apLibrarySource, getUser(),
                    getObjectEnricher(),
                    getObjectPredicate());
        } catch (AutomationPackageManagerException e) {
            throw new ControllerServiceException(e.getMessage(), e);
        }
    }

    private String getUser() {
        return getSession().getUser().getUsername();
    }

    @POST
    @Consumes(MediaType.APPLICATION_JSON)
    @Produces(MediaType.APPLICATION_JSON)
    @Path("/execute/{id}")
    @Secured(right = "automation-package-execute")
    public List<String> executeDeployedAutomationPackage(@PathParam("id") String automationPackageId,
                                                         AutomationPackageExecutionParameters executionParameters) {
        // in executionParameters we can define the user 'onBehalfOf'
        // if this user is not defined, the user from session is taken
        checkRightsOnBehalfOf("automation-package-execute", executionParameters.getUserID());
        if (executionParameters.getUserID() == null) {
            User user = getSession().getUser();
            if (user != null) {
                executionParameters.setUserID(user.getUsername());
            }
        }

        try {
            return automationPackageExecutor.runDeployedAutomationPackage(
                    new ObjectId(automationPackageId),
                    executionParameters,
                    getObjectEnricher(),
                    getObjectPredicate()
            );
        } catch (AutomationPackageManagerException e) {
            throw new ControllerServiceException(e.getMessage());
        }
    }

    @PUT
    @Path("/{id}")
    @Consumes(MediaType.MULTIPART_FORM_DATA)
    @Produces(MediaType.APPLICATION_JSON)
    @Secured(right = "automation-package-write")
    public AutomationPackageUpdateResult updateAutomationPackage(@PathParam("id") String id,
                                                                 @FormDataParam("async") boolean async,
                                                                 @FormDataParam("version") String apVersion,
                                                                 @FormDataParam("activationExpr") String activationExpression,
                                                                 @FormDataParam("allowUpdateOfOtherPackages") boolean allowUpdateOfOtherPackages,
                                                                 @FormDataParam("file") InputStream uploadedInputStream,
                                                                 @FormDataParam("file") FormDataContentDisposition fileDetail,
                                                                 @FormDataParam("apMavenSnippet") String apMavenSnippet,
                                                                 @FormDataParam("apLibrary") InputStream apLibraryInputStream,
                                                                 @FormDataParam("apLibrary") FormDataContentDisposition apLibraryFileDetail,
                                                                 @FormDataParam("apLibraryMavenSnippet") String apLibraryMavenSnippet,
                                                                 @FormDataParam("apResourceId") String apResourceId,
                                                                 @FormDataParam("apLibraryResourceId") String apLibraryResourceId,
                                                                 @FormDataParam(PLANS_ATTRIBUTES) String plansAttributesAsString,
                                                                 @FormDataParam(FUNCTIONS_ATTRIBUTES) String functionsAttributesAsString,
                                                                 @FormDataParam(TOKEN_SELECTION_CRITERIA) String tokenSelectionCriteriaAsString,
                                                                 @FormDataParam(EXECUTE_FUNCTIONS_LOCALLY) boolean executeFunctionsLocally) {
        try {
            ParsedRequestParameters parsedRequestParameters = getParsedRequestParamteres(uploadedInputStream, fileDetail, apMavenSnippet, apLibraryInputStream, apLibraryFileDetail, apLibraryMavenSnippet, apResourceId, apLibraryResourceId, plansAttributesAsString, functionsAttributesAsString, tokenSelectionCriteriaAsString);

            AutomationPackageUpdateParameter updateParameters = getAutomationPackageUpdateParameterBuilder().withAllowCreate(false).withExplicitOldId(new ObjectId(id))
                    .withApSource(parsedRequestParameters.apFileSource).withApLibrarySource(parsedRequestParameters.apLibrarySource)
                    .withAutomationPackageVersion(apVersion).withActivationExpression(activationExpression)
                    .withAsync(async).withAllowUpdateOfOtherPackages(allowUpdateOfOtherPackages)
                    .withPlansAttributes(parsedRequestParameters.plansAttributes).withFunctionsAttributes(parsedRequestParameters.functionsAttributes)
                    .withTokenSelectionCriteria(parsedRequestParameters.tokenSelectionCriteria).withExecuteFunctionLocally(executeFunctionsLocally)
                    .build();
            return automationPackageManager.createOrUpdateAutomationPackage(updateParameters);
        } catch (AutomationPackageAccessException ex) {
            throw new ControllerServiceException(HttpStatus.SC_FORBIDDEN, ex.getMessage());
        } catch (AutomationPackageCollisionException e) {
            throw new ControllerServiceException(HttpStatusCodes.STATUS_CODE_CONFLICT, COLLISION_ERROR_NAME, e.getMessage());
        } catch (AutomationPackageManagerException e) {
            throw new ControllerServiceException(e.getMessage());
        }
    }

    private AutomationPackageFileSource getFileSource(InputStream uploadedInputStream, FormDataContentDisposition fileDetail, String apMavenSnippet, String invalidSnippetErrorText, String resourceId) {
        AutomationPackageFileSource automationPackageFileSource = null;
        try {
<<<<<<< HEAD
            automationPackageFileSource = AutomationPackageFileSource.empty();
            if (uploadedInputStream != null) {
                automationPackageFileSource.addInputStream(uploadedInputStream, fileDetail == null ? null : fileDetail.getFileName());
            }
            if (apMavenSnippet != null) {
                automationPackageFileSource.addMavenIdentifier(getMavenArtifactIdentifierFromXml(apMavenSnippet));
            }
            if(resourceId != null){
                automationPackageFileSource.addResourceId(resourceId);
            }
        } catch (JsonProcessingException e) {
            throw new ControllerServiceException(invalidSnippetErrorText + e.getMessage());
=======
            automationPackage = getAutomationPackage(id);
        } catch (Exception e) {
            //getAutomationPackage throws exception if the package doesn't exist, whether this is an errors is managed in below createOrUpdateAutomationPackage
        }
        if (automationPackage != null) {
            assertEntityIsEditableInContext(automationPackage);
>>>>>>> 534f6ea8
        }
        return automationPackageFileSource;
    }

    @PUT
    @Consumes(MediaType.MULTIPART_FORM_DATA)
    @Produces(MediaType.APPLICATION_JSON)
    @Secured(right = "automation-package-write")
    public Response createOrUpdateAutomationPackage(@FormDataParam("async") boolean async,
                                                    @FormDataParam("version") String apVersion,
                                                    @FormDataParam("allowUpdateOfOtherPackages") boolean allowUpdateOfOtherPackages,
                                                    @FormDataParam("activationExpr") String activationExpression,
                                                    @FormDataParam("file") InputStream uploadedInputStream,
                                                    @FormDataParam("file") FormDataContentDisposition fileDetail,
                                                    @FormDataParam("apMavenSnippet") String apMavenSnippet,
                                                    @FormDataParam("apLibrary") InputStream apLibraryInputStream,
                                                    @FormDataParam("apLibrary") FormDataContentDisposition apLibraryFileDetail,
                                                    @FormDataParam("apLibraryMavenSnippet") String apLibraryMavenSnippet,
                                                    @FormDataParam("apResourceId") String apResourceId,
                                                    @FormDataParam("apLibraryResourceId") String apLibraryResourceId,
                                                    @FormDataParam(PLANS_ATTRIBUTES) String plansAttributesAsString,
                                                    @FormDataParam(FUNCTIONS_ATTRIBUTES) String functionsAttributesAsString,
                                                    @FormDataParam(TOKEN_SELECTION_CRITERIA) String tokenSelectionCriteriaAsString,
                                                    @FormDataParam(EXECUTE_FUNCTIONS_LOCALLY) boolean executeFunctionsLocally) {
        try {
            ParsedRequestParameters parsedRequestParameters = getParsedRequestParamteres(uploadedInputStream, fileDetail, apMavenSnippet, apLibraryInputStream,
                    apLibraryFileDetail, apLibraryMavenSnippet, apResourceId, apLibraryResourceId, plansAttributesAsString, functionsAttributesAsString, tokenSelectionCriteriaAsString);

            AutomationPackageUpdateParameter updateParameters = getAutomationPackageUpdateParameterBuilder()
                    .withApSource(parsedRequestParameters.apFileSource).withApLibrarySource(parsedRequestParameters.apLibrarySource)
                    .withAutomationPackageVersion(apVersion).withActivationExpression(activationExpression)
                    .withAsync(async).withAllowUpdateOfOtherPackages(allowUpdateOfOtherPackages)
                    .withPlansAttributes(parsedRequestParameters.plansAttributes).withFunctionsAttributes(parsedRequestParameters.functionsAttributes)
                    .withTokenSelectionCriteria(parsedRequestParameters.tokenSelectionCriteria).withExecuteFunctionLocally(executeFunctionsLocally)
                    .build();
            AutomationPackageUpdateResult result = automationPackageManager.createOrUpdateAutomationPackage(updateParameters);
            Response.ResponseBuilder responseBuilder;
            if (result.getStatus() == AutomationPackageUpdateStatus.CREATED) {
                responseBuilder = Response.status(Response.Status.CREATED);
            } else {
                responseBuilder = Response.status(Response.Status.OK);
            }
            return responseBuilder.entity(result).build();
        } catch (AutomationPackageAccessException ex){
            throw new ControllerServiceException(HttpStatus.SC_FORBIDDEN, ex.getMessage());
        } catch (AutomationPackageCollisionException e){
            ControllerServiceException ex = new ControllerServiceException(HttpStatusCodes.STATUS_CODE_CONFLICT, COLLISION_ERROR_NAME, e.getMessage());
            // to avoid stack trace in ErrorFilter
            ex.setTechnicalError(false);
            throw ex;
        } catch (AutomationPackageManagerException e) {
            throw new ControllerServiceException(e.getMessage(), e);
        }
    }

    private ParsedRequestParameters getParsedRequestParamteres(InputStream uploadedInputStream, FormDataContentDisposition fileDetail, String apMavenSnippet, InputStream apLibraryInputStream, FormDataContentDisposition apLibraryFileDetail, String apLibraryMavenSnippet, String apResourceId, String apLibraryResourceId, String plansAttributesAsString, String functionsAttributesAsString, String tokenSelectionCriteriaAsString) {
        AutomationPackageFileSource apFileSource = getFileSource(
                uploadedInputStream, fileDetail,
                apMavenSnippet, "Invalid maven snippet for automation package: ",
                apResourceId
        );
        AutomationPackageFileSource apLibrarySource = getFileSource(
                apLibraryInputStream, apLibraryFileDetail,
                apLibraryMavenSnippet, "Invalid maven snippet for automation package library: ",
                apLibraryResourceId
        );

        Map<String, String> plansAttributes = deserializeFormDataParamToMapOfStrings(plansAttributesAsString, PLANS_ATTRIBUTES);
        Map<String, String> functionsAttributes = deserializeFormDataParamToMapOfStrings(functionsAttributesAsString, FUNCTIONS_ATTRIBUTES);
        Map<String, String> tokenSelectionCriteria = deserializeFormDataParamToMapOfStrings(tokenSelectionCriteriaAsString, TOKEN_SELECTION_CRITERIA);
        return new ParsedRequestParameters(apFileSource, apLibrarySource, plansAttributes, functionsAttributes, tokenSelectionCriteria);
    }

    private static class ParsedRequestParameters {
        public final AutomationPackageFileSource apFileSource;
        public final AutomationPackageFileSource apLibrarySource;
        public final Map<String, String> plansAttributes;
        public final Map<String, String> functionsAttributes;
        public final Map<String, String> tokenSelectionCriteria;

        public ParsedRequestParameters(AutomationPackageFileSource apFileSource, AutomationPackageFileSource apLibrarySource, Map<String, String> plansAttributes, Map<String, String> functionsAttributes, Map<String, String> tokenSelectionCriteria) {
            this.apFileSource = apFileSource;
            this.apLibrarySource = apLibrarySource;
            this.plansAttributes = plansAttributes;
            this.functionsAttributes = functionsAttributes;
            this.tokenSelectionCriteria = tokenSelectionCriteria;
        }
    }

    private Map<String, String> deserializeFormDataParamToMapOfStrings(String stringValue, String fieldName) {
        if (stringValue != null) {
            ObjectMapper objectMapper = new ObjectMapper();
            try {
                return objectMapper.readValue(stringValue, new TypeReference<Map<String, String>>() {
                });
            } catch (JsonProcessingException e) {
                throw new AutomationPackageManagerException("Cannot deserialize " + fieldName + ". Reason: " + e.getMessage());
            }
        }
        return null;
    }

    @GET
    @Path("/schema")
    @Produces(MediaType.APPLICATION_JSON)
    public String getAutomationPackageDescriptorSchema() {
        return automationPackageManager.getDescriptorJsonSchema();
    }

    @GET
    @Path("{id}/entities")
    @Produces(MediaType.APPLICATION_JSON)
    public Map<String, List<? extends AbstractOrganizableObject>> listEntities(@PathParam("id") String id){
        try {
            return automationPackageManager.getAllEntities(new ObjectId(id));
        } catch (AutomationPackageManagerException e) {
            throw new ControllerServiceException(e.getMessage());
        }
    }

    @POST
    @Path("/bulk/delete")
    @Consumes(MediaType.APPLICATION_JSON)
    @Secured(right = "automation-package-delete")
    public AsyncTaskStatus<TableBulkOperationReport> bulkDelete(TableBulkOperationRequest request) {
        Consumer<String> consumer = this::deleteSingleAutomationPackage;
        return scheduleAsyncTaskWithinSessionContext(h ->
                tableService.performBulkOperation(AutomationPackageEntity.entityName, request, consumer, getSession()));
    }



}<|MERGE_RESOLUTION|>--- conflicted
+++ resolved
@@ -103,15 +103,10 @@
     private void deleteSingleAutomationPackage(String id) {
         try {
             AutomationPackage automationPackage = getAutomationPackage(id);
-<<<<<<< HEAD
-            assertEntityIsAcceptableInContext(automationPackage);
+            assertEntityIsEditableInContext(automationPackage);
             automationPackageManager.removeAutomationPackage(new ObjectId(id), getSession().getUser().getUsername(),getObjectPredicate(), getWriteAccessPredicate());
         } catch (AutomationPackageAccessException ex){
             throw new ControllerServiceException(HttpStatus.SC_FORBIDDEN, ex.getMessage());
-=======
-            assertEntityIsEditableInContext(automationPackage);
-            automationPackageManager.removeAutomationPackage(new ObjectId(id), getObjectPredicate());
->>>>>>> 534f6ea8
         } catch (Exception e) {
             throw new ControllerServiceException(e.getMessage());
         }
@@ -300,6 +295,7 @@
                                                                  @FormDataParam(TOKEN_SELECTION_CRITERIA) String tokenSelectionCriteriaAsString,
                                                                  @FormDataParam(EXECUTE_FUNCTIONS_LOCALLY) boolean executeFunctionsLocally) {
         try {
+            checkAutomationPackageAcceptable(id);
             ParsedRequestParameters parsedRequestParameters = getParsedRequestParamteres(uploadedInputStream, fileDetail, apMavenSnippet, apLibraryInputStream, apLibraryFileDetail, apLibraryMavenSnippet, apResourceId, apLibraryResourceId, plansAttributesAsString, functionsAttributesAsString, tokenSelectionCriteriaAsString);
 
             AutomationPackageUpdateParameter updateParameters = getAutomationPackageUpdateParameterBuilder().withAllowCreate(false).withExplicitOldId(new ObjectId(id))
@@ -319,10 +315,21 @@
         }
     }
 
+    private void checkAutomationPackageAcceptable(String id) {
+        AutomationPackage automationPackage = null;
+        try {
+            automationPackage = getAutomationPackage(id);
+        } catch (Exception e) {
+            //getAutomationPackage throws exception if the package doesn't exist, whether this is an errors is managed in below createOrUpdateAutomationPackage
+        }
+        if (automationPackage != null) {
+            assertEntityIsEditableInContext(automationPackage);
+        }
+    }
+
     private AutomationPackageFileSource getFileSource(InputStream uploadedInputStream, FormDataContentDisposition fileDetail, String apMavenSnippet, String invalidSnippetErrorText, String resourceId) {
         AutomationPackageFileSource automationPackageFileSource = null;
         try {
-<<<<<<< HEAD
             automationPackageFileSource = AutomationPackageFileSource.empty();
             if (uploadedInputStream != null) {
                 automationPackageFileSource.addInputStream(uploadedInputStream, fileDetail == null ? null : fileDetail.getFileName());
@@ -335,14 +342,6 @@
             }
         } catch (JsonProcessingException e) {
             throw new ControllerServiceException(invalidSnippetErrorText + e.getMessage());
-=======
-            automationPackage = getAutomationPackage(id);
-        } catch (Exception e) {
-            //getAutomationPackage throws exception if the package doesn't exist, whether this is an errors is managed in below createOrUpdateAutomationPackage
-        }
-        if (automationPackage != null) {
-            assertEntityIsEditableInContext(automationPackage);
->>>>>>> 534f6ea8
         }
         return automationPackageFileSource;
     }
