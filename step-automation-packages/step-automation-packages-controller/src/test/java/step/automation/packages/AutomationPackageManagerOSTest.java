package step.automation.packages;

import com.fasterxml.jackson.annotation.JsonInclude;
import com.fasterxml.jackson.databind.JsonNode;
import com.fasterxml.jackson.databind.ObjectMapper;
import org.bson.types.ObjectId;
import org.junit.*;
import org.slf4j.Logger;
import org.slf4j.LoggerFactory;
import step.artefacts.BaseArtefactPlugin;
import step.artefacts.ForEachBlock;
import step.attachments.FileResolver;
import step.automation.packages.library.AutomationPackageLibraryFromInputStreamProvider;
import step.automation.packages.library.AutomationPackageLibraryProvider;
import step.core.accessors.AbstractOrganizableObject;
import step.core.dynamicbeans.DynamicValue;
import step.core.execution.ExecutionContext;
import step.core.execution.ExecutionEngine;
import step.core.maven.MavenArtifactIdentifier;
import step.core.plans.Plan;
import step.core.plans.runner.PlanRunnerResult;
import step.core.scheduler.*;
import step.datapool.excel.ExcelDataPool;
import step.engine.plugins.AbstractExecutionEnginePlugin;
import step.functions.Function;
import step.parameter.Parameter;
import step.parameter.ParameterScope;
import step.plugins.functions.types.CompositeFunction;
import step.plugins.java.GeneralScriptFunction;
import step.plugins.jmeter.JMeterFunction;
import step.plugins.node.NodeFunction;
import step.repositories.artifact.ResolvedMavenArtifact;
import step.repositories.artifact.SnapshotMetadata;
import step.resources.*;

import java.io.*;
import java.nio.file.Files;
import java.util.*;
import java.util.concurrent.ExecutorService;
import java.util.concurrent.Executors;
import java.util.stream.Collectors;

import static org.junit.Assert.*;
import static step.automation.packages.AutomationPackageTestUtils.*;

public class AutomationPackageManagerOSTest extends AbstractAutomationPackageManagerTest {

    private static final Logger log = LoggerFactory.getLogger(AutomationPackageManagerOSTest.class);

    // how many keywords and plans are defined in original sample
    public static final int KEYWORDS_COUNT = 8;

    // 2 annotated plans and 5 plans from yaml descriptor
    public static final int PLANS_COUNT = 7;
    public static final int SCHEDULES_COUNT = 1;

    // 3 parameters from one fragment and 1 from another
    public static final int PARAMETERS_COUNT = 4;
<<<<<<< HEAD
    private static final String SAMPLE1_FILE_NAME = "step-automation-packages-sample1.jar";
    private static final String SAMPLE1_EXTENDED_FILE_NAME = "step-automation-packages-sample1-extended.jar";
    private static final String SAMPLE_ECHO_FILE_NAME = "step-automation-packages-sample-echo.jar";
    private static final String KW_LIB_CALL_FILE_NAME = "step-automation-packages-kw-lib-call.jar";

    private static final String KW_LIB_FILE_NAME = "step-automation-packages-kw-lib.jar";
    private static final String KW_LIB_FILE_UPDATED_NAME = "step-automation-packages-kw-lib-updated.jar";
    private static final String KW_LIB_FILE_RELEASE_NAME = "step-automation-packages-kw-lib-release.jar";

    private AutomationPackageManager manager;
    private AutomationPackageAccessorImpl automationPackageAccessor;
    private FunctionManagerImpl functionManager;
    private FunctionAccessorImpl functionAccessor;
    private PlanAccessorImpl planAccessor;
    private LocalResourceManagerImpl resourceManager;
    private ExecutionTaskAccessorImpl executionTaskAccessor;
    private ExecutionScheduler executionScheduler;
    private Accessor<Parameter> parameterAccessor;

    private AutomationPackageLocks automationPackageLocks = new AutomationPackageLocks(AUTOMATION_PACKAGE_READ_LOCK_TIMEOUT_SECS_DEFAULT);

    @Before
    public void before() {
        this.automationPackageAccessor = new AutomationPackageAccessorImpl(new InMemoryCollection<>());
        this.functionAccessor = new FunctionAccessorImpl(new InMemoryCollection<>());
        this.parameterAccessor = new AbstractAccessor<>(new InMemoryCollection<>());
        ParameterManager parameterManager = new ParameterManager(this.parameterAccessor, null, "groovy", new DynamicBeanResolver(new DynamicValueResolver(new ExpressionHandler())));

        Configuration configuration = createTestConfiguration();
        this.resourceManager = new LocalResourceManagerImpl();
        FunctionTypeRegistry functionTypeRegistry = prepareTestFunctionTypeRegistry(configuration, resourceManager);

        this.functionManager = new FunctionManagerImpl(functionAccessor, functionTypeRegistry);
        this.planAccessor = new PlanAccessorImpl(new InMemoryCollection<>());

        this.executionTaskAccessor = new ExecutionTaskAccessorImpl(new InMemoryCollection<>());

        // scheduler with mocked executor
        this.executionScheduler = new ExecutionScheduler(new ControllerSettingAccessorImpl(new InMemoryCollection<>()), executionTaskAccessor, Mockito.mock(Executor.class));
        AutomationPackageHookRegistry automationPackageHookRegistry = new AutomationPackageHookRegistry();
        AutomationPackageSerializationRegistry serializationRegistry = new AutomationPackageSerializationRegistry();
        AutomationPackageSchedulerPlugin.registerSchedulerHooks(automationPackageHookRegistry, serializationRegistry, executionScheduler);
        AutomationPackageParametersRegistration.registerParametersHooks(automationPackageHookRegistry, serializationRegistry, parameterManager);

        JavaAutomationPackageReader apReader = new JavaAutomationPackageReader(YamlAutomationPackageVersions.ACTUAL_JSON_SCHEMA_PATH, automationPackageHookRegistry, serializationRegistry, configuration);
        AutomationPackageReaderRegistry automationPackageReaderRegistry = new AutomationPackageReaderRegistry(YamlAutomationPackageVersions.ACTUAL_JSON_SCHEMA_PATH, automationPackageHookRegistry, serializationRegistry);
        automationPackageReaderRegistry.register(apReader);

        this.manager = AutomationPackageManager.createMainAutomationPackageManager(
                automationPackageAccessor,
                functionManager,
                functionAccessor,
                planAccessor,
                resourceManager,
                automationPackageHookRegistry,
                automationPackageReaderRegistry,
                automationPackageLocks,
                null, -1,
                new ObjectHookRegistry()
        );

        this.manager.setProvidersResolver(new MockedAutomationPackageProvidersResolver(new HashMap<>(), resourceManager, automationPackageReaderRegistry, manager.getAutomationPackageResourceManager()));

    }

    private static FunctionTypeRegistry prepareTestFunctionTypeRegistry(Configuration configuration, LocalResourceManagerImpl resourceManager) {
        FunctionTypeRegistry functionTypeRegistry = new FunctionTypeRegistryImpl(new FileResolver(resourceManager), new MockedGridClientImpl(), new ObjectHookRegistry());
        functionTypeRegistry.registerFunctionType(new JMeterFunctionType(configuration));
        functionTypeRegistry.registerFunctionType(new GeneralScriptFunctionType(configuration));
        functionTypeRegistry.registerFunctionType(new CompositeFunctionType(new ObjectHookRegistry()));
        functionTypeRegistry.registerFunctionType(new NodeFunctionType());

        return functionTypeRegistry;
    }

    private static Configuration createTestConfiguration() {
        return new Configuration();
    }

    @After
    public void after() {
        if (resourceManager != null) {
            resourceManager.cleanup();
        }
    }
=======
>>>>>>> 6d8314f3

    @Test
    public void testCrud() throws IOException {

        // 1. Upload new package
        File automationPackageJar = new File("src/test/resources/samples/" + SAMPLE1_FILE_NAME);
        File extendedAutomationPackageJar = new File("src/test/resources/samples/" + SAMPLE1_EXTENDED_FILE_NAME);

        try (InputStream is = new FileInputStream(automationPackageJar);
             InputStream isExt = new FileInputStream(extendedAutomationPackageJar);
             InputStream isDuplicate = new FileInputStream(automationPackageJar)
        ) {
            AutomationPackageFileSource sample1FileSource = AutomationPackageFileSource.withInputStream(is, SAMPLE1_FILE_NAME);
            AutomationPackageFileSource extendedFileSource = AutomationPackageFileSource.withInputStream(isExt, SAMPLE1_EXTENDED_FILE_NAME);
            AutomationPackageFileSource sample1FileSourceDuplicate = AutomationPackageFileSource.withInputStream(isDuplicate, SAMPLE1_FILE_NAME);

            testCrud(sample1FileSource, extendedFileSource, sample1FileSourceDuplicate);
        }
    }

    private void testCrud(AutomationPackageFileSource sample1FileSource, AutomationPackageFileSource extendedFileSource, AutomationPackageFileSource sample1FileSourceDuplicate) throws IOException {
        Date testStartDate = new Date();

        // upload sample
        SampleUploadingResult r = uploadSample1WithAsserts(sample1FileSource, true, false, false, "v1",
                "env == TEST", Map.of("planAttr", "planAttrValue"), Map.of("functionAttr", "functionAttrValue")
                , Map.of("OS", "WINDOWS", "TYPE", "PLAYWRIGHT"));

        // creation date and user are set
        Date apCreationDate = r.storedPackage.getCreationDate();
        Date currentDate = new Date();
        Assert.assertTrue("Test start date: " + testStartDate.toInstant() + "; Current date: " + currentDate.toInstant() + "; AP creation date: " + apCreationDate.toInstant(),
                !apCreationDate.toInstant().isBefore(testStartDate.toInstant()) && !apCreationDate.toInstant().isAfter(currentDate.toInstant())
        );
        Assert.assertEquals(r.storedPackage.getCreationUser(), "testUser");

        // 2. Update the package - some entities are updated, some entities are added
        AutomationPackageUpdateParameter updateParameters = new AutomationPackageUpdateParameterBuilder().forJunit()
                .withVersionName("v1")
                .withActivationExpression("env == 'PROD'")
                .withApSource(extendedFileSource).build();

        AutomationPackageUpdateResult result = manager.createOrUpdateAutomationPackage(updateParameters);
        Assert.assertEquals(AutomationPackageUpdateStatus.UPDATED, result.getStatus());
        ObjectId resultId = result.getId();

        // id of existing package is returned
        Assert.assertEquals(r.storedPackage.getId().toString(), resultId.toString());

        // creation date is not changed after update
        AutomationPackage updatedPackage = automationPackageAccessor.get(result.getId());
        Assert.assertEquals(r.storedPackage.getCreationDate().toInstant(), updatedPackage.getCreationDate().toInstant());
        Assert.assertEquals(r.storedPackage.getCreationUser(), updatedPackage.getCreationUser());

        Assert.assertTrue(updatedPackage.getLastModificationDate().after(r.storedPackage.getCreationDate()) && updatedPackage.getLastModificationDate().before(new Date()));
        Assert.assertEquals(updatedPackage.getLastModificationUser(), "testUser");

        r.storedPackage = automationPackageAccessor.get(resultId);
        Assert.assertEquals("My package.v1", r.storedPackage.getAttribute(AbstractOrganizableObject.NAME));

        // 5 plans have been updated, 1 plan has been added
        List<Plan> storedPlans = planAccessor.findManyByCriteria(getAutomationPackageIdCriteria(resultId)).collect(Collectors.toList());
        Assert.assertEquals(PLANS_COUNT + 1, storedPlans.size());

        Plan updatedPlan = storedPlans.stream().filter(p -> p.getAttribute(AbstractOrganizableObject.NAME).equals(PLAN_NAME_FROM_DESCRIPTOR)).findFirst().orElse(null);
        Plan updatedPlanPlainText = storedPlans.stream().filter(p -> p.getAttribute(AbstractOrganizableObject.NAME).equals(PLAN_NAME_FROM_DESCRIPTOR_PLAIN_TEXT)).findFirst().orElse(null);
        Assert.assertNotNull(updatedPlan);
        Assert.assertEquals(findPlanByName(r.storedPlans, PLAN_NAME_FROM_DESCRIPTOR).getId(), updatedPlan.getId());
        Assert.assertNotNull(updatedPlanPlainText);
        Assert.assertEquals(findPlanByName(r.storedPlans, PLAN_NAME_FROM_DESCRIPTOR_PLAIN_TEXT).getId(), updatedPlanPlainText.getId());

        Assert.assertNotNull(storedPlans.stream().filter(p -> p.getAttribute(AbstractOrganizableObject.NAME).equals(PLAN_NAME_FROM_DESCRIPTOR_2)).findFirst().orElse(null));

        // 6 functions have been updated, 1 function has been added
        List<Function> storedFunctions = functionAccessor.findManyByCriteria(getAutomationPackageIdCriteria(resultId)).collect(Collectors.toList());
        Assert.assertEquals(KEYWORDS_COUNT + 1, storedFunctions.size());

        Function updatedFunction = storedFunctions.stream().filter(f -> f.getAttribute(AbstractOrganizableObject.NAME).equals(J_METER_KEYWORD_1)).findFirst().orElse(null);
        Assert.assertNotNull(updatedFunction);
        Assert.assertEquals(findFunctionByClassAndName(r.storedFunctions, JMeterFunction.class, J_METER_KEYWORD_1).getId(), updatedFunction.getId());

        Assert.assertNotNull(storedFunctions.stream().filter(p -> p.getAttribute(AbstractOrganizableObject.NAME).equals(J_METER_KEYWORD_2)).findFirst().orElse(null));

        // 1 task has been updated, 1 task has been added
        List<ExecutiontTaskParameters> storedTasks = executionTaskAccessor.findManyByCriteria(getAutomationPackageIdCriteria(resultId)).collect(Collectors.toList());
        Assert.assertEquals(2, storedTasks.size());

        ExecutiontTaskParameters updatedTask = storedTasks.stream().filter(t -> t.getAttribute(AbstractOrganizableObject.NAME).equals(SCHEDULE_1)).findFirst().orElse(null);
        Assert.assertNotNull(updatedTask);
        Assert.assertEquals(r.storedTask.getId(), updatedTask.getId());
        Assert.assertEquals(findPlanByName(r.storedPlans, PLAN_NAME_FROM_DESCRIPTOR).getId().toHexString(), updatedTask.getExecutionsParameters().getRepositoryObject().getRepositoryParameters().get("planid"));

        // new task is configured as inactive in sample
        ExecutiontTaskParameters newTask = storedTasks.stream().filter(t -> t.getAttribute(AbstractOrganizableObject.NAME).equals(SCHEDULE_2)).findFirst().orElse(null);
        Assert.assertNotNull(newTask);
        assertFalse(newTask.isActive());

        // 2 parameter are saved
        List<Parameter> allParameters = parameterAccessor.findManyByCriteria(getAutomationPackageIdCriteria(result.getId())).collect(Collectors.toList());
        Assert.assertEquals(2, allParameters.size());

        Parameter parameter = allParameters.stream().filter(p -> "myKey".equals(p.getKey())).findFirst().orElseThrow();
        assertEquals("myValue", parameter.getValue().get());
        assertEquals("some description", parameter.getDescription());
        assertEquals("abc", parameter.getActivationExpression().getScript());
        assertNull(parameter.getActivationExpression().getScriptEngine());
        assertEquals((Integer) 10, parameter.getPriority());
        assertEquals(true, parameter.getProtectedValue());
        assertEquals(ParameterScope.GLOBAL, parameter.getScope());
        assertEquals(null, parameter.getScopeEntity());

        parameter = allParameters.stream().filter(p -> "myKey2".equals(p.getKey())).findFirst().orElseThrow();
        assertEquals("some description 2", parameter.getDescription());

        // 3. Upload the original sample again - added plans/functions/tasks from step 2 should be removed
        SampleUploadingResult r2 = uploadSample1WithAsserts(sample1FileSourceDuplicate, false, false, false, "v1",
                "env == TEST", Map.of("planAttr", "planAttrValue"), Map.of("functionAttr", "functionAttrValue")
                , Map.of("OS", "WINDOWS", "TYPE", "PLAYWRIGHT"));
        Assert.assertEquals(r.storedPackage.getId(), r2.storedPackage.getId());
        Assert.assertEquals(findPlanByName(r.storedPlans, PLAN_NAME_FROM_DESCRIPTOR), findPlanByName(r2.storedPlans, PLAN_NAME_FROM_DESCRIPTOR));
        Assert.assertEquals(toIds(r.storedFunctions), toIds(r2.storedFunctions));
        Assert.assertEquals(r.storedTask.getId(), r2.storedTask.getId());

        // 4. Delete package by name - everything should be removed
        manager.removeAutomationPackage(r2.storedPackage.getId(), "testUser", null, null);

        Assert.assertEquals(0, automationPackageAccessor.stream().count());

        Map<String, String> packageIdCriteria = getAutomationPackageIdCriteria(r2.storedPackage.getId());
        Assert.assertEquals(0, planAccessor.findManyByCriteria(packageIdCriteria).count());
        Assert.assertEquals(0, functionAccessor.findManyByCriteria(packageIdCriteria).count());
        Assert.assertEquals(0, executionTaskAccessor.findManyByCriteria(packageIdCriteria).count());
        Assert.assertEquals(0, parameterAccessor.findManyByCriteria(packageIdCriteria).count());
    }

    @Test
    public void testUpdateAllTypesOfMetadata() throws IOException {
        File automationPackageJar = new File("src/test/resources/samples/" + SAMPLE1_FILE_NAME);
        File libraryJar = new File("src/test/resources/samples/" + KW_LIB_FILE_NAME);

        //Prepare maven artefact, use release artefact to test update of package without actual change of the package
        MavenArtifactIdentifier automationPackageJarMvn = new MavenArtifactIdentifier("test-group", "ap1", "1.0.0", null, null);
        MockedAutomationPackageProvidersResolver providersResolver = (MockedAutomationPackageProvidersResolver) manager.getProvidersResolver();
        providersResolver.getMavenArtifactMocks().put(automationPackageJarMvn, new ResolvedMavenArtifact(automationPackageJar, null));
        AutomationPackageFileSource sampleSource = AutomationPackageFileSource.withMavenIdentifier(automationPackageJarMvn);
        //AutomationPackageFileSource extSampleSource = A;
        SampleUploadingResult r;

        // 1. Upload new package
        r = uploadSample1WithAsserts(sampleSource, true, false, false, "v1",
                "env == TEST", Map.of("planAttr", "planAttrValue"), Map.of("functionAttr", "functionAttrValue")
                , Map.of("OS", "WINDOWS", "TYPE", "PLAYWRIGHT"));

        assertNotNull(r);

        ObjectId explicitOldId = r.storedPackage.getId();
        // 2. Update package metadata - change version
        r = uploadSample1WithAsserts(explicitOldId, sampleSource, false, false, false, "ver1",
                "env == TEST", Map.of("planAttr", "planAttrValue"), Map.of("functionAttr", "functionAttrValue")
                , Map.of("OS", "WINDOWS", "TYPE", "PLAYWRIGHT"), false, null);



        // 3. Update version again, as well as  activation expression, attributes
        r = uploadSample1WithAsserts(explicitOldId, sampleSource, false, false, false, "ver1",
                "env == TEST", Map.of("planAttr2", "planAttrValue2"), Map.of("functionAttr2", "functionAttrValue2")
                , Map.of("OS", "Linux"), false, null);


        // 4. remove version and activation expression, attributes
        r = uploadSample1WithAsserts(explicitOldId, sampleSource, false, false, false, null,
                null, null, null, null, false, null);

        //Test with execute functions locally
        r = uploadSample1WithAsserts(explicitOldId, sampleSource, false, false, false, null,
                null, null, null, null, true, null);

        // 5. add a KW lib
        try (InputStream is = new FileInputStream(libraryJar)) {
            AutomationPackageFileSource automationPackageFileSource = AutomationPackageFileSource.withInputStream(is, libraryJar.getName());
            r = uploadSample1WithAsserts(explicitOldId, sampleSource, false, false, false, null,
                    null, null, null, null, false, automationPackageFileSource);
        }
        String automationPackageLibraryResource = r.storedPackage.getAutomationPackageLibraryResource();

        // 6. Change KW lib
        try (InputStream is = new FileInputStream(libraryJar)) {
            AutomationPackageFileSource automationPackageFileSource = AutomationPackageFileSource.withInputStream(is, libraryJar.getName());
            r = uploadSample1WithAsserts(explicitOldId, sampleSource, false, false, false, null,
                    null, null, null, null, false, automationPackageFileSource);
        }
        assertNotEquals(automationPackageLibraryResource, r.storedPackage.getAutomationPackageLibraryResource());

        // 7. remove KW lib
        r = uploadSample1WithAsserts(explicitOldId, sampleSource, false, false, false, null,
                null, null, null, null, false, null);

    }

    @Test
    public void testResourcesInKeywordsAndPlans() throws IOException {
        String fileName = "step-automation-packages-sample2.jar";
        File automationPackageJar = new File("src/test/resources/samples/" + fileName);

        try (InputStream is = new FileInputStream(automationPackageJar)) {
            ObjectId result;
            AutomationPackageUpdateParameter parameters = new AutomationPackageUpdateParameterBuilder().forJunit()
                    .withAllowUpdate(false).withApSource(AutomationPackageFileSource.withInputStream(is, fileName)).build();
            result = manager.createOrUpdateAutomationPackage(parameters).getId();

            List<Plan> storedPlans = planAccessor.findManyByCriteria(getAutomationPackageIdCriteria(result)).collect(Collectors.toList());
            Assert.assertEquals(1, storedPlans.size());
            Plan forEachExcelPlan = storedPlans.get(0);
            Assert.assertEquals("Test excel plan", forEachExcelPlan.getAttribute(AbstractOrganizableObject.NAME));
            ForEachBlock forEachArtefact = (ForEachBlock) forEachExcelPlan.getRoot().getChildren().get(0);
            ExcelDataPool excelDataPool = (ExcelDataPool) forEachArtefact.getDataSource();
            checkUploadedResource(excelDataPool.getFile(), "excel1.xlsx");

            List<Function> storedFunctions = functionAccessor.findManyByCriteria(getAutomationPackageIdCriteria(result)).collect(Collectors.toList());
            Assert.assertEquals(1, storedFunctions.size());
            JMeterFunction jMeterFunction = (JMeterFunction) storedFunctions.get(0);
            DynamicValue<String> jmeterTestplanRef = jMeterFunction.getJmeterTestplan();
            checkUploadedResource(jmeterTestplanRef, "jmeterProject1.xml");
        }
    }

    @Test
    public void testInvalidFile() throws IOException {
        try (InputStream is = new FileInputStream("src/test/resources/step/automation/packages/picture.png")) {
            AutomationPackageUpdateParameter parameters = new AutomationPackageUpdateParameterBuilder().forJunit().withAllowUpdate(false)
                    .withApSource(AutomationPackageFileSource.withInputStream(is, "picture.png")).build();
            manager.createOrUpdateAutomationPackage(parameters);
            Assert.fail("The exception should be thrown in case of invalid automation package file");
        } catch (AutomationPackageManagerException ex) {
            // ok - invalid file should cause the exception
            assertEquals("No Automation Package reader found for file picture.png. Supported types are: ZIP archive, JAR file, Directory", ex.getMessage());
        }
    }

    @Test
    public void testZipArchive() throws IOException {
        try (InputStream is = new FileInputStream("src/test/resources/step/automation/packages/step-automation-packages.zip")) {
            ObjectId result;
            AutomationPackageUpdateParameter parameters = new AutomationPackageUpdateParameterBuilder().forJunit()
                    .withAllowUpdate(false).withApSource(AutomationPackageFileSource.withInputStream(is, "step-automation-packages.zip")).build();
            result = manager.createOrUpdateAutomationPackage(parameters).getId();

            List<Plan> storedPlans = planAccessor.findManyByCriteria(getAutomationPackageIdCriteria(result)).collect(Collectors.toList());
            Assert.assertEquals(4, storedPlans.size());
        }
    }

    @Test
    public void testUpdateAsync() throws IOException, InterruptedException {
        File automationPackageJar = new File("src/test/resources/samples/" + SAMPLE1_FILE_NAME);

        try(InputStream is1 = new FileInputStream(automationPackageJar);
            InputStream is2 = new FileInputStream(automationPackageJar);
            InputStream is3 = new FileInputStream(automationPackageJar)) {
            // 1. Upload new package
            SampleUploadingResult r = uploadSample1WithAsserts(AutomationPackageFileSource.withInputStream(is1, SAMPLE1_FILE_NAME), true, true, false, "v1",
                    "env == TEST", Map.of("planAttr", "planAttrValue"), Map.of("functionAttr", "functionAttrValue")
                    , Map.of("OS", "WINDOWS", "TYPE", "PLAYWRIGHT"));
            uploadSample1WithAsserts(AutomationPackageFileSource.withInputStream(is2, SAMPLE1_FILE_NAME), false, true, false, "v1",
                    "env == TEST", Map.of("planAttr", "planAttrValue"), Map.of("functionAttr", "functionAttrValue")
                    , Map.of("OS", "WINDOWS", "TYPE", "PLAYWRIGHT"));
            ExecutorService executor = Executors.newFixedThreadPool(1);
            executor.submit(() -> {
                PlanRunnerResult execute = newExecutionEngineBuilder().build().execute(r.storedPlans.get(0));
            });

            //Give some time to let the execution start
            Thread.sleep(500);
            uploadSample1WithAsserts(AutomationPackageFileSource.withInputStream(is3, SAMPLE1_FILE_NAME), false, true, true, "v1",
                    "env == TEST", Map.of("planAttr", "planAttrValue"), Map.of("functionAttr", "functionAttrValue")
                    , Map.of("OS", "WINDOWS", "TYPE", "PLAYWRIGHT"));
        }
    }

    @Test
    public void testGetAllEntities() throws IOException {
        File automationPackageJar = new File("src/test/resources/samples/" + SAMPLE1_FILE_NAME);

        try(InputStream is1 = new FileInputStream(automationPackageJar)) {
            // 1. Upload new package
            SampleUploadingResult r = uploadSample1WithAsserts(AutomationPackageFileSource.withInputStream(is1, SAMPLE1_FILE_NAME), true, false, false, "v1",
                    "env == TEST", Map.of("planAttr", "planAttrValue"), Map.of("functionAttr", "functionAttrValue")
                    , Map.of("OS", "WINDOWS", "TYPE", "PLAYWRIGHT"));

            // 2. Get all stored entities
            Map<String, List<? extends AbstractOrganizableObject>> allEntities = manager.getAllEntities(r.storedPackage.getId());

            // 3. Compare with expected
            ObjectMapper objectMapper = new ObjectMapper();
            objectMapper.setSerializationInclusion(JsonInclude.Include.NON_NULL);

            JsonNode actualJsonNode = objectMapper.valueToTree(allEntities);
            log.info("{}", actualJsonNode);

            Assert.assertEquals(4, allEntities.size());
            List<Function> keywords = (List<Function>) allEntities.get("keywords");
            Assert.assertEquals(KEYWORDS_COUNT, keywords.size());
            findFunctionByClassAndName(keywords, JMeterFunction.class, J_METER_KEYWORD_1);

            List<Plan> plans = (List<Plan>) allEntities.get("plans");
            Assert.assertEquals(PLANS_COUNT, plans.size());
            findPlanByName(plans, PLAN_NAME_FROM_DESCRIPTOR);

            List<ExecutiontTaskParameters> schedules = (List<ExecutiontTaskParameters>) allEntities.get("schedules");
            Assert.assertEquals(SCHEDULES_COUNT, schedules.size());
            findByName(schedules, SCHEDULE_1);

            List<Parameter> parameters = (List<Parameter>) allEntities.get("parameters");
            Assert.assertEquals(PARAMETERS_COUNT, parameters.size());
            Assert.assertTrue(parameters.stream().anyMatch(p -> p.getDescription().equals("some description")));

            // parameter from parameters2.yml
            Assert.assertTrue(parameters.stream().anyMatch(p -> p.getKey().equals("myKey2")));
        }
    }

    @Test
    public void testMavenArtifactsCrud() throws IOException {
        // 1. Upload new package
        File automationPackageJar = new File("src/test/resources/samples/" + SAMPLE1_FILE_NAME);
        File extendedAutomationPackageJar = new File("src/test/resources/samples/" + SAMPLE1_EXTENDED_FILE_NAME);

        MavenArtifactIdentifier sampleIdentifierSnapshot = new MavenArtifactIdentifier("test-group", "ap1", "1.0.0-SNAPSHOT", null, null);
        MavenArtifactIdentifier extSampleIdentifierSnapshot = new MavenArtifactIdentifier("test-group", "ap1-ext", "1.0.0-SNAPSHOT", null, null);

        MockedAutomationPackageProvidersResolver providersResolver = (MockedAutomationPackageProvidersResolver) manager.getProvidersResolver();
        providersResolver.getMavenArtifactMocks().put(sampleIdentifierSnapshot, new ResolvedMavenArtifact(automationPackageJar, null));
        providersResolver.getMavenArtifactMocks().put(extSampleIdentifierSnapshot, new ResolvedMavenArtifact(extendedAutomationPackageJar, null));

        AutomationPackageFileSource sampleSource = AutomationPackageFileSource.withMavenIdentifier(sampleIdentifierSnapshot);
        AutomationPackageFileSource extSampleSource = AutomationPackageFileSource.withMavenIdentifier(extSampleIdentifierSnapshot);

        // 2. Test common CRUD scenario
        testCrud(sampleSource, extSampleSource, sampleSource);
    }

    @Test
    public void testResourceCollision(){
        File automationPackageJar = new File("src/test/resources/samples/" + SAMPLE1_FILE_NAME);
        File extendedAutomationPackageJar = new File("src/test/resources/samples/" + SAMPLE1_EXTENDED_FILE_NAME);
        File echoAutomationPackageJar = new File("src/test/resources/samples/" + SAMPLE_ECHO_FILE_NAME);
        File kwLibSnapshotJar = new File("src/test/resources/samples/" + KW_LIB_FILE_NAME);
        File kwLibReleaseJar = new File("src/test/resources/samples/" + KW_LIB_FILE_RELEASE_NAME);

        MavenArtifactIdentifier sampleSnapshot = new MavenArtifactIdentifier("test-group", "ap1", "1.0.0-SNAPSHOT", null, null);
        MavenArtifactIdentifier extSampleRelease = new MavenArtifactIdentifier("test-group", "ap1-ext", "1.0.0-RELEASE", null, null);
        MavenArtifactIdentifier echoRelease = new MavenArtifactIdentifier("test-group", "ap1-echo", "1.0.0-RELEASE", null, null);
        MavenArtifactIdentifier echoSnapshot = new MavenArtifactIdentifier("test-group", "ap1-echo", "1.0.0-SNAPSHOT", null, null);

        MavenArtifactIdentifier kwLibSnapshot = new MavenArtifactIdentifier("test-group", "test-kw-lib", "1.0.0-SNAPSHOT", null, null);
        MavenArtifactIdentifier kwLibRelease = new MavenArtifactIdentifier("test-group", "test-kw-lib", "1.0.0-RELEASE", null, null);

        MockedAutomationPackageProvidersResolver providersResolver = (MockedAutomationPackageProvidersResolver) manager.getProvidersResolver();
        long now = System.currentTimeMillis();
        SnapshotMetadata snapshotMetadata = new SnapshotMetadata("some timestamp", now, 1, true);
        providersResolver.getMavenArtifactMocks().put(sampleSnapshot, new ResolvedMavenArtifact(automationPackageJar, snapshotMetadata));
        providersResolver.getMavenArtifactMocks().put(extSampleRelease, new ResolvedMavenArtifact(extendedAutomationPackageJar, null));
        providersResolver.getMavenArtifactMocks().put(echoRelease, new ResolvedMavenArtifact(echoAutomationPackageJar, null));
        providersResolver.getMavenArtifactMocks().put(echoSnapshot, new ResolvedMavenArtifact(echoAutomationPackageJar, snapshotMetadata));

        providersResolver.getMavenArtifactMocks().put(kwLibRelease, new ResolvedMavenArtifact(kwLibReleaseJar, null));
        providersResolver.getMavenArtifactMocks().put(kwLibSnapshot,new ResolvedMavenArtifact( kwLibSnapshotJar, snapshotMetadata));

        // upload SNAPSHOT AP (echo) + SNAPSHOT LIB (echo)
        AutomationPackageUpdateParameter updateParameters = new AutomationPackageUpdateParameterBuilder().forJunit()
                .withApSource(AutomationPackageFileSource.withMavenIdentifier(echoSnapshot))
                .withApLibrarySource(AutomationPackageFileSource.withMavenIdentifier(kwLibSnapshot)).build();
        AutomationPackageUpdateResult echoApResult = manager.createOrUpdateAutomationPackage(updateParameters);

        AutomationPackageUpdateResult ap1Result;

        // try to upload another AP with same snapshot lib - collision should be detected
        updateParameters = new AutomationPackageUpdateParameterBuilder().forJunit()
                .withApSource(AutomationPackageFileSource.withMavenIdentifier(sampleSnapshot))
                .withApLibrarySource(AutomationPackageFileSource.withMavenIdentifier(kwLibSnapshot)).build();
        AutomationPackageUpdateResult result = manager.createOrUpdateAutomationPackage(updateParameters);
        Assert.assertTrue(result.getConflictingAutomationPackages().getApWithSameOrigin().isEmpty());
        Assert.assertEquals(Set.of(echoApResult.getId()), result.getConflictingAutomationPackages().getApWithSameLibrary());
        assertEquals(Set.of("This Automation Package is using a library with an outdated SNAPSHOT content. " +
                "The snapshot could not be updated automatically because it's used by other Automation Packages. You can either use the UI refresh action for libraries or the CLI 'forceRefreshOfSnapshots' option to force its update and reload all related automation packages."), result.getWarnings());


        // try again with 'forceRefreshOfSnapshots' flag
        updateParameters = new AutomationPackageUpdateParameterBuilder().forJunit()
                .withApSource(AutomationPackageFileSource.withMavenIdentifier(sampleSnapshot))
                .withApLibrarySource(AutomationPackageFileSource.withMavenIdentifier(kwLibSnapshot))
                .withForceRefreshOfSnapshots(true).build();
        ap1Result = manager.createOrUpdateAutomationPackage(updateParameters);
        Assert.assertEquals(Set.of(echoApResult.getId()), ap1Result.getConflictingAutomationPackages().getApWithSameLibrary());
        Assert.assertTrue(ap1Result.getConflictingAutomationPackages().getApWithSameOrigin().isEmpty());
        assertTrue(ap1Result.getWarnings().isEmpty());

        // the keyword lib for 'echo' package should be automatically re-uploaded
        AutomationPackage ap1 = automationPackageAccessor.get(ap1Result.getId().toHexString());
        checkResources(ap1, SAMPLE1_FILE_NAME, KW_LIB_FILE_NAME, sampleSnapshot.toStringRepresentation(), kwLibSnapshot.toStringRepresentation());

        AutomationPackage echoAp = automationPackageAccessor.get(echoApResult.getId().toHexString());
        checkResources(echoAp, SAMPLE_ECHO_FILE_NAME, KW_LIB_FILE_NAME, echoSnapshot.toStringRepresentation(), kwLibSnapshot.toStringRepresentation());

        // both automation packages now reference the same keyword lib resource
        assertEquals(ap1.getAutomationPackageLibraryResource(), echoAp.getAutomationPackageLibraryResource());
    }

    @Test
    public void testReuseReleaseResource(){
        File automationPackageJar = new File("src/test/resources/samples/" + SAMPLE1_FILE_NAME);
        File extendedAutomationPackageJar = new File("src/test/resources/samples/" + SAMPLE1_EXTENDED_FILE_NAME);
        File echoAutomationPackageJar = new File("src/test/resources/samples/" + SAMPLE_ECHO_FILE_NAME);
        File kwLibJar = new File("src/test/resources/samples/" + KW_LIB_FILE_NAME);

        MavenArtifactIdentifier sampleSnapshot = new MavenArtifactIdentifier("test-group", "ap1", "1.0.0-SNAPSHOT", null, null);
        MavenArtifactIdentifier extSampleRelease = new MavenArtifactIdentifier("test-group", "ap1-ext", "1.0.0-RELEASE", null, null);
        MavenArtifactIdentifier echoRelease = new MavenArtifactIdentifier("test-group", "ap1-echo", "1.0.0-RELEASE", null, null);
        MavenArtifactIdentifier sameSnapshotForAnotherPackage = new MavenArtifactIdentifier("test-group", "ap1", "1.0.0-SNAPSHOT", null, null);

        MavenArtifactIdentifier kwLibSnapshot = new MavenArtifactIdentifier("test-group", "test-kw-lib", "1.0.0-SNAPSHOT", null, null);
        MavenArtifactIdentifier kwLibRelease = new MavenArtifactIdentifier("test-group", "test-kw-lib", "1.0.0-RELEASE", null, null);

        MockedAutomationPackageProvidersResolver providersResolver = (MockedAutomationPackageProvidersResolver) manager.getProvidersResolver();
        providersResolver.getMavenArtifactMocks().put(sampleSnapshot, new ResolvedMavenArtifact(automationPackageJar, null));
        providersResolver.getMavenArtifactMocks().put(extSampleRelease, new ResolvedMavenArtifact(extendedAutomationPackageJar, null));
        providersResolver.getMavenArtifactMocks().put(echoRelease, new ResolvedMavenArtifact(echoAutomationPackageJar, null));

        providersResolver.getMavenArtifactMocks().put(kwLibRelease, new ResolvedMavenArtifact(kwLibJar, null));
        providersResolver.getMavenArtifactMocks().put(kwLibSnapshot, new ResolvedMavenArtifact(kwLibJar, null));

        // upload SNAPSHOT AP + SNAPSHOT LIB
        AutomationPackageUpdateParameter updateParameters = new AutomationPackageUpdateParameterBuilder().forJunit()
                .withApSource(AutomationPackageFileSource.withMavenIdentifier(sampleSnapshot))
                .withApLibrarySource(AutomationPackageFileSource.withMavenIdentifier(kwLibSnapshot)).build();
        AutomationPackageUpdateResult result = manager.createOrUpdateAutomationPackage(updateParameters);

        Assert.assertFalse(result.getConflictingAutomationPackages().apWithSameLibraryExists());
        Assert.assertFalse(result.getConflictingAutomationPackages().apWithSameOriginExists());
        AutomationPackage ap1 = automationPackageAccessor.get(result.getId());
        checkResources(ap1, SAMPLE1_FILE_NAME, KW_LIB_FILE_NAME,
                sampleSnapshot.toStringRepresentation(), kwLibSnapshot.toStringRepresentation()
        );

        // upload another AP (echo RELEASE) + RELEASE LIB
        updateParameters = new AutomationPackageUpdateParameterBuilder().forJunit()
                .withApSource(AutomationPackageFileSource.withMavenIdentifier(echoRelease))
                .withApLibrarySource(AutomationPackageFileSource.withMavenIdentifier(kwLibRelease)).build();
        result = manager.createOrUpdateAutomationPackage(updateParameters);

        AutomationPackage apEcho = automationPackageAccessor.get(result.getId());
        Assert.assertFalse(result.getConflictingAutomationPackages().apWithSameLibraryExists());
        Assert.assertFalse(result.getConflictingAutomationPackages().apWithSameOriginExists());

        checkResources(apEcho, SAMPLE_ECHO_FILE_NAME, KW_LIB_FILE_NAME,
                echoRelease.toStringRepresentation(), kwLibRelease.toStringRepresentation()
        );

        Resource echoReleaseResource = resourceManager.getResource(FileResolver.resolveResourceId(apEcho.getAutomationPackageResource()));
        Resource kwLibReleaseResource = resourceManager.getResource(FileResolver.resolveResourceId(apEcho.getAutomationPackageLibraryResource()));

        // reupload the same AP - existing RELEASE RESOURCES SHOULD BE REUSED
        updateParameters = new AutomationPackageUpdateParameterBuilder().forJunit()
                .withApSource(AutomationPackageFileSource.withMavenIdentifier(echoRelease))
                .withApLibrarySource(AutomationPackageFileSource.withMavenIdentifier(kwLibRelease)).build();
        result = manager.createOrUpdateAutomationPackage(updateParameters);

        apEcho = automationPackageAccessor.get(result.getId());
        Assert.assertFalse(result.getConflictingAutomationPackages().apWithSameLibraryExists());
        Assert.assertFalse(result.getConflictingAutomationPackages().apWithSameOriginExists());

        Resource echoReleaseResourceAfterUpdate = resourceManager.getResource(FileResolver.resolveResourceId(apEcho.getAutomationPackageResource()));
        Resource kwLibReleaseResourceAfterUpdate = resourceManager.getResource(FileResolver.resolveResourceId(apEcho.getAutomationPackageLibraryResource()));
        Assert.assertEquals(echoReleaseResource.getId(), echoReleaseResourceAfterUpdate.getId());
        Assert.assertEquals(kwLibReleaseResource.getId(), kwLibReleaseResourceAfterUpdate.getId());

        // now we update the first AP - the RELEASE kw lib should be reused without collision
        updateParameters = new AutomationPackageUpdateParameterBuilder().forJunit()
                .withApSource(AutomationPackageFileSource.withMavenIdentifier(extSampleRelease))
                .withApLibrarySource(AutomationPackageFileSource.withMavenIdentifier(kwLibRelease)).build();
        result = manager.createOrUpdateAutomationPackage(updateParameters);

        Assert.assertFalse(result.getConflictingAutomationPackages().apWithSameLibraryExists());
        Assert.assertFalse(result.getConflictingAutomationPackages().apWithSameOriginExists());

        ap1 = automationPackageAccessor.get(result.getId());
        checkResources(ap1, SAMPLE1_EXTENDED_FILE_NAME, KW_LIB_FILE_NAME,
                extSampleRelease.toStringRepresentation(), kwLibRelease.toStringRepresentation()
        );
        Resource newKwLibResourceForAp = resourceManager.getResource(FileResolver.resolveResourceId(ap1.getAutomationPackageLibraryResource()));
        Assert.assertEquals(kwLibReleaseResource.getId(), newKwLibResourceForAp.getId());
    }

    @Test
    public void testLibVersioning(){
        File automationPackageJar = new File("src/test/resources/samples/" + SAMPLE1_FILE_NAME);
        File echoAutomationPackageJar = new File("src/test/resources/samples/" + SAMPLE_ECHO_FILE_NAME);
        File kwLibSnapshotJar = new File("src/test/resources/samples/" + KW_LIB_FILE_NAME);
        File kwLibUpdatedSnapshotJar = new File("src/test/resources/samples/" + KW_LIB_FILE_UPDATED_NAME);

        MavenArtifactIdentifier sampleSnapshot = new MavenArtifactIdentifier("test-group", "ap1", "1.0.0-SNAPSHOT", null, null);
        MavenArtifactIdentifier echoRelease = new MavenArtifactIdentifier("test-group", "ap1-echo", "1.0.0-RELEASE", null, null);
        MavenArtifactIdentifier kwLibSnapshot = new MavenArtifactIdentifier("test-group", "test-kw-lib", "1.0.0-SNAPSHOT", null, null);

        MockedAutomationPackageProvidersResolver providersResolver = (MockedAutomationPackageProvidersResolver) manager.getProvidersResolver();
        long now = System.currentTimeMillis();
        providersResolver.getMavenArtifactMocks().put(sampleSnapshot, new ResolvedMavenArtifact(automationPackageJar, new SnapshotMetadata("some timestamp", now, 1, true)));
        providersResolver.getMavenArtifactMocks().put(echoRelease, new ResolvedMavenArtifact(echoAutomationPackageJar, new SnapshotMetadata("some timestamp", now, 1, true)));

        providersResolver.getMavenArtifactMocks().put(kwLibSnapshot,new ResolvedMavenArtifact( kwLibSnapshotJar, new SnapshotMetadata("some timestamp", now, 1, true)));

        // upload echo AP (echo RELEASE) + SNAPSHOT LIB
        AutomationPackageUpdateParameter updateParameters = new AutomationPackageUpdateParameterBuilder().forJunit()
                .withApSource(AutomationPackageFileSource.withMavenIdentifier(echoRelease))
                .withApLibrarySource(AutomationPackageFileSource.withMavenIdentifier(kwLibSnapshot))
                .withVersionName("v1")
                .withActivationExpression("env == 'PROD'").build();
        AutomationPackageUpdateResult resultEcho = manager.createOrUpdateAutomationPackage(updateParameters);
        log.info("Echo AP: {}", resultEcho.getId());

        // upload main AP (sample SNAPSHOT) + SNAPSHOT LIB - VERSION 1 (WITHOUT CHECK FOR DUPLICATES)
        updateParameters = new AutomationPackageUpdateParameterBuilder().forJunit()
                .withApSource(AutomationPackageFileSource.withMavenIdentifier(sampleSnapshot))
                .withApLibrarySource(AutomationPackageFileSource.withMavenIdentifier(kwLibSnapshot))
                .withVersionName("v1")
                .withActivationExpression("env == 'PROD'")
                .withCheckForSameOrigin(false).build();
        AutomationPackageUpdateResult resultV1 = manager.createOrUpdateAutomationPackage(updateParameters);

        log.info("AP v1: {}", resultV1.getId());

        // imitate the snapshot update
        long now2 = System.currentTimeMillis();
        providersResolver.getMavenArtifactMocks().put(kwLibSnapshot, new ResolvedMavenArtifact(kwLibUpdatedSnapshotJar, new SnapshotMetadata("some timestamp", now2, 1, true)));
        //imitate the new fetch of metadata for the AP sample (no new version available)
        providersResolver.getMavenArtifactMocks().put(sampleSnapshot, new ResolvedMavenArtifact(automationPackageJar, new SnapshotMetadata("some timestamp", now2, 1, true)));

        // upload main AP (sample SNAPSHOT) + UPDATED SNAPSHOT LIB - VERSION 2 (WITH CHECK FOR DUPLICATES)
        updateParameters = new AutomationPackageUpdateParameterBuilder().forJunit()
                .withApSource(AutomationPackageFileSource.withMavenIdentifier(sampleSnapshot))
                .withApLibrarySource(AutomationPackageFileSource.withMavenIdentifier(kwLibSnapshot))
                .withVersionName("v2")
                .withActivationExpression("env == 'TEST'")
                .build();
        AutomationPackageUpdateResult result = manager.createOrUpdateAutomationPackage(updateParameters);
        //Update is defined because both packages use the same keyword lib that would get updated
        Assert.assertEquals(Set.of(resultV1.getId(), resultEcho.getId()), new HashSet<>(result.getConflictingAutomationPackages().getApWithSameLibrary()));
        // v1 reuses the same AP artifact (SNAPSHOT) which was not modified
        Assert.assertEquals(Set.of(resultV1.getId()), new HashSet<>(result.getConflictingAutomationPackages().getApWithSameOrigin()));
        assertEquals(Set.of("This Automation Package is using an outdated SNAPSHOT content. The snapshot could not be updated automatically because it's used by other Automation Packages. You can either use the UI refresh action or the CLI 'forceRefreshOfSnapshots' option to force its update and reload all related automation packages.",
                "This Automation Package is using a library with an outdated SNAPSHOT content. The snapshot could not be updated automatically because it's used by other Automation Packages. You can either use the UI refresh action for libraries or the CLI 'forceRefreshOfSnapshots' option to force its update and reload all related automation packages."),
                result.getWarnings());

        long tsBeforeUpdate = System.currentTimeMillis();
        // upload main AP (sample SNAPSHOT) + UPDATED SNAPSHOT LIB - VERSION 2 (allow update of other packages)
        updateParameters = new AutomationPackageUpdateParameterBuilder().forJunit()
                .withApSource(AutomationPackageFileSource.withMavenIdentifier(sampleSnapshot))
                .withApLibrarySource(AutomationPackageFileSource.withMavenIdentifier(kwLibSnapshot))
                .withForceRefreshOfSnapshots(true)
                .withVersionName("v2")
                .withActivationExpression("env == 'TEST'")
                .build();
        AutomationPackageUpdateResult resultV2 = manager.createOrUpdateAutomationPackage(updateParameters);

        // there is no exception, but we generate warning messages about APs sharing the same resources echo V1 and main V1
        // both packages reuse the same keyword lib
        Assert.assertEquals(Set.of(resultV1.getId(), resultEcho.getId()), new HashSet<>(resultV2.getConflictingAutomationPackages().getApWithSameLibrary()));
        // main v1 reuses the same AP artifact (SNAPSHOT)
        Assert.assertEquals(Set.of(resultV1.getId()), new HashSet<>(resultV2.getConflictingAutomationPackages().getApWithSameOrigin()));

        // v1 and v2 reuse the actual (updated) snapshot lib and the sampleSnapshot (main ap file)
        AutomationPackage apVer1 = automationPackageAccessor.get(resultV1.getId());
        AutomationPackage apVer2 = automationPackageAccessor.get(resultV2.getId());
        AutomationPackage apEcho = automationPackageAccessor.get(resultEcho.getId());
        //Verify the update of the library
        Resource apV2KeywordResource = resourceManager.getResource(FileResolver.resolveResourceId(apVer2.getAutomationPackageLibraryResource()));
        Assert.assertEquals(kwLibSnapshot.toStringRepresentation(), apV2KeywordResource.getOrigin());
        assertEquals(now2, apV2KeywordResource.getOriginTimestamp().longValue());
        assertTrue(tsBeforeUpdate < apV2KeywordResource.getLastModificationDate().getTime()); //resource was actually updated
        Assert.assertEquals(apVer1.getAutomationPackageLibraryResource(), apVer2.getAutomationPackageLibraryResource());
        Assert.assertEquals(apVer1.getAutomationPackageLibraryResource(), apEcho.getAutomationPackageLibraryResource());
        ResourceRevisionFileHandle kwLibRevision = resourceManager.getResourceFile(FileResolver.resolveResourceId(apVer2.getAutomationPackageLibraryResource()));
        Assert.assertEquals(KW_LIB_FILE_UPDATED_NAME, kwLibRevision.getResourceFile().getName());
        //AP package resource should not have changed
        Resource apV2Resource = resourceManager.getResource(FileResolver.resolveResourceId(apVer2.getAutomationPackageResource()));
        assertTrue(tsBeforeUpdate > apV2Resource.getOriginTimestamp());
        ResourceRevisionFileHandle apV2Revision = resourceManager.getResourceFile(FileResolver.resolveResourceId(apVer2.getAutomationPackageResource()));
        Assert.assertEquals(apV2Resource.getOrigin(), sampleSnapshot.toStringRepresentation());
        Assert.assertEquals(apVer1.getAutomationPackageResource(), apVer2.getAutomationPackageResource());
        Assert.assertEquals(SAMPLE1_FILE_NAME, apV2Revision.getResourceFile().getName());

        // check that the main file for AP Echo is not touched
        ResourceRevisionFileHandle echoResourceRevision = resourceManager.getResourceFile(FileResolver.resolveResourceId(apEcho.getAutomationPackageResource()));
        Assert.assertEquals(SAMPLE_ECHO_FILE_NAME, echoResourceRevision.getResourceFile().getName());
        //Check the echo KW lib point to the new SNAPSHOT
        ResourceRevisionFileHandle kwLibRevisionEcho = resourceManager.getResourceFile(FileResolver.resolveResourceId(apEcho.getAutomationPackageLibraryResource()));
        Assert.assertEquals(KW_LIB_FILE_UPDATED_NAME, kwLibRevisionEcho.getResourceFile().getName());
    }

    @Test
    public void testApSnapshotReupload() throws IOException, InterruptedException {
        File automationPackageJar = new File("src/test/resources/samples/" + SAMPLE1_FILE_NAME);
        File updatedAutomationPackageJar = new File("src/test/resources/samples/" + SAMPLE1_EXTENDED_FILE_NAME);
        File kwLibSnapshotJar = new File("src/test/resources/samples/" + KW_LIB_FILE_NAME);

        MavenArtifactIdentifier sampleSnapshot = new MavenArtifactIdentifier("test-group", "ap1", "1.0.0-SNAPSHOT", null, null);
        MavenArtifactIdentifier kwLibSnapshot = new MavenArtifactIdentifier("test-group", "test-kw-lib", "1.0.0-SNAPSHOT", null, null);

        MockedAutomationPackageProvidersResolver providersResolver = (MockedAutomationPackageProvidersResolver) manager.getProvidersResolver();
        long now = System.currentTimeMillis();
        providersResolver.getMavenArtifactMocks().put(sampleSnapshot, new ResolvedMavenArtifact(automationPackageJar, new SnapshotMetadata("some timestamp", now, 1, true)));
        providersResolver.getMavenArtifactMocks().put(kwLibSnapshot, new ResolvedMavenArtifact(kwLibSnapshotJar, new SnapshotMetadata("some timestamp", now, 1, true)));

        // upload main AP (sample SNAPSHOT) + SNAPSHOT LIB - VERSION 1
        AutomationPackageUpdateParameter updateParameters = new AutomationPackageUpdateParameterBuilder().forJunit()
                .withApSource(AutomationPackageFileSource.withMavenIdentifier(sampleSnapshot))
                .withApLibrarySource(AutomationPackageFileSource.withMavenIdentifier(kwLibSnapshot))
                .withVersionName("v1")
                .withActivationExpression("env == 'PROD'")
                .withForceRefreshOfSnapshots(true)
                .build();
        AutomationPackageUpdateResult result1 = manager.createOrUpdateAutomationPackage(updateParameters);

        // check used AP resource
        AutomationPackage ap1 = automationPackageAccessor.get(result1.getId());
        ResourceRevisionFileHandle ap1Revision = resourceManager.getResourceFile(FileResolver.resolveResourceId(ap1.getAutomationPackageResource()));
        Assert.assertArrayEquals(Files.readAllBytes(automationPackageJar.toPath()), Files.readAllBytes(ap1Revision.getResourceFile().toPath()));

        // UPDATE THE SNAPSHOT CONTENT IN MAVEN !!!
        now = System.currentTimeMillis();
        providersResolver.getMavenArtifactMocks().put(sampleSnapshot, new ResolvedMavenArtifact(updatedAutomationPackageJar, new SnapshotMetadata("some timestamp", now, 1, true)));

        // reupload main AP (sample SNAPSHOT) + SNAPSHOT LIB - with the same VERSION 1
        updateParameters = new AutomationPackageUpdateParameterBuilder().forJunit()
                .withApSource(AutomationPackageFileSource.withMavenIdentifier(sampleSnapshot))
                .withApLibrarySource(AutomationPackageFileSource.withMavenIdentifier(kwLibSnapshot))
                .withVersionName("v1")
                .withActivationExpression("env == 'PROD'")
                .withForceRefreshOfSnapshots(true)
                .build();
        AutomationPackageUpdateResult result2 = manager.createOrUpdateAutomationPackage(updateParameters);
        AutomationPackage ap2 = automationPackageAccessor.get(result2.getId());

        //AP was updated, no new one created
        assertEquals(ap1.getId(), ap2.getId());
        assertEquals(1, automationPackageAccessor.stream().count());
        // the automation package should use updated snapshot content
        ResourceRevisionFileHandle ap2Revision = resourceManager.getResourceFile(FileResolver.resolveResourceId(ap2.getAutomationPackageResource()));
        Assert.assertArrayEquals(Files.readAllBytes(updatedAutomationPackageJar.toPath()), Files.readAllBytes(ap2Revision.getResourceFile().toPath()));
        // the resource id should NOT be changed, because we reuploaded the snapshot with same resource id
        Assert.assertEquals(ap1.getAutomationPackageResource(), ap2.getAutomationPackageResource());
        // automation packages entities should be taken from updated snapshot
        List<Function> storedFunctions = functionAccessor.findManyByCriteria(getAutomationPackageIdCriteria(ap2.getId())).collect(Collectors.toList());
        Assert.assertEquals(KEYWORDS_COUNT + 1, storedFunctions.size());
        Function updatedFunction = storedFunctions.stream().filter(f -> f.getAttribute(AbstractOrganizableObject.NAME).equals(J_METER_KEYWORD_1)).findFirst().orElse(null);
        Assert.assertNotNull(updatedFunction);
        checkResourceCleanup(FileResolver.resolveResourceId(ap2.getAutomationPackageResource()), ap2Revision, null, null);
    }

    @Test
    public void testMultipleApWithNewPackageSnapshotAndNewLibnapshot() throws IOException, InterruptedException {
        File automationPackageJar = new File("src/test/resources/samples/" + SAMPLE1_FILE_NAME);
        File updatedAutomationPackageJar = new File("src/test/resources/samples/" + SAMPLE1_EXTENDED_FILE_NAME);
        File kwLibSnapshotJar = new File("src/test/resources/samples/" + KW_LIB_FILE_NAME);

        //Prepare maven artefacts
        MavenArtifactIdentifier sampleSnapshot = new MavenArtifactIdentifier("test-group", "ap1", "1.0.0-SNAPSHOT", null, null);
        MavenArtifactIdentifier kwLibSnapshot = new MavenArtifactIdentifier("test-group", "test-kw-lib", "1.0.0-SNAPSHOT", null, null);
        MockedAutomationPackageProvidersResolver providersResolver = (MockedAutomationPackageProvidersResolver) manager.getProvidersResolver();
        long now = System.currentTimeMillis();
        providersResolver.getMavenArtifactMocks().put(sampleSnapshot, new ResolvedMavenArtifact(automationPackageJar, new SnapshotMetadata("some timestamp", now, 1, true)));
        providersResolver.getMavenArtifactMocks().put(kwLibSnapshot, new ResolvedMavenArtifact(kwLibSnapshotJar, new SnapshotMetadata("some timestamp", now, 1, true)));

        // upload main AP (sample SNAPSHOT) + SNAPSHOT LIB 1 - VERSION 1
        AutomationPackageUpdateParameter updateParameters = new AutomationPackageUpdateParameterBuilder().forJunit()
                .withApSource(AutomationPackageFileSource.withMavenIdentifier(sampleSnapshot))
                .withApLibrarySource(AutomationPackageFileSource.withMavenIdentifier(kwLibSnapshot))
                .withVersionName("v1")
                .withActivationExpression("env == 'PROD'")
                .withForceRefreshOfSnapshots(true)
                .build();
        AutomationPackageUpdateResult result1 = manager.createOrUpdateAutomationPackage(updateParameters);

        // upload second AP (sample SNAPSHOT) + SNAPSHOT LIB - VERSION 2
        updateParameters = new AutomationPackageUpdateParameterBuilder().forJunit()
                .withApSource(AutomationPackageFileSource.withMavenIdentifier(sampleSnapshot))
                .withApLibrarySource(AutomationPackageFileSource.withMavenIdentifier(kwLibSnapshot))
                .withVersionName("v2")
                .withActivationExpression("env == 'TEST'")
                .withForceRefreshOfSnapshots(true)
                .build();
        AutomationPackageUpdateResult result2 = manager.createOrUpdateAutomationPackage(updateParameters);

        // check used AP resource
        AutomationPackage ap1 = automationPackageAccessor.get(result1.getId());
        AutomationPackage ap2 = automationPackageAccessor.get(result2.getId());
        assertNotEquals(ap1.getId(), ap2.getId());
        assertEquals(ap1.getAutomationPackageResource(), ap2.getAutomationPackageResource());
        assertEquals(ap1.getAutomationPackageLibraryResource(), ap2.getAutomationPackageLibraryResource());


        // UPDATE THE SNAPSHOT CONTENT IN MAVEN for Both!!!
        now = System.currentTimeMillis();
        providersResolver.getMavenArtifactMocks().put(sampleSnapshot, new ResolvedMavenArtifact(updatedAutomationPackageJar, new SnapshotMetadata("some timestamp", now, 1, true)));
        providersResolver.getMavenArtifactMocks().put(kwLibSnapshot, new ResolvedMavenArtifact(kwLibSnapshotJar, new SnapshotMetadata("some timestamp", now, 1, true)));
        // reupload main AP (sample SNAPSHOT) + SNAPSHOT LIB - with the same VERSION 1
        updateParameters = new AutomationPackageUpdateParameterBuilder().forJunit()
                .withApSource(AutomationPackageFileSource.withMavenIdentifier(sampleSnapshot))
                .withApLibrarySource(AutomationPackageFileSource.withMavenIdentifier(kwLibSnapshot))
                .withVersionName("v1")
                .withActivationExpression("env == 'PROD'")
                .withForceRefreshOfSnapshots(true)
                .build();
        AutomationPackageUpdateResult result3 = manager.createOrUpdateAutomationPackage(updateParameters);
        AutomationPackage ap3 = automationPackageAccessor.get(result3.getId());
        assertEquals(ap1.getId(), ap3.getId());
        assertEquals(2, automationPackageAccessor.stream().count());
        assertEquals(1, result3.getConflictingAutomationPackages().getApWithSameOrigin().size());
        assertEquals(1, result3.getConflictingAutomationPackages().getApWithSameLibrary().size());
        assertNotEquals(ap3.getId(), ap2.getId());
        assertEquals(ap3.getAutomationPackageResource(), ap2.getAutomationPackageResource());
        assertEquals(ap3.getAutomationPackageLibraryResource(), ap2.getAutomationPackageLibraryResource());
        Resource resourcePackage = resourceManager.getResource(FileResolver.resolveResourceId(ap3.getAutomationPackageResource()));
        Resource resourceLibrary = resourceManager.getResource(FileResolver.resolveResourceId(ap3.getAutomationPackageLibraryResource()));
        assertEquals(now, resourcePackage.getOriginTimestamp().longValue());
        assertEquals(now, resourceLibrary.getOriginTimestamp().longValue());
    }


    @Test
    public void testMultipleApWithNewPackageSnapshotAndSameLibSnapshot() throws IOException, InterruptedException {
        File automationPackageJar = new File("src/test/resources/samples/" + SAMPLE1_FILE_NAME);
        File updatedAutomationPackageJar = new File("src/test/resources/samples/" + SAMPLE1_EXTENDED_FILE_NAME);
        File kwLibSnapshotJar = new File("src/test/resources/samples/" + KW_LIB_FILE_NAME);

        //Prepare maven artefacts
        MavenArtifactIdentifier sampleSnapshot = new MavenArtifactIdentifier("test-group", "ap1", "1.0.0-SNAPSHOT", null, null);
        MavenArtifactIdentifier kwLibSnapshot = new MavenArtifactIdentifier("test-group", "test-kw-lib", "1.0.0-SNAPSHOT", null, null);
        MockedAutomationPackageProvidersResolver providersResolver = (MockedAutomationPackageProvidersResolver) manager.getProvidersResolver();
        long now = System.currentTimeMillis();
        providersResolver.getMavenArtifactMocks().put(sampleSnapshot, new ResolvedMavenArtifact(automationPackageJar, new SnapshotMetadata("some timestamp", now, 1, true)));
        providersResolver.getMavenArtifactMocks().put(kwLibSnapshot, new ResolvedMavenArtifact(kwLibSnapshotJar, new SnapshotMetadata("some timestamp", now, 1, true)));

        // upload main AP (sample SNAPSHOT) + SNAPSHOT LIB 1 - VERSION 1
        AutomationPackageUpdateParameter updateParameters = new AutomationPackageUpdateParameterBuilder().forJunit()
                .withApSource(AutomationPackageFileSource.withMavenIdentifier(sampleSnapshot))
                .withApLibrarySource(AutomationPackageFileSource.withMavenIdentifier(kwLibSnapshot))
                .withVersionName("v1")
                .withActivationExpression("env == 'PROD'")
                .withForceRefreshOfSnapshots(true)
                .build();
        AutomationPackageUpdateResult result1 = manager.createOrUpdateAutomationPackage(updateParameters);

        // upload second AP (sample SNAPSHOT) + SNAPSHOT LIB - VERSION 2
        updateParameters = new AutomationPackageUpdateParameterBuilder().forJunit()
                .withApSource(AutomationPackageFileSource.withMavenIdentifier(sampleSnapshot))
                .withApLibrarySource(AutomationPackageFileSource.withMavenIdentifier(kwLibSnapshot))
                .withVersionName("v2")
                .withActivationExpression("env == 'TEST'")
                .withForceRefreshOfSnapshots(true)
                .build();
        AutomationPackageUpdateResult result2 = manager.createOrUpdateAutomationPackage(updateParameters);

        // check used AP resource
        AutomationPackage ap1 = automationPackageAccessor.get(result1.getId());
        AutomationPackage ap2 = automationPackageAccessor.get(result2.getId());
        assertNotEquals(ap1.getId(), ap2.getId());
        assertEquals(ap1.getAutomationPackageResource(), ap2.getAutomationPackageResource());
        assertEquals(ap1.getAutomationPackageLibraryResource(), ap2.getAutomationPackageLibraryResource());


        // UPDATE THE SNAPSHOT CONTENT IN MAVEN for Both!!!
        now = System.currentTimeMillis();
        providersResolver.getMavenArtifactMocks().put(sampleSnapshot, new ResolvedMavenArtifact(updatedAutomationPackageJar, new SnapshotMetadata("some timestamp", now, 1, true)));

        // reupload main AP (sample SNAPSHOT) + SNAPSHOT LIB - with the same VERSION 1
        updateParameters = new AutomationPackageUpdateParameterBuilder().forJunit()
                .withApSource(AutomationPackageFileSource.withMavenIdentifier(sampleSnapshot))
                .withApLibrarySource(AutomationPackageFileSource.withMavenIdentifier(kwLibSnapshot))
                .withVersionName("v1")
                .withActivationExpression("env == 'PROD'")
                .withForceRefreshOfSnapshots(true)
                .build();
        AutomationPackageUpdateResult result3 = manager.createOrUpdateAutomationPackage(updateParameters);
        AutomationPackage ap3 = automationPackageAccessor.get(result3.getId());
        assertEquals(ap1.getId(), ap3.getId());
        assertEquals(2, automationPackageAccessor.stream().count());
        assertEquals(1, result3.getConflictingAutomationPackages().getApWithSameOrigin().size());
        assertEquals(1, result3.getConflictingAutomationPackages().getApWithSameLibrary().size());
        assertNotEquals(ap3.getId(), ap2.getId());
        assertEquals(ap3.getAutomationPackageResource(), ap2.getAutomationPackageResource());
        assertEquals(ap3.getAutomationPackageLibraryResource(), ap2.getAutomationPackageLibraryResource());
        Resource resourcePackage = resourceManager.getResource(FileResolver.resolveResourceId(ap3.getAutomationPackageResource()));
        Resource resourceLibrary = resourceManager.getResource(FileResolver.resolveResourceId(ap3.getAutomationPackageLibraryResource()));
        assertEquals(now, resourcePackage.getOriginTimestamp().longValue());
        assertNotEquals(now, resourceLibrary.getOriginTimestamp().longValue());
    }

    @Test
    public void testMultipleApWithNewPackageSnapshotAndDifferentLibSnapshot() throws IOException, InterruptedException {
        File automationPackageJar = new File("src/test/resources/samples/" + SAMPLE1_FILE_NAME);
        File updatedAutomationPackageJar = new File("src/test/resources/samples/" + SAMPLE1_EXTENDED_FILE_NAME);
        File kwLibSnapshotJar = new File("src/test/resources/samples/" + KW_LIB_FILE_NAME);

        //Prepare maven artefacts
        MavenArtifactIdentifier sampleSnapshot = new MavenArtifactIdentifier("test-group", "ap1", "1.0.0-SNAPSHOT", null, null);
        MavenArtifactIdentifier kwLibSnapshot = new MavenArtifactIdentifier("test-group", "test-kw-lib", "1.0.0-SNAPSHOT", null, null);
        MavenArtifactIdentifier kwLibSnapshot2 = new MavenArtifactIdentifier("test-group", "test-kw-lib", "2.0.0-SNAPSHOT", null, null);
        MockedAutomationPackageProvidersResolver providersResolver = (MockedAutomationPackageProvidersResolver) manager.getProvidersResolver();
        long initialSnapshotTimestamp = System.currentTimeMillis();
        providersResolver.getMavenArtifactMocks().put(sampleSnapshot, new ResolvedMavenArtifact(automationPackageJar, new SnapshotMetadata("some timestamp", initialSnapshotTimestamp, 1, true)));
        providersResolver.getMavenArtifactMocks().put(kwLibSnapshot, new ResolvedMavenArtifact(kwLibSnapshotJar, new SnapshotMetadata("some timestamp", initialSnapshotTimestamp, 1, true)));
        providersResolver.getMavenArtifactMocks().put(kwLibSnapshot2, new ResolvedMavenArtifact(kwLibSnapshotJar, new SnapshotMetadata("some timestamp", initialSnapshotTimestamp, 1, true)));

        Map<String, String> planAttributes = Map.of("application", "MyApplication");
        Map<String, String> functionAttributes = Map.of("targetEnv", "myEnv");
        Map<String, String> selectionAttributes = Map.of("OS", "WINDOWS", "TYPE", "PLAYWRIGHT");

        // upload main AP (sample SNAPSHOT) + SNAPSHOT LIB 1 - VERSION 1
        AutomationPackageUpdateParameter updateParameters = new AutomationPackageUpdateParameterBuilder().forJunit()
                .withApSource(AutomationPackageFileSource.withMavenIdentifier(sampleSnapshot))
                .withApLibrarySource(AutomationPackageFileSource.withMavenIdentifier(kwLibSnapshot))
                .withVersionName("v1")
                .withActivationExpression("env == TEST")
                .withPlansAttributes(planAttributes)
                .withFunctionsAttributes(functionAttributes)
                .withTokenSelectionCriteria(selectionAttributes)
                .withForceRefreshOfSnapshots(true)
                .build();
        AutomationPackageUpdateResult result1 = manager.createOrUpdateAutomationPackage(updateParameters);

        //No new snapshot content -> set "newSnapshotVersion" to false
        providersResolver.getMavenArtifactMocks().put(sampleSnapshot, new ResolvedMavenArtifact(automationPackageJar, new SnapshotMetadata("some timestamp", initialSnapshotTimestamp, 1, false)));
        providersResolver.getMavenArtifactMocks().put(kwLibSnapshot, new ResolvedMavenArtifact(kwLibSnapshotJar, new SnapshotMetadata("some timestamp", initialSnapshotTimestamp, 1, false)));
        providersResolver.getMavenArtifactMocks().put(kwLibSnapshot2, new ResolvedMavenArtifact(kwLibSnapshotJar, new SnapshotMetadata("some timestamp", initialSnapshotTimestamp, 1, false)));

        Map<String, String> planAttributes2 = Map.of("application", "MyApplication2");
        Map<String, String> functionAttributes2 = Map.of("targetEnv", "myEnv2");
        Map<String, String> selectionAttributes2 = Map.of("OS", "LINUX", "TYPE", "SELENIUM");
        // upload second AP (sample SNAPSHOT) + Different SNAPSHOT LIB - VERSION 2
        updateParameters = new AutomationPackageUpdateParameterBuilder().forJunit()
                .withApSource(AutomationPackageFileSource.withMavenIdentifier(sampleSnapshot))
                .withApLibrarySource(AutomationPackageFileSource.withMavenIdentifier(kwLibSnapshot2))
                .withVersionName("v2")
                .withActivationExpression("env == PROD")
                .withPlansAttributes(planAttributes2)
                .withFunctionsAttributes(functionAttributes2)
                .withTokenSelectionCriteria(selectionAttributes2)
                .withForceRefreshOfSnapshots(true)
                .build();
        AutomationPackageUpdateResult result2 = manager.createOrUpdateAutomationPackage(updateParameters);

        // check used AP resource
        AutomationPackage ap1 = automationPackageAccessor.get(result1.getId());
        AutomationPackage ap2 = automationPackageAccessor.get(result2.getId());
        assertNotEquals(ap1.getId(), ap2.getId());
        assertEquals(ap1.getAutomationPackageResource(), ap2.getAutomationPackageResource());
        assertNotEquals(ap1.getAutomationPackageLibraryResource(), ap2.getAutomationPackageLibraryResource());
        assertEquals("v1", ap1.getVersionName());
        assertEquals("env == TEST", ap1.getActivationExpression().getScript());
        assertEquals(planAttributes,  ap1.getPlansAttributes());
        assertEquals(functionAttributes, ap1.getFunctionsAttributes());
        assertEquals(selectionAttributes, ap1.getTokenSelectionCriteria());
        assertEquals("v2", ap2.getVersionName());
        assertEquals("env == PROD", ap2.getActivationExpression().getScript());
        assertEquals(planAttributes2, ap2.getPlansAttributes());
        assertEquals(functionAttributes2, ap2.getFunctionsAttributes());
        assertEquals(selectionAttributes2, ap2.getTokenSelectionCriteria());


        // UPDATE THE SNAPSHOT CONTENT IN MAVEN for Both!!!
        long udpatedSnapshotTimestamp = System.currentTimeMillis();
        providersResolver.getMavenArtifactMocks().put(sampleSnapshot, new ResolvedMavenArtifact(updatedAutomationPackageJar, new SnapshotMetadata("some timestamp", udpatedSnapshotTimestamp, 1, true)));
        providersResolver.getMavenArtifactMocks().put(kwLibSnapshot, new ResolvedMavenArtifact(kwLibSnapshotJar, new SnapshotMetadata("some timestamp", udpatedSnapshotTimestamp, 1, true)));

        // reupload main AP (sample SNAPSHOT) + SNAPSHOT LIB - with the same VERSION 1
        updateParameters = new AutomationPackageUpdateParameterBuilder().forJunit()
                .withApSource(AutomationPackageFileSource.withMavenIdentifier(sampleSnapshot))
                .withApLibrarySource(AutomationPackageFileSource.withMavenIdentifier(kwLibSnapshot))
                .withVersionName("v1")
                .withActivationExpression("env == TEST")
                .withPlansAttributes(planAttributes)
                .withFunctionsAttributes(functionAttributes)
                .withTokenSelectionCriteria(selectionAttributes)
                .withForceRefreshOfSnapshots(true)
                .build();
        AutomationPackageUpdateResult result3 = manager.createOrUpdateAutomationPackage(updateParameters);
        AutomationPackage ap3 = automationPackageAccessor.get(result3.getId());
        assertEquals(ap1.getId(), ap3.getId()); // AP 1 was updated
        assertEquals(2, automationPackageAccessor.stream().count()); // we still have only 2 APs deployed
        assertEquals(1, result3.getConflictingAutomationPackages().getApWithSameOrigin().size()); //on other AP (AP2) is using the same pacakge
        assertEquals(0, result3.getConflictingAutomationPackages().getApWithSameLibrary().size());//no other AP is using the same lib
        assertNotEquals(ap1.getId(), ap2.getId());
        assertEquals(ap3.getAutomationPackageResource(), ap2.getAutomationPackageResource()); //same resource for package
        assertNotEquals(ap3.getAutomationPackageLibraryResource(), ap2.getAutomationPackageLibraryResource()); //different resource for lib
        Resource resourcePackage = resourceManager.getResource(FileResolver.resolveResourceId(ap3.getAutomationPackageResource()));
        Resource resourceLibrary = resourceManager.getResource(FileResolver.resolveResourceId(ap3.getAutomationPackageLibraryResource()));
        Resource resourceLibrary2 = resourceManager.getResource(FileResolver.resolveResourceId(ap2.getAutomationPackageLibraryResource()));
        assertEquals(udpatedSnapshotTimestamp, resourcePackage.getOriginTimestamp().longValue());
        assertEquals(udpatedSnapshotTimestamp, resourceLibrary.getOriginTimestamp().longValue());
        assertEquals(initialSnapshotTimestamp, resourceLibrary2.getOriginTimestamp().longValue());
        assertEquals("v1", ap1.getVersionName());
        assertEquals("env == TEST", ap1.getActivationExpression().getScript());
        assertEquals(planAttributes,  ap1.getPlansAttributes());
        assertEquals(functionAttributes, ap1.getFunctionsAttributes());
        assertEquals(selectionAttributes, ap1.getTokenSelectionCriteria());
        assertEquals("v2", ap2.getVersionName());
        assertEquals("env == PROD", ap2.getActivationExpression().getScript());
        assertEquals(planAttributes2, ap2.getPlansAttributes());
        assertEquals(functionAttributes2, ap2.getFunctionsAttributes());
        assertEquals(selectionAttributes2, ap2.getTokenSelectionCriteria());
    }

    @Test
    public void testKeywordLibClassLoader(){
        File kwLibCallApJar = new File("src/test/resources/samples/" + KW_LIB_CALL_FILE_NAME);
        File kwLibSnapshotJar = new File("src/test/resources/samples/" + KW_LIB_FILE_NAME);

        MavenArtifactIdentifier sampleSnapshot = new MavenArtifactIdentifier("test-group", "test-kw-lib-call", "1.0.0-SNAPSHOT", null, null);
        MavenArtifactIdentifier kwLibSnapshot = new MavenArtifactIdentifier("test-group", "test-kw-lib", "1.0.0-SNAPSHOT", null, null);

        MockedAutomationPackageProvidersResolver providersResolver = (MockedAutomationPackageProvidersResolver) manager.getProvidersResolver();
        providersResolver.getMavenArtifactMocks().put(sampleSnapshot, new ResolvedMavenArtifact(kwLibCallApJar, null));
        providersResolver.getMavenArtifactMocks().put(kwLibSnapshot, new ResolvedMavenArtifact(kwLibSnapshotJar, null));

        // upload main AP (sample SNAPSHOT using classes from LIB) + SNAPSHOT LIB
        AutomationPackageUpdateParameter updateParameters = new AutomationPackageUpdateParameterBuilder().forJunit()
                .withApSource(AutomationPackageFileSource.withMavenIdentifier(sampleSnapshot))
                .withApLibrarySource(AutomationPackageFileSource.withMavenIdentifier(kwLibSnapshot))
                .withForceRefreshOfSnapshots(true)
                .build();
        AutomationPackageUpdateResult result = manager.createOrUpdateAutomationPackage(updateParameters);

        // deploy should not fail
        Assert.assertEquals(AutomationPackageUpdateStatus.CREATED, result.getStatus());
    }

    @Test
    public void testReuseApByResourceId() throws IOException, InterruptedException {
        File automationPackageJar = new File("src/test/resources/samples/" + SAMPLE1_FILE_NAME);
        File kwLibSnapshotJar = new File("src/test/resources/samples/" + KW_LIB_FILE_NAME);

        MavenArtifactIdentifier sampleSnapshot = new MavenArtifactIdentifier("test-group", "ap1", "1.0.0-SNAPSHOT", null, null);
        MavenArtifactIdentifier kwLibSnapshot = new MavenArtifactIdentifier("test-group", "test-kw-lib", "1.0.0-SNAPSHOT", null, null);

        MockedAutomationPackageProvidersResolver providersResolver = (MockedAutomationPackageProvidersResolver) manager.getProvidersResolver();
        providersResolver.getMavenArtifactMocks().put(sampleSnapshot, new ResolvedMavenArtifact(automationPackageJar, null));
        providersResolver.getMavenArtifactMocks().put(kwLibSnapshot, new ResolvedMavenArtifact(kwLibSnapshotJar, null));

        // upload main AP (sample SNAPSHOT) + SNAPSHOT LIB - VERSION 1
        AutomationPackageUpdateParameter updateParameters = new AutomationPackageUpdateParameterBuilder().forJunit()
                .withApSource(AutomationPackageFileSource.withMavenIdentifier(sampleSnapshot))
                .withApLibrarySource(AutomationPackageFileSource.withMavenIdentifier(kwLibSnapshot))
                .withVersionName("v1")
                .withActivationExpression("env == 'PROD'")
                .withForceRefreshOfSnapshots(true)
                .build();
        AutomationPackageUpdateResult result1 = manager.createOrUpdateAutomationPackage(updateParameters);

        // check used AP resource
        AutomationPackage ap1 = automationPackageAccessor.get(result1.getId());
        Resource ap1Resource = resourceManager.getResource(FileResolver.resolveResourceId(ap1.getAutomationPackageResource()));
        ResourceRevisionFileHandle ap1File = resourceManager.getResourceFile(ap1Resource.getId().toHexString());
        Assert.assertNotNull(ap1File);

        Resource kwLibResource = resourceManager.getResource(FileResolver.resolveResourceId(ap1.getAutomationPackageLibraryResource()));
        ResourceRevisionFileHandle kwLibFile = resourceManager.getResourceFile(kwLibResource.getId().toHexString());
        Assert.assertNotNull(kwLibFile);

        // upload main AP (by resource id) + SNAPSHOT LIB (by resource id) - VERSION 2
        updateParameters = new AutomationPackageUpdateParameterBuilder().forJunit()
                .withApSource(AutomationPackageFileSource.withResourceId(ap1Resource.getId().toHexString()))
                .withApLibrarySource(AutomationPackageFileSource.withResourceId(kwLibResource.getId().toHexString()))
                .withVersionName("v2")
                .withActivationExpression("env == 'TEST'")
                .withForceRefreshOfSnapshots(true)
                .build();
        AutomationPackageUpdateResult result2 = manager.createOrUpdateAutomationPackage(updateParameters);

        // AP reuses old resource, but have new ID
        AutomationPackage ap2 = automationPackageAccessor.get(result2.getId());
        Assert.assertNotEquals(ap1.getId(), ap2.getId());

        // the resources have been reused
        Assert.assertEquals(ap1.getAutomationPackageResource(), ap2.getAutomationPackageResource());
        Assert.assertEquals(ap1.getAutomationPackageLibraryResource(), ap2.getAutomationPackageLibraryResource());

        checkResourceCleanup(ap1Resource.getId().toHexString(), ap1File, kwLibResource.getId().toHexString(), kwLibFile);
    }

    @Test
    public void testCreateAutomationPackageByResourceId() {
        File automationPackageJar = new File("src/test/resources/samples/" + SAMPLE1_FILE_NAME);
        File kwLibSnapshotJar = new File("src/test/resources/samples/" + KW_LIB_FILE_NAME);

        // create AP resource and Lib via AutomationPackageResourceManager
        Resource savedApResource;
        Resource savedkwResource;
        try (InputStream is = new FileInputStream(automationPackageJar);
             InputStream kwIs = new FileInputStream(kwLibSnapshotJar);
             AutomationPackageLibraryProvider apLibProvider = new AutomationPackageLibraryFromInputStreamProvider(kwIs, KW_LIB_FILE_NAME);
             AutomationPackageArchiveProvider apProvider = new AutomationPackageFromInputStreamProvider(manager.getAutomationPackageReaderRegistry(), is, SAMPLE1_FILE_NAME, apLibProvider)) {

            AutomationPackageUpdateParameter parameters = new AutomationPackageUpdateParameterBuilder().forJunit().build();
            savedApResource = manager.getAutomationPackageResourceManager().uploadOrReuseApResource(apProvider, apProvider.getAutomationPackageArchive(), null, parameters, false, true);
            Assert.assertNotNull(savedApResource);
            Assert.assertEquals(ResourceManager.RESOURCE_TYPE_AP, savedApResource.getResourceType());

            savedkwResource = manager.getAutomationPackageResourceManager().uploadOrReuseAutomationPackageLibrary(apLibProvider, null, parameters, false, true);
            Assert.assertNotNull(savedkwResource);
            Assert.assertEquals(ResourceManager.RESOURCE_TYPE_AP_LIBRARY, savedkwResource.getResourceType());
        } catch (IOException | AutomationPackageReadingException e) {
            throw new RuntimeException("Unexpected exception", e);
        }

        // upload main AP (sample SNAPSHOT) + SNAPSHOT LIB - VERSION 1
        AutomationPackageUpdateParameter updateParameters = new AutomationPackageUpdateParameterBuilder().forJunit()
                .withApSource(AutomationPackageFileSource.withResourceId(savedApResource.getId().toHexString()))
                .withApLibrarySource(AutomationPackageFileSource.withResourceId(savedkwResource.getId().toHexString()))
                .withVersionName("v1")
                .withActivationExpression("env == 'PROD'")
                .withForceRefreshOfSnapshots(true)
                .build();
        AutomationPackageUpdateResult result1 = manager.createOrUpdateAutomationPackage(updateParameters);

        AutomationPackage ap1 = automationPackageAccessor.get(result1.getId());

        // the resources have been reused
        Assert.assertEquals(savedApResource.getId().toHexString(), FileResolver.resolveResourceId(ap1.getAutomationPackageResource()));
        Assert.assertEquals(savedkwResource.getId().toHexString(), FileResolver.resolveResourceId(ap1.getAutomationPackageLibraryResource()));

        ResourceRevisionFileHandle apFile = resourceManager.getResourceFile(savedApResource.getId().toHexString());
        ResourceRevisionFileHandle kwLibFile = resourceManager.getResourceFile(savedkwResource.getId().toHexString());

        checkResourceCleanup(savedApResource.getId().toHexString(), apFile, savedkwResource.getId().toHexString(), kwLibFile);
    }

<<<<<<< HEAD
    @Test
    public void testManagedLibraryFromFile() throws ManagedLibraryMissingException, AutomationPackageUnsupportedResourceTypeException {
        File automationPackageJar = new File("src/test/resources/samples/" + SAMPLE1_FILE_NAME);
        File libJar = new File("src/test/resources/samples/" + KW_LIB_FILE_NAME);
        File libJarUpdated = new File("src/test/resources/samples/" + KW_LIB_FILE_UPDATED_NAME);

        try (InputStream kwIs = new FileInputStream(libJar); InputStream kwLibUpdatdIs = new FileInputStream(libJarUpdated)) {
            AutomationPackageFileSource libFileSource = AutomationPackageFileSource.withInputStream(kwIs, KW_LIB_FILE_NAME);
            AutomationPackageFileSource libUpdatedFileSource = AutomationPackageFileSource.withInputStream(kwLibUpdatdIs, KW_LIB_FILE_UPDATED_NAME);
            testManagedLibrary(automationPackageJar, libJar, libJarUpdated, libFileSource, libUpdatedFileSource);
        } catch (IOException e) {
            throw new RuntimeException(e);
        }
    }

    @Test
    public void testManagedLibraryFromMavenSource() throws ManagedLibraryMissingException, AutomationPackageUnsupportedResourceTypeException {
        File automationPackageJar = new File("src/test/resources/samples/" + SAMPLE1_FILE_NAME);
        File libJar = new File("src/test/resources/samples/" + KW_LIB_FILE_NAME);
        File libJarUpdated = new File("src/test/resources/samples/" + KW_LIB_FILE_UPDATED_NAME);

        MavenArtifactIdentifier libVersion1 = new MavenArtifactIdentifier("test-group", "test-lib", "1.0.0", null, null);
        MavenArtifactIdentifier libVersion2 = new MavenArtifactIdentifier("test-group", "test-lib", "2.0.0", null, null);
        MockedAutomationPackageProvidersResolver providersResolver = (MockedAutomationPackageProvidersResolver) manager.getProvidersResolver();
        providersResolver.getMavenArtifactMocks().put(libVersion1, new ResolvedMavenArtifact(libJar, null));
        providersResolver.getMavenArtifactMocks().put(libVersion2, new ResolvedMavenArtifact(libJarUpdated, null));

        testManagedLibrary(automationPackageJar, libJar, libJarUpdated, AutomationPackageFileSource.withMavenIdentifier(libVersion1), AutomationPackageFileSource.withMavenIdentifier(libVersion2));
    }

    @Test
    public void testManagedLibraryFromMixSources() throws ManagedLibraryMissingException, AutomationPackageUnsupportedResourceTypeException {
        File automationPackageJar = new File("src/test/resources/samples/" + SAMPLE1_FILE_NAME);
        File libJar = new File("src/test/resources/samples/" + KW_LIB_FILE_NAME);
        File libJarUpdated = new File("src/test/resources/samples/" + KW_LIB_FILE_UPDATED_NAME);

        MavenArtifactIdentifier libVersion1 = new MavenArtifactIdentifier("test-group", "test-lib", "1.0.0", null, null);
        MockedAutomationPackageProvidersResolver providersResolver = (MockedAutomationPackageProvidersResolver) manager.getProvidersResolver();
        providersResolver.getMavenArtifactMocks().put(libVersion1, new ResolvedMavenArtifact(libJar, null));

        try (InputStream kwIs = new FileInputStream(libJar); InputStream kwLibUpdatdIs = new FileInputStream(libJarUpdated)) {
            AutomationPackageFileSource libFileSource = AutomationPackageFileSource.withInputStream(kwIs, KW_LIB_FILE_NAME);
            testManagedLibrary(automationPackageJar, libJar, libJarUpdated, libFileSource, AutomationPackageFileSource.withMavenIdentifier(libVersion1));
        } catch (IOException e) {
            throw new RuntimeException(e);
        }
    }


    public void testManagedLibrary(File automationPackageJar, File libSnapshotJar, File libSnapshotJarUpdated,
                                   AutomationPackageFileSource libFileSource, AutomationPackageFileSource libUpdatedFileSource) throws ManagedLibraryMissingException, AutomationPackageUnsupportedResourceTypeException {

        //Create a managed library
        AutomationPackageUpdateParameter parameters = new AutomationPackageUpdateParameterBuilder().forJunit().build();
        String myManagedLibraryName = "MyManagedLibrary";
        Resource myManagedLibrary;
        try {
            myManagedLibrary = manager.createAutomationPackageResource(ResourceManager.RESOURCE_TYPE_AP_MANAGED_LIBRARY, libFileSource, myManagedLibraryName, parameters);
            assertEquals(myManagedLibraryName, myManagedLibrary.getResourceName());
            assertEquals(myManagedLibraryName, myManagedLibrary.getAttribute(AbstractOrganizableObject.NAME));
            Resource resourceByNameAndType = resourceManager.getResourceByNameAndType(myManagedLibraryName, ResourceManager.RESOURCE_TYPE_AP_MANAGED_LIBRARY, parameters.objectPredicate);
            assertNotNull(resourceByNameAndType);
            assertEquals(myManagedLibrary.getId(), resourceByNameAndType.getId());
            ResourceRevisionFileHandle ap1Revision = resourceManager.getResourceFile(myManagedLibrary.getId().toHexString());
            Assert.assertArrayEquals(Files.readAllBytes(libSnapshotJar.toPath()), Files.readAllBytes(ap1Revision.getResourceFile().toPath()));
        } catch (IOException e) {
            throw new RuntimeException(e);
        }

        // Test AP deployment with managed library
        AutomationPackage ap1;
        try (InputStream is = new FileInputStream(automationPackageJar);) {
            parameters = new AutomationPackageUpdateParameterBuilder().forJunit()
                    .withApSource(AutomationPackageFileSource.withInputStream(is, SAMPLE1_FILE_NAME))
                    .withApLibrarySource(AutomationPackageFileSource.withManagedLibraryName(myManagedLibraryName)).build();
            AutomationPackageUpdateResult result = manager.createOrUpdateAutomationPackage(parameters);
            assertEquals(AutomationPackageUpdateStatus.CREATED, result.getStatus());
            ap1 = automationPackageAccessor.get(result.getId());
            assertEquals(myManagedLibrary.getId().toHexString(), FileResolver.resolveResourceId(ap1.getAutomationPackageLibraryResource()));

        } catch (IOException  e) {
            throw new RuntimeException("Unexpected exception", e);
        }

        Date lastModificationDate = ap1.getLastModificationDate();

        //Test update of managed library with propagation of linked packages
        String myManagedLibraryNewName = "MyManagedLibraryUpdated";
        try  {
            myManagedLibrary = manager.updateAutomationPackageManagedLibrary(myManagedLibrary.getId().toHexString(), libUpdatedFileSource, myManagedLibraryNewName, parameters);
            assertEquals(myManagedLibraryNewName, myManagedLibrary.getResourceName());
            assertEquals(myManagedLibraryNewName, myManagedLibrary.getAttribute(AbstractOrganizableObject.NAME));
            Resource resourceByNameAndType = resourceManager.getResourceByNameAndType(myManagedLibraryName, ResourceManager.RESOURCE_TYPE_AP_MANAGED_LIBRARY, parameters.objectPredicate);
            assertNull(resourceByNameAndType);
            resourceByNameAndType = resourceManager.getResourceByNameAndType(myManagedLibraryNewName, ResourceManager.RESOURCE_TYPE_AP_MANAGED_LIBRARY, parameters.objectPredicate);
            assertNotNull(resourceByNameAndType);
            assertEquals(myManagedLibraryNewName, resourceByNameAndType.getResourceName());
            assertEquals(myManagedLibraryNewName, resourceByNameAndType.getAttribute(AbstractOrganizableObject.NAME));
            assertEquals(myManagedLibrary.getId(), resourceByNameAndType.getId());
            ResourceRevisionFileHandle ap1Revision = resourceManager.getResourceFile(myManagedLibrary.getId().toHexString());
            Assert.assertArrayEquals(Files.readAllBytes(libSnapshotJarUpdated.toPath()), Files.readAllBytes(ap1Revision.getResourceFile().toPath()));

            //Verify AP1 still uses same resource and was reloaded
            ap1 = automationPackageAccessor.get(ap1.getId());
            assertTrue(lastModificationDate.getTime() < ap1.getLastModificationDate().getTime());
        } catch (IOException e) {
            throw new RuntimeException(e);
        }

        manager.removeAutomationPackage(ap1.getId(), parameters.actorUser, parameters.objectPredicate, parameters.writeAccessValidator);
        Resource resourceByNameAndType = resourceManager.getResourceByNameAndType(myManagedLibraryNewName, ResourceManager.RESOURCE_TYPE_AP_MANAGED_LIBRARY, parameters.objectPredicate);
        assertNotNull(resourceByNameAndType);
        assertEquals(myManagedLibrary.getId(), resourceByNameAndType.getId());

        manager.getAutomationPackageResourceManager().deleteResource(resourceByNameAndType.getId().toHexString(), parameters.writeAccessValidator);
        resourceByNameAndType = resourceManager.getResourceByNameAndType(myManagedLibraryNewName, ResourceManager.RESOURCE_TYPE_AP_MANAGED_LIBRARY, parameters.objectPredicate);
        assertNull(resourceByNameAndType);
    }

    private void checkResourceCleanup(String apResourceId, ResourceRevisionFileHandle ap1File,
                                      String kwLibResourceId, ResourceRevisionFileHandle kwLibFile) {
        // check that all used can be deleted (not blocked)
        log.info("Delete AP resource: {}", apResourceId);
        resourceManager.deleteResource(apResourceId);
        Assert.assertFalse(ap1File.getResourceFile().exists());

        if (kwLibResourceId != null) {
            log.info("Delete keyword resource: {}", kwLibResourceId);
            resourceManager.deleteResource(kwLibResourceId);
            Assert.assertFalse(kwLibFile.getResourceFile().exists());
        }
    }

=======
>>>>>>> 6d8314f3
    private void checkResources(AutomationPackage ap1, String expectedApFileName, String expectedKwFileName,
                                String expectedApOrigin, String expectedKwOrigin) {
        Resource ap1Resource = resourceManager.getResource(FileResolver.resolveResourceId(ap1.getAutomationPackageResource()));
        Resource kwLibResource = resourceManager.getResource(FileResolver.resolveResourceId(ap1.getAutomationPackageLibraryResource()));
        Assert.assertEquals(expectedApFileName, resourceManager.getResourceFile(ap1Resource.getId().toHexString()).getResourceFile().getName());
        Assert.assertEquals(expectedKwFileName, resourceManager.getResourceFile(kwLibResource.getId().toHexString()).getResourceFile().getName());

        Assert.assertEquals(expectedApOrigin, ap1Resource.getOrigin());
        Assert.assertEquals(expectedKwOrigin, kwLibResource.getOrigin());
    }

    private void checkUploadedResource(DynamicValue<String> fileResourceReference, String expectedFileName) {
        FileResolver fileResolver = new FileResolver(resourceManager);
        String resourceReferenceString = fileResourceReference.get();
        Assert.assertTrue(resourceReferenceString.startsWith(FileResolver.RESOURCE_PREFIX));
        String resourceId = FileResolver.resolveResourceId(resourceReferenceString);
        File excelFile = fileResolver.resolve(resourceId);
        Assert.assertNotNull(excelFile);
        Resource resource = resourceManager.getResource(resourceId);
        Assert.assertEquals(expectedFileName, resource.getResourceName());
    }

    private SampleUploadingResult uploadSample1WithAsserts(AutomationPackageFileSource sample1FileSource, boolean createNew, boolean async, boolean expectedDelay,
                                                           String version, String activationExpression, Map<String, String> plansAttributes,
                                                           Map<String, String> functionAttributes, Map<String, String> tokenSelectionAttributes) throws IOException {
        return uploadSample1WithAsserts(null, sample1FileSource, createNew, async, expectedDelay, version, activationExpression,
                plansAttributes, functionAttributes, tokenSelectionAttributes, false, null);
    }

    private SampleUploadingResult uploadSample1WithAsserts(ObjectId explicitOldId, AutomationPackageFileSource sample1FileSource, boolean createNew, boolean async, boolean expectedDelay,
                                                           String version, String activationExpression, Map<String, String> plansAttributes,
                                                           Map<String, String> functionAttributes, Map<String, String> tokenSelectionAttributes, boolean executeFunctionsLocally,
                                                           AutomationPackageFileSource automationPackageFileSource) throws IOException {
        FileResolver fileResolver = new FileResolver(resourceManager);

        SampleUploadingResult r = new SampleUploadingResult();

        ObjectId result;
        if (createNew) {
            AutomationPackageUpdateParameter createParameters = new AutomationPackageUpdateParameterBuilder().forJunit()
                    .withAllowUpdate(false)
                    .withApSource(sample1FileSource).withAsync(async)
                    .withApLibrarySource(automationPackageFileSource)
                    .withVersionName(version).withActivationExpression(activationExpression)
                    .withPlansAttributes(plansAttributes).withFunctionsAttributes(functionAttributes).withTokenSelectionCriteria(tokenSelectionAttributes)
                    .withExecuteFunctionsLocally(executeFunctionsLocally)
                    .build();
            result = manager.createOrUpdateAutomationPackage(createParameters).getId();
        } else {
            AutomationPackageUpdateParameter updateParameters = new AutomationPackageUpdateParameterBuilder().forJunit()
                    .withAllowCreate(false)
                    .withExplicitOldId(explicitOldId)
                    .withApSource(sample1FileSource).withAsync(async)
                    .withApLibrarySource(automationPackageFileSource)
                    .withVersionName(version).withActivationExpression(activationExpression)
                    .withPlansAttributes(plansAttributes).withFunctionsAttributes(functionAttributes).withTokenSelectionCriteria(tokenSelectionAttributes)
                    .withExecuteFunctionsLocally(executeFunctionsLocally)
                    .build();
            AutomationPackageUpdateResult updateResult = manager.createOrUpdateAutomationPackage(updateParameters);
            if (async && expectedDelay) {
                Assert.assertEquals(AutomationPackageUpdateStatus.UPDATE_DELAYED, updateResult.getStatus());
            } else {
                Assert.assertEquals(AutomationPackageUpdateStatus.UPDATED, updateResult.getStatus());
            }
            result = updateResult.getId();
        }

        r.storedPackage = automationPackageAccessor.get(result);
        Assert.assertEquals((version != null ) ? "My package."+version : "My package", r.storedPackage.getAttribute(AbstractOrganizableObject.NAME));
        assertEquals(version, r.storedPackage.getVersionName());
        assertEquals(activationExpression, (activationExpression!=null) ? r.storedPackage.getActivationExpression().getScript() : null);
        assertEquals(plansAttributes, r.storedPackage.getPlansAttributes());
        assertEquals(functionAttributes, r.storedPackage.getFunctionsAttributes());
        assertEquals(tokenSelectionAttributes, r.storedPackage.getTokenSelectionCriteria());

        log.info("AP resource: {}", r.storedPackage.getAutomationPackageResource());
        Assert.assertNotNull(r.storedPackage.getAutomationPackageResource());
        if (automationPackageFileSource != null) {
            assertNotNull(r.storedPackage.getAutomationPackageLibraryResource());
        } else {
            assertNull(r.storedPackage.getAutomationPackageLibraryResource());
        }

        Resource resourceByAutomationPackage = resourceManager.getResource(fileResolver.resolveResourceId(r.storedPackage.getAutomationPackageResource()));
        if(sample1FileSource.getMode() == AutomationPackageFileSource.Mode.MAVEN){
            Assert.assertEquals(
                    sample1FileSource.getMavenArtifactIdentifier().toStringRepresentation(),
                    resourceByAutomationPackage.getOrigin()
            );
        } else if(sample1FileSource.getMode() == AutomationPackageFileSource.Mode.INPUT_STREAM){
            Assert.assertEquals("uploaded:", resourceByAutomationPackage.getOrigin());
        }

        // we don't add the link from resource to the automation package, because we need to support one-to-many relationship between resource and AP
        Assert.assertNull(r.storedPackage.getId().toString(), resourceByAutomationPackage.getCustomField("automationPackageId"));

        List<Plan> storedPlans = planAccessor.findManyByCriteria(getAutomationPackageIdCriteria(result)).collect(Collectors.toList());
        Assert.assertEquals(PLANS_COUNT, storedPlans.size());

        r.storedPlans = storedPlans;
        Plan planFromDescriptor = findPlanByName(storedPlans, PLAN_NAME_FROM_DESCRIPTOR);
        Assert.assertNotNull(planFromDescriptor);
        Assert.assertNotNull(findPlanByName(storedPlans, PLAN_FROM_PLANS_ANNOTATION));
        Assert.assertNotNull(findPlanByName(storedPlans, INLINE_PLAN));
        Assert.assertNotNull(findPlanByName(storedPlans, PLAN_NAME_WITH_COMPOSITE));
        for  (Plan plan : storedPlans) {
            if (activationExpression != null) {
                assertEquals(activationExpression, plan.getActivationExpression().getScript());
            }
            if (plansAttributes != null) {
                Map<String, String> attributes = plan.getAttributes();
                assertNotNull(attributes);
                for (Map.Entry<String, String> entry : plansAttributes.entrySet()) {
                    assertTrue(attributes.containsKey(entry.getKey()));
                    assertEquals(entry.getValue(), attributes.get(entry.getKey()));
                }
            }
        }

        r.storedFunctions = functionAccessor.findManyByCriteria(getAutomationPackageIdCriteria(result)).collect(Collectors.toList());
        Assert.assertEquals(KEYWORDS_COUNT, r.storedFunctions.size());
        for  (Function function : r.storedFunctions) {
            //assert activation expression propagation
            if (activationExpression != null) {
                assertEquals(activationExpression, function.getActivationExpression().getScript());
            }
            //assert screen inputs (attributes) propagation
            if (functionAttributes != null) {
                Map<String, String> attributes = function.getAttributes();
                assertNotNull(attributes);
                for (Map.Entry<String, String> entry : functionAttributes.entrySet()) {
                    assertTrue(attributes.containsKey(entry.getKey()));
                    assertEquals(entry.getValue(), attributes.get(entry.getKey()));
                }
            }
            //Assert routing to controller, should be true if set a KW or package level, false otherwise
            if (function.getAttribute(AbstractOrganizableObject.NAME).equals(ANNOTATED_KEYWORD_ROUTING_TO_CTRL)
                || function instanceof CompositeFunction) {
                assertTrue(function.isExecuteLocally());
            } else {
                assertEquals(executeFunctionsLocally, function.isExecuteLocally());
            }
            //assert routing criteria propagation
            Map<String, String> expectedRouting = null;
            if (function.getAttribute(AbstractOrganizableObject.NAME).equals(ANNOTATED_KEYWORD_ROUTING_CRITERIA)) {
                // this keyword declare touring with annotation
                expectedRouting = new HashMap<>(Map.of("OS", "WINDOWS", "TYPE", "PLAYWRIGHT"));
                if (tokenSelectionAttributes != null) {
                    expectedRouting.putAll(tokenSelectionAttributes);
                }
            } else if (tokenSelectionAttributes != null) {
                expectedRouting = tokenSelectionAttributes;
            }
            Map<String, String> functionTokenSelectionCriteria = function.getTokenSelectionCriteria();
            if (expectedRouting != null) {
                assertNotNull(functionTokenSelectionCriteria);
                for (Map.Entry<String, String> entry : expectedRouting.entrySet()) {
                    assertTrue(functionTokenSelectionCriteria.containsKey(entry.getKey()));
                    assertEquals(entry.getValue(), functionTokenSelectionCriteria.get(entry.getKey()));
                }
            } else {
                assertTrue(functionTokenSelectionCriteria == null || functionTokenSelectionCriteria.isEmpty());
            }
            if (function instanceof GeneralScriptFunction) {
                GeneralScriptFunction generalScriptFunction = (GeneralScriptFunction) function;
                String kwName = generalScriptFunction.getAttribute(AbstractOrganizableObject.NAME);
                if ("GeneralScript keyword from AP".equals(kwName)) {
                    //this is a KW defined in YAML directly with explicit lib
                    assertFalse(generalScriptFunction.getLibrariesFile().get().isEmpty());
                    assertNotEquals(generalScriptFunction.getScriptFile().get(), r.storedPackage.getAutomationPackageLibraryResource());
                } else if (automationPackageFileSource == null) {
                    assertEquals("", generalScriptFunction.getLibrariesFile().get());
                } else {
                    assertEquals(r.storedPackage.getAutomationPackageLibraryResource(), generalScriptFunction.getLibrariesFile().get());
                }
            }
        }
        findFunctionByClassAndName(r.storedFunctions, JMeterFunction.class, J_METER_KEYWORD_1);
        findFunctionByClassAndName(r.storedFunctions, GeneralScriptFunction.class, ANNOTATED_KEYWORD);
        Function kwRouteToController = findFunctionByClassAndName(r.storedFunctions, GeneralScriptFunction.class, ANNOTATED_KEYWORD_ROUTING_TO_CTRL);
        assertTrue(kwRouteToController.isExecuteLocally());
        findFunctionByClassAndName(r.storedFunctions, GeneralScriptFunction.class, INLINE_PLAN);
        findFunctionByClassAndName(r.storedFunctions, NodeFunction.class, NODE_KEYWORD);
        CompositeFunction compositeKeyword = (CompositeFunction) findFunctionByClassAndName(r.storedFunctions, CompositeFunction.class, COMPOSITE_KEYWORD);
        // by default, the 'executeLocally' flag for composite is 'true'
        Assert.assertTrue(compositeKeyword.isExecuteLocally());
        Assert.assertNotNull(compositeKeyword.getPlan());

        // the default plan name is taken from keyword name
        Assert.assertEquals("Composite keyword from AP", compositeKeyword.getPlan().getAttribute(AbstractOrganizableObject.NAME));

        List<ExecutiontTaskParameters> storedTasks = executionTaskAccessor.findManyByCriteria(getAutomationPackageIdCriteria(result)).collect(Collectors.toList());
        Assert.assertEquals(SCHEDULES_COUNT, storedTasks.size());
        r.storedTask = storedTasks.get(0);
        Assert.assertEquals(SCHEDULE_1, r.storedTask.getAttribute(AbstractOrganizableObject.NAME));
        Assert.assertEquals("0 15 10 ? * *", r.storedTask.getCronExpression());
        Assert.assertNotNull(r.storedTask.getCronExclusions());
        Assert.assertEquals(List.of("0 0 9 25 * ?", "0 0 9 20 * ?"), r.storedTask.getCronExclusions().stream().map(CronExclusion::getCronExpression).collect(Collectors.toList()));
        Assert.assertTrue(r.storedTask.isActive());
        Assert.assertEquals("local", r.storedTask.getExecutionsParameters().getRepositoryObject().getRepositoryID());
        Assert.assertEquals(planFromDescriptor.getId().toHexString(), r.storedTask.getExecutionsParameters().getRepositoryObject().getRepositoryParameters().get("planid"));

        List<Parameter> allParameters = parameterAccessor.findManyByCriteria(getAutomationPackageIdCriteria(result)).collect(Collectors.toList());
        Assert.assertEquals(PARAMETERS_COUNT, allParameters.size());
        Parameter parameter = allParameters.get(0);
        assertEquals("myKey", parameter.getKey());
        assertEquals("myValue", parameter.getValue().get());
        assertEquals("some description", parameter.getDescription());
        assertEquals("abc", parameter.getActivationExpression().getScript());
        assertNull(parameter.getActivationExpression().getScriptEngine());
        assertEquals((Integer) 10, parameter.getPriority());
        assertEquals(true, parameter.getProtectedValue());
        assertEquals(ParameterScope.APPLICATION, parameter.getScope());
        assertEquals("entity", parameter.getScopeEntity());

        parameter = allParameters.get(SCHEDULES_COUNT);
        assertEquals("mySimpleKey", parameter.getKey());
        assertFalse(parameter.getValue().isDynamic());
        assertEquals("mySimpleValue", parameter.getValue().get());
        assertEquals(ParameterScope.GLOBAL, parameter.getScope()); // global by default

        parameter = allParameters.get(2);
        assertEquals("myDynamicParam", parameter.getKey());
        assertTrue(parameter.getValue().isDynamic());
        assertEquals("mySimpleKey", parameter.getValue().getExpression());
        assertEquals(ParameterScope.GLOBAL, parameter.getScope()); // global by default

        // parameter from parameters2.yml
        parameter = allParameters.get(3);
        assertEquals("myKey2", parameter.getKey());
        return r;
    }

    private static Map<String, String> getAutomationPackageIdCriteria(ObjectId automationPackageId) {
        Map<String, String> criteria = new HashMap<>();
        criteria.put("customFields." + AutomationPackageEntity.AUTOMATION_PACKAGE_ID, automationPackageId.toString());
        return criteria;
    }

    protected ExecutionEngine.Builder newExecutionEngineBuilder() {
        return ExecutionEngine.builder().withPlugins(List.of(new BaseArtefactPlugin(),
                new AutomationPackageExecutionPlugin(automationPackageLocks),
                new AbstractExecutionEnginePlugin() {
                    @Override
                    public void abortExecution(ExecutionContext context) {
                        try {
                            //delay end of execution to test locks
                            Thread.sleep(2000);
                        } catch (InterruptedException e) {
                            throw new RuntimeException(e);
                        }
                    }
                }));
    }

    private static class SampleUploadingResult {
        private AutomationPackage storedPackage;
        private List<Plan> storedPlans;
        private List<Function> storedFunctions;
        private ExecutiontTaskParameters storedTask;
    }
}<|MERGE_RESOLUTION|>--- conflicted
+++ resolved
@@ -56,94 +56,6 @@
 
     // 3 parameters from one fragment and 1 from another
     public static final int PARAMETERS_COUNT = 4;
-<<<<<<< HEAD
-    private static final String SAMPLE1_FILE_NAME = "step-automation-packages-sample1.jar";
-    private static final String SAMPLE1_EXTENDED_FILE_NAME = "step-automation-packages-sample1-extended.jar";
-    private static final String SAMPLE_ECHO_FILE_NAME = "step-automation-packages-sample-echo.jar";
-    private static final String KW_LIB_CALL_FILE_NAME = "step-automation-packages-kw-lib-call.jar";
-
-    private static final String KW_LIB_FILE_NAME = "step-automation-packages-kw-lib.jar";
-    private static final String KW_LIB_FILE_UPDATED_NAME = "step-automation-packages-kw-lib-updated.jar";
-    private static final String KW_LIB_FILE_RELEASE_NAME = "step-automation-packages-kw-lib-release.jar";
-
-    private AutomationPackageManager manager;
-    private AutomationPackageAccessorImpl automationPackageAccessor;
-    private FunctionManagerImpl functionManager;
-    private FunctionAccessorImpl functionAccessor;
-    private PlanAccessorImpl planAccessor;
-    private LocalResourceManagerImpl resourceManager;
-    private ExecutionTaskAccessorImpl executionTaskAccessor;
-    private ExecutionScheduler executionScheduler;
-    private Accessor<Parameter> parameterAccessor;
-
-    private AutomationPackageLocks automationPackageLocks = new AutomationPackageLocks(AUTOMATION_PACKAGE_READ_LOCK_TIMEOUT_SECS_DEFAULT);
-
-    @Before
-    public void before() {
-        this.automationPackageAccessor = new AutomationPackageAccessorImpl(new InMemoryCollection<>());
-        this.functionAccessor = new FunctionAccessorImpl(new InMemoryCollection<>());
-        this.parameterAccessor = new AbstractAccessor<>(new InMemoryCollection<>());
-        ParameterManager parameterManager = new ParameterManager(this.parameterAccessor, null, "groovy", new DynamicBeanResolver(new DynamicValueResolver(new ExpressionHandler())));
-
-        Configuration configuration = createTestConfiguration();
-        this.resourceManager = new LocalResourceManagerImpl();
-        FunctionTypeRegistry functionTypeRegistry = prepareTestFunctionTypeRegistry(configuration, resourceManager);
-
-        this.functionManager = new FunctionManagerImpl(functionAccessor, functionTypeRegistry);
-        this.planAccessor = new PlanAccessorImpl(new InMemoryCollection<>());
-
-        this.executionTaskAccessor = new ExecutionTaskAccessorImpl(new InMemoryCollection<>());
-
-        // scheduler with mocked executor
-        this.executionScheduler = new ExecutionScheduler(new ControllerSettingAccessorImpl(new InMemoryCollection<>()), executionTaskAccessor, Mockito.mock(Executor.class));
-        AutomationPackageHookRegistry automationPackageHookRegistry = new AutomationPackageHookRegistry();
-        AutomationPackageSerializationRegistry serializationRegistry = new AutomationPackageSerializationRegistry();
-        AutomationPackageSchedulerPlugin.registerSchedulerHooks(automationPackageHookRegistry, serializationRegistry, executionScheduler);
-        AutomationPackageParametersRegistration.registerParametersHooks(automationPackageHookRegistry, serializationRegistry, parameterManager);
-
-        JavaAutomationPackageReader apReader = new JavaAutomationPackageReader(YamlAutomationPackageVersions.ACTUAL_JSON_SCHEMA_PATH, automationPackageHookRegistry, serializationRegistry, configuration);
-        AutomationPackageReaderRegistry automationPackageReaderRegistry = new AutomationPackageReaderRegistry(YamlAutomationPackageVersions.ACTUAL_JSON_SCHEMA_PATH, automationPackageHookRegistry, serializationRegistry);
-        automationPackageReaderRegistry.register(apReader);
-
-        this.manager = AutomationPackageManager.createMainAutomationPackageManager(
-                automationPackageAccessor,
-                functionManager,
-                functionAccessor,
-                planAccessor,
-                resourceManager,
-                automationPackageHookRegistry,
-                automationPackageReaderRegistry,
-                automationPackageLocks,
-                null, -1,
-                new ObjectHookRegistry()
-        );
-
-        this.manager.setProvidersResolver(new MockedAutomationPackageProvidersResolver(new HashMap<>(), resourceManager, automationPackageReaderRegistry, manager.getAutomationPackageResourceManager()));
-
-    }
-
-    private static FunctionTypeRegistry prepareTestFunctionTypeRegistry(Configuration configuration, LocalResourceManagerImpl resourceManager) {
-        FunctionTypeRegistry functionTypeRegistry = new FunctionTypeRegistryImpl(new FileResolver(resourceManager), new MockedGridClientImpl(), new ObjectHookRegistry());
-        functionTypeRegistry.registerFunctionType(new JMeterFunctionType(configuration));
-        functionTypeRegistry.registerFunctionType(new GeneralScriptFunctionType(configuration));
-        functionTypeRegistry.registerFunctionType(new CompositeFunctionType(new ObjectHookRegistry()));
-        functionTypeRegistry.registerFunctionType(new NodeFunctionType());
-
-        return functionTypeRegistry;
-    }
-
-    private static Configuration createTestConfiguration() {
-        return new Configuration();
-    }
-
-    @After
-    public void after() {
-        if (resourceManager != null) {
-            resourceManager.cleanup();
-        }
-    }
-=======
->>>>>>> 6d8314f3
 
     @Test
     public void testCrud() throws IOException {
@@ -1181,7 +1093,6 @@
         checkResourceCleanup(savedApResource.getId().toHexString(), apFile, savedkwResource.getId().toHexString(), kwLibFile);
     }
 
-<<<<<<< HEAD
     @Test
     public void testManagedLibraryFromFile() throws ManagedLibraryMissingException, AutomationPackageUnsupportedResourceTypeException {
         File automationPackageJar = new File("src/test/resources/samples/" + SAMPLE1_FILE_NAME);
@@ -1315,8 +1226,6 @@
         }
     }
 
-=======
->>>>>>> 6d8314f3
     private void checkResources(AutomationPackage ap1, String expectedApFileName, String expectedKwFileName,
                                 String expectedApOrigin, String expectedKwOrigin) {
         Resource ap1Resource = resourceManager.getResource(FileResolver.resolveResourceId(ap1.getAutomationPackageResource()));
