<!--
  Copyright (C) 2020, exense GmbH

  This file is part of STEP

  STEP is free software: you can redistribute it and/or modify
  it under the terms of the GNU Affero General Public License as published by
  the Free Software Foundation, either version 3 of the License, or
  (at your option) any later version.

  STEP is distributed in the hope that it will be useful,
  but WITHOUT ANY WARRANTY; without even the implied warranty of
  MERCHANTABILITY or FITNESS FOR A PARTICULAR PURPOSE.  See the
  GNU Affero General Public License for more details.

  You should have received a copy of the GNU Affero General Public License
  along with STEP.  If not, see <http://www.gnu.org/licenses/>.
-->
<project xmlns="http://maven.apache.org/POM/4.0.0"
         xmlns:xsi="http://www.w3.org/2001/XMLSchema-instance"
         xsi:schemaLocation="http://maven.apache.org/POM/4.0.0 http://maven.apache.org/xsd/maven-4.0.0.xsd">
    <modelVersion>4.0.0</modelVersion>

    <groupId>ch.exense.step</groupId>
    <artifactId>step-parent</artifactId>
    <version>0.0.0-SNAPSHOT</version>
    <packaging>pom</packaging>

    <name>Step</name>
    <description>
        step is the first open-source automation platform for unified agile testing.
    </description>
    <url>http://step.exense.ch/</url>
    <licenses>
        <license>
            <name>The GNU Affero General Public License 3.0</name>
            <url>http://www.gnu.org/licenses/</url>
        </license>
    </licenses>
    <developers>
        <developer>
            <name>exense Team</name>
            <email>contact@exense.ch</email>
            <organization>exense GmbH</organization>
            <organizationUrl>http://www.exense.ch</organizationUrl>
            <url>http://step.exense.ch</url>
        </developer>
    </developers>
    <scm>
        <connection>scm:git:https://github.com/exense/step.git</connection>
        <developerConnection>
            scm:git:[push=]https://github.com/exense/step.git[fetch=]https://github.com/exense/step.git
        </developerConnection>
        <url>https://github.com/exense/step.git</url>
    </scm>

	<properties>
		<project.build.sourceEncoding>UTF-8</project.build.sourceEncoding>
		<!-- internal dependencies -->
<<<<<<< HEAD
		<exense-commons.version>2.0.1</exense-commons.version>
		<step-framework.version>2023.1.13-63c14f73fd5f6139bc3d69fe</step-framework.version>
		<step-grid.version>2.0.0</step-grid.version>
		<step-api.version>1.1.9</step-api.version>
=======
		<exense-commons.version>2.0.2</exense-commons.version>
        <step-framework.version>2023.1.16-63c5253cfd5f6139bc7b2cac</step-framework.version>
        <step-grid.version>2.0.0</step-grid.version>
		<step-api.version>2023.1.20-63ca7ee496309c225dccf7ce</step-api.version>
>>>>>>> fa0c9112
		<rtm.version>3.0.0</rtm.version>
		<!-- external dependencies -->
		<junit.version>4.13.1</junit.version>
		<mockito.version>1.9.5</mockito.version>
		<groovy.version>3.0.10</groovy.version>
		<jackson.version>2.13.3</jackson.version>
		<jersey.version>3.0.4</jersey.version>
		<annotation.version>1.3.2</annotation.version>
		<commons-lang.version>3.10</commons-lang.version>
		<jaxb.version>2.3.1</jaxb.version>
		<slf4j.version>1.7.36</slf4j.version>
	</properties>

    <repositories>
        <!-- staging nexus -->
        <repository>
            <id>nexus-staging</id>
            <url>https://nexus-enterprise.exense.ch/repository/staging-maven/</url>
        </repository>
        <!-- private nexus -->
        <repository>
            <id>nexus-exense</id>
            <url>https://nexus-enterprise.exense.ch/repository/exense/</url>
        </repository>
    </repositories>

    <dependencies>
        <dependency>
            <groupId>junit</groupId>
            <artifactId>junit</artifactId>
            <version>${junit.version}</version>
            <scope>test</scope>
        </dependency>
        <dependency>
            <groupId>org.slf4j</groupId>
            <artifactId>slf4j-api</artifactId>
            <version>${slf4j.version}</version>
        </dependency>
    </dependencies>

<<<<<<< HEAD
	<modules>
		<module>../step-commons</module>
		<module>../step-agent</module>
		<module>../step-core-model</module>
		<module>../step-core</module>
		<module>../step-functions</module>
		<module>../step-functions-plugins</module>
		<module>../step-plans</module>
		<module>../step-controller</module>
		<module>../step-controller-plugins</module>
		<module>../step-repositories</module>
		<module>../step-ide</module>
		<module>../step-junit</module>
		<module>../step-libs-maven-client</module>
	</modules>
=======
    <modules>
        <module>../step-commons</module>
        <module>../step-agent</module>
        <module>../step-core-model</module>
        <module>../step-core</module>
        <module>../step-functions</module>
        <module>../step-functions-plugins</module>
        <module>../step-plans</module>
        <module>../step-controller</module>
        <module>../step-controller-plugins</module>
        <module>../step-ide</module>
        <module>../step-junit</module>
    </modules>
>>>>>>> fa0c9112

    <build>
        <plugins>
            <plugin>
                <groupId>org.apache.maven.plugins</groupId>
                <artifactId>maven-enforcer-plugin</artifactId>
                <version>3.1.0</version>
                <executions>
                    <execution>
                        <id>enforce-banned-dependencies</id>
                        <goals>
                            <goal>enforce</goal>
                        </goals>
                        <configuration>
                            <rules>
                                <bannedDependencies>
                                    <excludes>
                                        <exclude>org.junit.jupiter</exclude>
                                        <exclude>org.junit.platform</exclude>
                                        <exclude>org.testng</exclude>
                                    </excludes>
                                </bannedDependencies>
                            </rules>
                            <fail>true</fail>
                        </configuration>
                    </execution>
                </executions>
            </plugin>
            <plugin>
                <groupId>org.apache.maven.plugins</groupId>
                <artifactId>maven-deploy-plugin</artifactId>
            </plugin>
            <!-- Source -->
            <plugin>
                <groupId>org.apache.maven.plugins</groupId>
                <artifactId>maven-source-plugin</artifactId>
                <version>3.0.1</version>
                <executions>
                    <execution>
                        <id>attach-sources</id>
                        <goals>
                            <goal>jar-no-fork</goal>
                        </goals>
                    </execution>
                </executions>
            </plugin>
            <!-- Javadoc -->
            <plugin>
                <groupId>org.apache.maven.plugins</groupId>
                <artifactId>maven-javadoc-plugin</artifactId>
                <version>3.3.2</version>
                <configuration>
                    <header><![CDATA[<meta name='viewport' content='width=device-width, initial-scale=1.0'>]]></header>
                    <!-- detectLinks MUST NOT be set to true in a production context, as it derives random domain names
                    from package names, then tries to download data from those random URLs. -->
                    <detectLinks>false</detectLinks>

                    <!-- detectOfflineLinks SHOULD also be set to false, because:  -->
                    <!-- a) it cannot generate meaningful links to the javadoc from other projects, anyway -->
                    <!-- b) it causes unnecessarily scary ERROR messages at build time  -->
                    <detectOfflineLinks>false</detectOfflineLinks>

                    <quiet>true</quiet>
                    <source>11</source>
                    <additionalOptions>
                        <additionalOption>-Xdoclint:none</additionalOption>
                    </additionalOptions>
                </configuration>
                <executions>
                    <execution>
                        <id>attach-javadocs</id>
                        <goals>
                            <goal>jar</goal>
                        </goals>
                    </execution>
                </executions>
            </plugin>
            <plugin>
                <groupId>org.apache.maven.plugins</groupId>
                <artifactId>maven-compiler-plugin</artifactId>
                <version>3.8.0</version>
                <configuration>
                    <source>11</source>
                    <target>11</target>
                </configuration>
            </plugin>
            <plugin>
                <groupId>org.apache.maven.plugins</groupId>
                <artifactId>maven-surefire-plugin</artifactId>
                <configuration>
                    <systemPropertyVariables>
                        <logback.configurationFile>${basedir}/../parent/logback-maven.xml</logback.configurationFile>
                    </systemPropertyVariables>
                </configuration>
            </plugin>
            <plugin>
                <groupId>org.jacoco</groupId>
                <artifactId>jacoco-maven-plugin</artifactId>
                <executions>
                    <execution>
                        <id>default-prepare-agent</id>
                        <goals>
                            <goal>prepare-agent</goal>
                        </goals>
                    </execution>
                    <execution>
                        <id>default-report</id>
                        <goals>
                            <goal>report</goal>
                        </goals>
                    </execution>
                </executions>
            </plugin>
        </plugins>
        <pluginManagement>
            <plugins>
                <!-- Central maven plugins versions management -->
                <plugin>
                    <groupId>org.apache.maven.plugins</groupId>
                    <artifactId>maven-surefire-plugin</artifactId>
                    <version>2.22.1</version>
                </plugin>
                <plugin>
                    <groupId>org.apache.maven.plugins</groupId>
                    <artifactId>maven-gpg-plugin</artifactId>
                    <version>1.6</version>
                </plugin>
                <plugin>
                    <groupId>org.apache.maven.plugins</groupId>
                    <artifactId>maven-jar-plugin</artifactId>
                    <version>3.1.1</version>
                </plugin>
                <plugin>
                    <groupId>org.apache.maven.plugins</groupId>
                    <artifactId>maven-deploy-plugin</artifactId>
                    <version>3.0.0-M1</version>
                </plugin>
                <plugin>
                    <groupId>org.apache.maven.plugins</groupId>
                    <artifactId>maven-dependency-plugin</artifactId>
                    <version>3.1.1</version>
                </plugin>
                <plugin>
                    <groupId>org.apache.maven.plugins</groupId>
                    <artifactId>maven-assembly-plugin</artifactId>
                    <version>2.6</version>
                </plugin>
                <plugin>
                    <groupId>org.apache.maven.plugins</groupId>
                    <artifactId>maven-resources-plugin</artifactId>
                    <version>3.1.0</version>
                </plugin>
                <plugin>
                    <groupId>org.apache.maven.plugins</groupId>
                    <artifactId>maven-shade-plugin</artifactId>
                    <version>3.1.0</version>
                </plugin>
                <!--This plugin's configuration is used to store Eclipse m2e settings
                    only. It has no influence on the Maven build itself. -->
                <plugin>
                    <groupId>org.eclipse.m2e</groupId>
                    <artifactId>lifecycle-mapping</artifactId>
                    <version>1.0.0</version>
                    <configuration>
                        <lifecycleMappingMetadata>
                            <pluginExecutions>
                                <pluginExecution>
                                    <pluginExecutionFilter>
                                        <groupId>org.codehaus.mojo</groupId>
                                        <artifactId>exec-maven-plugin</artifactId>
                                        <versionRange>[1.6.0,)</versionRange>
                                        <goals>
                                            <goal>exec</goal>
                                        </goals>
                                    </pluginExecutionFilter>
                                    <action>
                                        <ignore/>
                                    </action>
                                </pluginExecution>
                            </pluginExecutions>
                        </lifecycleMappingMetadata>
                    </configuration>
                </plugin>
                <plugin>
                    <groupId>org.jacoco</groupId>
                    <artifactId>jacoco-maven-plugin</artifactId>
                    <version>0.8.8</version>
                    <configuration>
                        <excludes>
                            <exclude>*.jar</exclude>
                        </excludes>
                    </configuration>
                </plugin>
            </plugins>
        </pluginManagement>
    </build>

    <profiles>
        <profile>
            <id>LocalBuild</id>
            <activation>
                <activeByDefault>true</activeByDefault>
            </activation>
            <!-- Local compilation - no signature -->
        </profile>
        <profile>
            <id>DependencyCheck</id>
            <activation>
                <activeByDefault>false</activeByDefault>
            </activation>
            <!-- Profile use for checking security issues in external dependencies -->
            <build>
                <plugins>
                    <plugin>
                        <groupId>org.owasp</groupId>
                        <artifactId>dependency-check-maven</artifactId>
                        <version>6.1.6</version>
                        <executions>
                            <execution>
                                <goals>
                                    <goal>check</goal>
                                </goals>
                            </execution>
                        </executions>
                    </plugin>
                </plugins>
            </build>
        </profile>
        <profile>
            <id>DefaultBuild</id>
            <activation>
                <activeByDefault>false</activeByDefault>
            </activation>
            <build>
                <plugins>
                    <!-- Signature -->
                    <plugin>
                        <groupId>org.apache.maven.plugins</groupId>
                        <artifactId>maven-gpg-plugin</artifactId>
                        <executions>
                            <execution>
                                <id>sign-artifacts</id>
                                <phase>verify</phase>
                                <goals>
                                    <goal>sign</goal>
                                </goals>
                                <configuration>
                                    <gpgArguments>
                                        <arg>--pinentry-mode</arg>
                                        <arg>loopback</arg>
                                    </gpgArguments>
                                </configuration>
                            </execution>
                        </executions>
                    </plugin>
                </plugins>
            </build>
        </profile>
    </profiles>
</project><|MERGE_RESOLUTION|>--- conflicted
+++ resolved
@@ -17,57 +17,48 @@
   along with STEP.  If not, see <http://www.gnu.org/licenses/>.
 -->
 <project xmlns="http://maven.apache.org/POM/4.0.0"
-         xmlns:xsi="http://www.w3.org/2001/XMLSchema-instance"
-         xsi:schemaLocation="http://maven.apache.org/POM/4.0.0 http://maven.apache.org/xsd/maven-4.0.0.xsd">
-    <modelVersion>4.0.0</modelVersion>
-
-    <groupId>ch.exense.step</groupId>
-    <artifactId>step-parent</artifactId>
-    <version>0.0.0-SNAPSHOT</version>
-    <packaging>pom</packaging>
-
-    <name>Step</name>
-    <description>
-        step is the first open-source automation platform for unified agile testing.
-    </description>
-    <url>http://step.exense.ch/</url>
-    <licenses>
-        <license>
-            <name>The GNU Affero General Public License 3.0</name>
-            <url>http://www.gnu.org/licenses/</url>
-        </license>
-    </licenses>
-    <developers>
-        <developer>
-            <name>exense Team</name>
-            <email>contact@exense.ch</email>
-            <organization>exense GmbH</organization>
-            <organizationUrl>http://www.exense.ch</organizationUrl>
-            <url>http://step.exense.ch</url>
-        </developer>
-    </developers>
-    <scm>
-        <connection>scm:git:https://github.com/exense/step.git</connection>
-        <developerConnection>
-            scm:git:[push=]https://github.com/exense/step.git[fetch=]https://github.com/exense/step.git
-        </developerConnection>
-        <url>https://github.com/exense/step.git</url>
-    </scm>
+	xmlns:xsi="http://www.w3.org/2001/XMLSchema-instance"
+	xsi:schemaLocation="http://maven.apache.org/POM/4.0.0 http://maven.apache.org/xsd/maven-4.0.0.xsd">
+	<modelVersion>4.0.0</modelVersion>
+
+	<groupId>ch.exense.step</groupId>
+	<artifactId>step-parent</artifactId>
+	<version>0.0.0-SNAPSHOT</version>
+	<packaging>pom</packaging>
+
+	<name>Step</name>
+	<description>
+		step is the first open-source automation platform for unified agile testing.
+	</description>
+	<url>http://step.exense.ch/</url>
+	<licenses>
+		<license>
+			<name>The GNU Affero General Public License 3.0</name>
+			<url>http://www.gnu.org/licenses/</url>
+		</license>
+	</licenses>
+	<developers>
+		<developer>
+			<name>exense Team</name>
+			<email>contact@exense.ch</email>
+			<organization>exense GmbH</organization>
+			<organizationUrl>http://www.exense.ch</organizationUrl>
+			<url>http://step.exense.ch</url>
+		</developer>
+	</developers>
+	<scm>
+		<connection>scm:git:https://github.com/exense/step.git</connection>
+		<developerConnection>scm:git:[push=]https://github.com/exense/step.git[fetch=]https://github.com/exense/step.git</developerConnection>
+		<url>https://github.com/exense/step.git</url>
+	</scm>
 
 	<properties>
 		<project.build.sourceEncoding>UTF-8</project.build.sourceEncoding>
 		<!-- internal dependencies -->
-<<<<<<< HEAD
-		<exense-commons.version>2.0.1</exense-commons.version>
-		<step-framework.version>2023.1.13-63c14f73fd5f6139bc3d69fe</step-framework.version>
-		<step-grid.version>2.0.0</step-grid.version>
-		<step-api.version>1.1.9</step-api.version>
-=======
 		<exense-commons.version>2.0.2</exense-commons.version>
         <step-framework.version>2023.1.16-63c5253cfd5f6139bc7b2cac</step-framework.version>
         <step-grid.version>2.0.0</step-grid.version>
 		<step-api.version>2023.1.20-63ca7ee496309c225dccf7ce</step-api.version>
->>>>>>> fa0c9112
 		<rtm.version>3.0.0</rtm.version>
 		<!-- external dependencies -->
 		<junit.version>4.13.1</junit.version>
@@ -81,34 +72,33 @@
 		<slf4j.version>1.7.36</slf4j.version>
 	</properties>
 
-    <repositories>
-        <!-- staging nexus -->
-        <repository>
-            <id>nexus-staging</id>
-            <url>https://nexus-enterprise.exense.ch/repository/staging-maven/</url>
-        </repository>
-        <!-- private nexus -->
-        <repository>
-            <id>nexus-exense</id>
-            <url>https://nexus-enterprise.exense.ch/repository/exense/</url>
-        </repository>
-    </repositories>
-
-    <dependencies>
-        <dependency>
-            <groupId>junit</groupId>
-            <artifactId>junit</artifactId>
-            <version>${junit.version}</version>
-            <scope>test</scope>
-        </dependency>
-        <dependency>
-            <groupId>org.slf4j</groupId>
-            <artifactId>slf4j-api</artifactId>
-            <version>${slf4j.version}</version>
-        </dependency>
-    </dependencies>
-
-<<<<<<< HEAD
+	<repositories>
+		<!-- staging nexus -->
+		<repository>
+			<id>nexus-staging</id>
+			<url>https://nexus-enterprise.exense.ch/repository/staging-maven/</url>
+		</repository>
+		<!-- private nexus -->
+		<repository>
+			<id>nexus-exense</id>
+			<url>https://nexus-enterprise.exense.ch/repository/exense/</url>
+		</repository>
+	</repositories>
+
+	<dependencies>
+		<dependency>
+			<groupId>junit</groupId>
+			<artifactId>junit</artifactId>
+			<version>${junit.version}</version>
+			<scope>test</scope>
+		</dependency>
+		<dependency>
+			<groupId>org.slf4j</groupId>
+			<artifactId>slf4j-api</artifactId>
+			<version>${slf4j.version}</version>
+		</dependency>
+	</dependencies>
+
 	<modules>
 		<module>../step-commons</module>
 		<module>../step-agent</module>
@@ -124,21 +114,6 @@
 		<module>../step-junit</module>
 		<module>../step-libs-maven-client</module>
 	</modules>
-=======
-    <modules>
-        <module>../step-commons</module>
-        <module>../step-agent</module>
-        <module>../step-core-model</module>
-        <module>../step-core</module>
-        <module>../step-functions</module>
-        <module>../step-functions-plugins</module>
-        <module>../step-plans</module>
-        <module>../step-controller</module>
-        <module>../step-controller-plugins</module>
-        <module>../step-ide</module>
-        <module>../step-junit</module>
-    </modules>
->>>>>>> fa0c9112
 
     <build>
         <plugins>
@@ -196,206 +171,206 @@
                     from package names, then tries to download data from those random URLs. -->
                     <detectLinks>false</detectLinks>
 
-                    <!-- detectOfflineLinks SHOULD also be set to false, because:  -->
-                    <!-- a) it cannot generate meaningful links to the javadoc from other projects, anyway -->
-                    <!-- b) it causes unnecessarily scary ERROR messages at build time  -->
-                    <detectOfflineLinks>false</detectOfflineLinks>
-
-                    <quiet>true</quiet>
-                    <source>11</source>
-                    <additionalOptions>
-                        <additionalOption>-Xdoclint:none</additionalOption>
-                    </additionalOptions>
-                </configuration>
-                <executions>
-                    <execution>
-                        <id>attach-javadocs</id>
-                        <goals>
-                            <goal>jar</goal>
-                        </goals>
-                    </execution>
-                </executions>
-            </plugin>
-            <plugin>
-                <groupId>org.apache.maven.plugins</groupId>
-                <artifactId>maven-compiler-plugin</artifactId>
-                <version>3.8.0</version>
-                <configuration>
-                    <source>11</source>
-                    <target>11</target>
-                </configuration>
-            </plugin>
-            <plugin>
-                <groupId>org.apache.maven.plugins</groupId>
-                <artifactId>maven-surefire-plugin</artifactId>
-                <configuration>
-                    <systemPropertyVariables>
-                        <logback.configurationFile>${basedir}/../parent/logback-maven.xml</logback.configurationFile>
-                    </systemPropertyVariables>
-                </configuration>
-            </plugin>
-            <plugin>
-                <groupId>org.jacoco</groupId>
-                <artifactId>jacoco-maven-plugin</artifactId>
-                <executions>
-                    <execution>
-                        <id>default-prepare-agent</id>
-                        <goals>
-                            <goal>prepare-agent</goal>
-                        </goals>
-                    </execution>
-                    <execution>
-                        <id>default-report</id>
-                        <goals>
-                            <goal>report</goal>
-                        </goals>
-                    </execution>
-                </executions>
-            </plugin>
-        </plugins>
-        <pluginManagement>
-            <plugins>
-                <!-- Central maven plugins versions management -->
-                <plugin>
-                    <groupId>org.apache.maven.plugins</groupId>
-                    <artifactId>maven-surefire-plugin</artifactId>
-                    <version>2.22.1</version>
-                </plugin>
-                <plugin>
-                    <groupId>org.apache.maven.plugins</groupId>
-                    <artifactId>maven-gpg-plugin</artifactId>
-                    <version>1.6</version>
-                </plugin>
-                <plugin>
-                    <groupId>org.apache.maven.plugins</groupId>
-                    <artifactId>maven-jar-plugin</artifactId>
-                    <version>3.1.1</version>
-                </plugin>
-                <plugin>
-                    <groupId>org.apache.maven.plugins</groupId>
-                    <artifactId>maven-deploy-plugin</artifactId>
-                    <version>3.0.0-M1</version>
-                </plugin>
-                <plugin>
-                    <groupId>org.apache.maven.plugins</groupId>
-                    <artifactId>maven-dependency-plugin</artifactId>
-                    <version>3.1.1</version>
-                </plugin>
-                <plugin>
-                    <groupId>org.apache.maven.plugins</groupId>
-                    <artifactId>maven-assembly-plugin</artifactId>
-                    <version>2.6</version>
-                </plugin>
-                <plugin>
-                    <groupId>org.apache.maven.plugins</groupId>
-                    <artifactId>maven-resources-plugin</artifactId>
-                    <version>3.1.0</version>
-                </plugin>
-                <plugin>
-                    <groupId>org.apache.maven.plugins</groupId>
-                    <artifactId>maven-shade-plugin</artifactId>
-                    <version>3.1.0</version>
-                </plugin>
-                <!--This plugin's configuration is used to store Eclipse m2e settings
-                    only. It has no influence on the Maven build itself. -->
-                <plugin>
-                    <groupId>org.eclipse.m2e</groupId>
-                    <artifactId>lifecycle-mapping</artifactId>
-                    <version>1.0.0</version>
-                    <configuration>
-                        <lifecycleMappingMetadata>
-                            <pluginExecutions>
-                                <pluginExecution>
-                                    <pluginExecutionFilter>
-                                        <groupId>org.codehaus.mojo</groupId>
-                                        <artifactId>exec-maven-plugin</artifactId>
-                                        <versionRange>[1.6.0,)</versionRange>
-                                        <goals>
-                                            <goal>exec</goal>
-                                        </goals>
-                                    </pluginExecutionFilter>
-                                    <action>
-                                        <ignore/>
-                                    </action>
-                                </pluginExecution>
-                            </pluginExecutions>
-                        </lifecycleMappingMetadata>
-                    </configuration>
-                </plugin>
-                <plugin>
-                    <groupId>org.jacoco</groupId>
-                    <artifactId>jacoco-maven-plugin</artifactId>
-                    <version>0.8.8</version>
-                    <configuration>
-                        <excludes>
-                            <exclude>*.jar</exclude>
-                        </excludes>
-                    </configuration>
-                </plugin>
-            </plugins>
-        </pluginManagement>
-    </build>
-
-    <profiles>
-        <profile>
-            <id>LocalBuild</id>
-            <activation>
-                <activeByDefault>true</activeByDefault>
-            </activation>
-            <!-- Local compilation - no signature -->
-        </profile>
-        <profile>
-            <id>DependencyCheck</id>
-            <activation>
-                <activeByDefault>false</activeByDefault>
-            </activation>
-            <!-- Profile use for checking security issues in external dependencies -->
-            <build>
-                <plugins>
-                    <plugin>
-                        <groupId>org.owasp</groupId>
-                        <artifactId>dependency-check-maven</artifactId>
-                        <version>6.1.6</version>
-                        <executions>
-                            <execution>
-                                <goals>
-                                    <goal>check</goal>
-                                </goals>
-                            </execution>
-                        </executions>
-                    </plugin>
-                </plugins>
-            </build>
-        </profile>
-        <profile>
-            <id>DefaultBuild</id>
-            <activation>
-                <activeByDefault>false</activeByDefault>
-            </activation>
-            <build>
-                <plugins>
-                    <!-- Signature -->
-                    <plugin>
-                        <groupId>org.apache.maven.plugins</groupId>
-                        <artifactId>maven-gpg-plugin</artifactId>
-                        <executions>
-                            <execution>
-                                <id>sign-artifacts</id>
-                                <phase>verify</phase>
-                                <goals>
-                                    <goal>sign</goal>
-                                </goals>
-                                <configuration>
-                                    <gpgArguments>
-                                        <arg>--pinentry-mode</arg>
-                                        <arg>loopback</arg>
-                                    </gpgArguments>
-                                </configuration>
-                            </execution>
-                        </executions>
-                    </plugin>
-                </plugins>
-            </build>
-        </profile>
-    </profiles>
+					<!-- detectOfflineLinks SHOULD also be set to false, because:  -->
+					<!-- a) it cannot generate meaningful links to the javadoc from other projects, anyway -->
+					<!-- b) it causes unnecessarily scary ERROR messages at build time  -->
+					<detectOfflineLinks>false</detectOfflineLinks>
+
+					<quiet>true</quiet>
+					<source>11</source>
+					<additionalOptions>
+						<additionalOption>-Xdoclint:none</additionalOption>
+					</additionalOptions>
+				</configuration>
+				<executions>
+					<execution>
+						<id>attach-javadocs</id>
+						<goals>
+							<goal>jar</goal>
+						</goals>
+					</execution>
+				</executions>
+			</plugin>
+			<plugin>
+				<groupId>org.apache.maven.plugins</groupId>
+				<artifactId>maven-compiler-plugin</artifactId>
+				<version>3.8.0</version>
+				<configuration>
+					<source>11</source>
+					<target>11</target>
+				</configuration>
+			</plugin>
+			<plugin>
+				<groupId>org.apache.maven.plugins</groupId>
+				<artifactId>maven-surefire-plugin</artifactId>
+				<configuration>
+					<systemPropertyVariables>
+						<logback.configurationFile>${basedir}/../parent/logback-maven.xml</logback.configurationFile>
+					</systemPropertyVariables>
+				</configuration>
+			</plugin>
+			<plugin>
+				<groupId>org.jacoco</groupId>
+				<artifactId>jacoco-maven-plugin</artifactId>
+				<executions>
+					<execution>
+						<id>default-prepare-agent</id>
+						<goals>
+							<goal>prepare-agent</goal>
+						</goals>
+					</execution>
+					<execution>
+						<id>default-report</id>
+						<goals>
+							<goal>report</goal>
+						</goals>
+					</execution>
+				</executions>
+			</plugin>
+		</plugins>
+		<pluginManagement>
+			<plugins>
+				<!-- Central maven plugins versions management -->
+				<plugin>
+					<groupId>org.apache.maven.plugins</groupId>
+					<artifactId>maven-surefire-plugin</artifactId>
+					<version>2.22.1</version>
+				</plugin>
+				<plugin>
+					<groupId>org.apache.maven.plugins</groupId>
+					<artifactId>maven-gpg-plugin</artifactId>
+					<version>1.6</version>
+				</plugin>
+				<plugin>
+					<groupId>org.apache.maven.plugins</groupId>
+					<artifactId>maven-jar-plugin</artifactId>
+					<version>3.1.1</version>
+				</plugin>
+				<plugin>
+					<groupId>org.apache.maven.plugins</groupId>
+					<artifactId>maven-deploy-plugin</artifactId>
+					<version>3.0.0-M1</version>
+				</plugin>
+				<plugin>
+					<groupId>org.apache.maven.plugins</groupId>
+					<artifactId>maven-dependency-plugin</artifactId>
+					<version>3.1.1</version>
+				</plugin>
+				<plugin>
+					<groupId>org.apache.maven.plugins</groupId>
+					<artifactId>maven-assembly-plugin</artifactId>
+					<version>2.6</version>
+				</plugin>
+				<plugin>
+					<groupId>org.apache.maven.plugins</groupId>
+					<artifactId>maven-resources-plugin</artifactId>
+					<version>3.1.0</version>
+				</plugin>
+				<plugin>
+					<groupId>org.apache.maven.plugins</groupId>
+					<artifactId>maven-shade-plugin</artifactId>
+					<version>3.1.0</version>
+				</plugin>
+				<!--This plugin's configuration is used to store Eclipse m2e settings
+					only. It has no influence on the Maven build itself. -->
+				<plugin>
+					<groupId>org.eclipse.m2e</groupId>
+					<artifactId>lifecycle-mapping</artifactId>
+					<version>1.0.0</version>
+					<configuration>
+						<lifecycleMappingMetadata>
+							<pluginExecutions>
+								<pluginExecution>
+									<pluginExecutionFilter>
+										<groupId>org.codehaus.mojo</groupId>
+										<artifactId>exec-maven-plugin</artifactId>
+										<versionRange>[1.6.0,)</versionRange>
+										<goals>
+											<goal>exec</goal>
+										</goals>
+									</pluginExecutionFilter>
+									<action>
+										<ignore />
+									</action>
+								</pluginExecution>
+							</pluginExecutions>
+						</lifecycleMappingMetadata>
+					</configuration>
+				</plugin>
+				<plugin>
+					<groupId>org.jacoco</groupId>
+					<artifactId>jacoco-maven-plugin</artifactId>
+					<version>0.8.8</version>
+					<configuration>
+						<excludes>
+							<exclude>*.jar</exclude>
+						</excludes>
+					</configuration>
+				</plugin>
+			</plugins>
+		</pluginManagement>
+	</build>
+
+	<profiles>
+		<profile>
+			<id>LocalBuild</id>
+			<activation>
+				<activeByDefault>true</activeByDefault>
+			</activation>
+			<!-- Local compilation - no signature -->
+		</profile>
+		<profile>
+			<id>DependencyCheck</id>
+			<activation>
+				<activeByDefault>false</activeByDefault>
+			</activation>
+			<!-- Profile use for checking security issues in external dependencies -->
+			<build>
+				<plugins>
+					<plugin>
+						<groupId>org.owasp</groupId>
+						<artifactId>dependency-check-maven</artifactId>
+						<version>6.1.6</version>
+						<executions>
+							<execution>
+								<goals>
+									<goal>check</goal>
+								</goals>
+							</execution>
+						</executions>
+					</plugin>
+				</plugins>
+			</build>
+		</profile>
+		<profile>
+			<id>DefaultBuild</id>
+			<activation>
+				<activeByDefault>false</activeByDefault>
+			</activation>
+			<build>
+				<plugins>
+					<!-- Signature -->
+					<plugin>
+						<groupId>org.apache.maven.plugins</groupId>
+						<artifactId>maven-gpg-plugin</artifactId>
+						<executions>
+							<execution>
+								<id>sign-artifacts</id>
+								<phase>verify</phase>
+								<goals>
+									<goal>sign</goal>
+								</goals>
+								<configuration>
+									<gpgArguments>
+										<arg>--pinentry-mode</arg>
+										<arg>loopback</arg>
+									</gpgArguments>
+								</configuration>
+							</execution>
+						</executions>
+					</plugin>
+				</plugins>
+			</build>
+		</profile>
+	</profiles>
 </project>