--- conflicted
+++ resolved
@@ -222,10 +222,7 @@
 				<artifactId>maven-surefire-plugin</artifactId>
 				<configuration>
 					<systemPropertyVariables>
-<<<<<<< HEAD
-=======
 						<!-- this file must be available in the classpath, it is currently located in the step-common resources -->
->>>>>>> de3217f5
 						<logback.configurationFile>logback-for-test.xml</logback.configurationFile>
 					</systemPropertyVariables>
 				</configuration>
