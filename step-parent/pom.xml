--- conflicted
+++ resolved
@@ -55,17 +55,10 @@
 	<properties>
 		<project.build.sourceEncoding>UTF-8</project.build.sourceEncoding>
 		<!-- internal dependencies -->
-<<<<<<< HEAD
-		<exense-commons.version>2.0.5</exense-commons.version>
-		<step-framework.version>2023.9.14-650230e0687c2a6a42b455a8</step-framework.version>
-		<step-grid.version>2023.9.14-6502b3f8687c2a6a42dc79a7</step-grid.version>
-		<step-api.version>1.2.1</step-api.version>
-=======
 		<exense-commons.version>2.0.6</exense-commons.version>
 		<step-framework.version>2.0.10</step-framework.version>
 		<step-grid.version>2023.9.11-64fed6672a3eb976721359ae</step-grid.version>
 		<step-api.version>2023.9.11-64fed7d62a3eb9767214e51b</step-api.version>
->>>>>>> 96df5c13
 		<!-- external dependencies -->
 		<junit.version>4.13.1</junit.version>
 		<mockito.version>5.1.1</mockito.version>
@@ -127,61 +120,61 @@
 		<module>../step-libs-maven-client</module>
 	</modules>
 
-	<build>
-		<plugins>
-			<plugin>
-				<groupId>org.apache.maven.plugins</groupId>
-				<artifactId>maven-enforcer-plugin</artifactId>
-				<version>3.1.0</version>
-				<executions>
-					<execution>
-						<id>enforce-banned-dependencies</id>
-						<goals>
-							<goal>enforce</goal>
-						</goals>
-						<configuration>
-							<rules>
-								<bannedDependencies>
-									<excludes>
-										<exclude>org.junit.jupiter</exclude>
-										<exclude>org.junit.platform</exclude>
-										<exclude>org.testng</exclude>
-									</excludes>
-								</bannedDependencies>
-							</rules>
-							<fail>true</fail>
-						</configuration>
-					</execution>
-				</executions>
-			</plugin>
-			<plugin>
-				<groupId>org.apache.maven.plugins</groupId>
-				<artifactId>maven-deploy-plugin</artifactId>
-			</plugin>
-			<!-- Source -->
-			<plugin>
-				<groupId>org.apache.maven.plugins</groupId>
-				<artifactId>maven-source-plugin</artifactId>
-				<version>3.0.1</version>
-				<executions>
-					<execution>
-						<id>attach-sources</id>
-						<goals>
-							<goal>jar-no-fork</goal>
-						</goals>
-					</execution>
-				</executions>
-			</plugin>
-			<!-- Javadoc -->
-			<plugin>
-				<groupId>org.apache.maven.plugins</groupId>
-				<artifactId>maven-javadoc-plugin</artifactId>
-				<version>3.3.2</version>
-				<configuration>
-					<header><![CDATA[<meta name='viewport' content='width=device-width, initial-scale=1.0'>]]></header>
-					<!-- detectLinks MUST NOT be set to true in a production context, as it derives random domain names
+    <build>
+        <plugins>
+            <plugin>
+                <groupId>org.apache.maven.plugins</groupId>
+                <artifactId>maven-enforcer-plugin</artifactId>
+                <version>3.1.0</version>
+                <executions>
+                    <execution>
+                        <id>enforce-banned-dependencies</id>
+                        <goals>
+                            <goal>enforce</goal>
+                        </goals>
+                        <configuration>
+                            <rules>
+                                <bannedDependencies>
+                                    <excludes>
+                                        <exclude>org.junit.jupiter</exclude>
+                                        <exclude>org.junit.platform</exclude>
+                                        <exclude>org.testng</exclude>
+                                    </excludes>
+                                </bannedDependencies>
+                            </rules>
+                            <fail>true</fail>
+                        </configuration>
+                    </execution>
+                </executions>
+            </plugin>
+            <plugin>
+                <groupId>org.apache.maven.plugins</groupId>
+                <artifactId>maven-deploy-plugin</artifactId>
+            </plugin>
+            <!-- Source -->
+            <plugin>
+                <groupId>org.apache.maven.plugins</groupId>
+                <artifactId>maven-source-plugin</artifactId>
+                <version>3.0.1</version>
+                <executions>
+                    <execution>
+                        <id>attach-sources</id>
+                        <goals>
+                            <goal>jar-no-fork</goal>
+                        </goals>
+                    </execution>
+                </executions>
+            </plugin>
+            <!-- Javadoc -->
+            <plugin>
+                <groupId>org.apache.maven.plugins</groupId>
+                <artifactId>maven-javadoc-plugin</artifactId>
+                <version>3.3.2</version>
+                <configuration>
+                    <header><![CDATA[<meta name='viewport' content='width=device-width, initial-scale=1.0'>]]></header>
+                    <!-- detectLinks MUST NOT be set to true in a production context, as it derives random domain names
                     from package names, then tries to download data from those random URLs. -->
-					<detectLinks>false</detectLinks>
+                    <detectLinks>false</detectLinks>
 
 					<!-- detectOfflineLinks SHOULD also be set to false, because:  -->
 					<!-- a) it cannot generate meaningful links to the javadoc from other projects, anyway -->
