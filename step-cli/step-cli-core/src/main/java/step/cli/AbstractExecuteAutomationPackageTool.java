/*******************************************************************************
 * Copyright (C) 2020, exense GmbH
 *
 * This file is part of STEP
 *
 * STEP is free software: you can redistribute it and/or modify
 * it under the terms of the GNU Affero General Public License as published by
 * the Free Software Foundation, either version 3 of the License, or
 * (at your option) any later version.
 *
 * STEP is distributed in the hope that it will be useful,
 * but WITHOUT ANY WARRANTY; without even the implied warranty of
 * MERCHANTABILITY or FITNESS FOR A PARTICULAR PURPOSE.  See the
 * GNU Affero General Public License for more details.
 *
 * You should have received a copy of the GNU Affero General Public License
 * along with STEP.  If not, see <http://www.gnu.org/licenses/>.
 ******************************************************************************/
package step.cli;

import ch.exense.commons.io.FileHelper;
import com.google.common.io.Files;
import org.slf4j.Logger;
import org.slf4j.LoggerFactory;
import step.automation.packages.client.AutomationPackageClientException;
import step.automation.packages.client.RemoteAutomationPackageClientImpl;
import step.client.AbstractRemoteClient;
import step.client.credentials.ControllerCredentials;
import step.client.executions.RemoteExecutionManager;
import step.core.artefacts.reports.ReportNodeStatus;
import step.core.artefacts.reports.aggregated.AggregatedReportView;
import step.core.execution.model.AutomationPackageExecutionParameters;
import step.core.execution.model.Execution;
import step.core.execution.model.ExecutionMode;
import step.core.plans.PlanFilter;
import step.core.plans.filters.*;
import step.core.plans.runner.PlanRunnerResult;
import step.core.repositories.RepositoryObjectReference;
import step.reports.CustomReportType;
import step.repositories.ArtifactRepositoryConstants;

import java.io.*;
import java.nio.file.Path;
import java.util.*;
import java.util.concurrent.TimeoutException;
import java.util.stream.Collectors;

public abstract class AbstractExecuteAutomationPackageTool extends AbstractCliTool {

    private static final Logger logger = LoggerFactory.getLogger(AbstractExecuteAutomationPackageTool.class);
    private final Params params;

<<<<<<< HEAD
    private final String stepProjectName;
    private final String userId;
    private final String authToken;

    private final Map<String, String> executionParameters;
    private final Integer executionResultTimeoutS;
    private final Boolean waitForExecution;
    private final Boolean ensureExecutionSuccess;
    private final Boolean printAggregatedReport;

    private final String includePlans;
    private final String excludePlans;
    private final Boolean wrapIntoTestSet;
    private final Integer numberOfThreads;
    private final MavenArtifactIdentifier mavenArtifactIdentifier;
    private final String includeCategories;
    private final String excludeCategories;

    public AbstractExecuteAutomationPackageTool(String url, String stepProjectName,
                                                String userId, String authToken,
                                                Map<String, String> executionParameters,
                                                Integer executionResultTimeoutS, Boolean waitForExecution,
                                                Boolean ensureExecutionSuccess, Boolean printAggregatedReport, String includePlans,
                                                String excludePlans, String includeCategories, String excludeCategories,
                                                Boolean wrapIntoTestSet, Integer numberOfThreads,
                                                MavenArtifactIdentifier mavenArtifactIdentifier) {
        super(url);
        this.stepProjectName = stepProjectName;
        this.userId = userId;
        this.authToken = authToken;
        this.executionParameters = executionParameters;
        this.executionResultTimeoutS = executionResultTimeoutS;
        this.waitForExecution = waitForExecution;
        this.ensureExecutionSuccess = ensureExecutionSuccess;
        this.printAggregatedReport = printAggregatedReport;
        this.includePlans = includePlans;
        this.excludePlans = excludePlans;
        this.includeCategories = includeCategories;
        this.excludeCategories = excludeCategories;
        this.wrapIntoTestSet = wrapIntoTestSet;
        this.numberOfThreads = numberOfThreads;
        this.mavenArtifactIdentifier = mavenArtifactIdentifier;
=======
    public AbstractExecuteAutomationPackageTool(String url, Params params) {
        super(url);
        this.params = params;
>>>>>>> a2d9d406
    }

    public static String getExecutionTreeAsString(PlanRunnerResult res) {
        String executionTree;
        Writer w = new StringWriter();
        try {
            res.printTree(w, true, true);
            executionTree = w.toString();
        } catch (IOException e) {
            logger.error("Error while writing execution tree: {}", w);
            executionTree = "Error while writing tree. See logs for details.";
        }
        return executionTree;
    }

    public void execute() throws StepCliExecutionException {
        executePackageOnStep();
    }

    protected void executePackageOnStep() throws StepCliExecutionException {
        File outputFolder = null;

        // prepare folders to store requested reports
        if (params.getReportTypes() != null && !params.getReportTypes().isEmpty()) {
            if (!params.getWaitForExecution()) {
                throw new StepCliExecutionException("The execution report can only been prepared in synchronous mode");
            }
            if (params.getReportOutputDir() == null) {
                outputFolder = new File("");
            } else {
                outputFolder = params.getReportOutputDir();
            }
            if (outputFolder.exists()) {
                if (!outputFolder.isDirectory()) {
                    throw new StepCliExecutionException("Report cannot be generated. Invalid folder: " + outputFolder.getAbsolutePath());
                }
            } else {
                boolean dirCreated = outputFolder.mkdir();
                if (!dirCreated) {
                    throw new StepCliExecutionException("Report cannot be generated. Folder hasn't been created: " + outputFolder.getAbsolutePath());
                }
            }
        }

        try (RemoteAutomationPackageClientImpl automationPackageClient = createRemoteAutomationPackageClient();
             RemoteExecutionManager remoteExecutionManager = createRemoteExecutionManager()) {
            File automationPackageFile = null;

            // if group id and artifact id are specified, this means, that don't want to send the artifact (binary) to the controller,
            if (useLocalArtifact()) {
                automationPackageFile = getAutomationPackageFile();
            }

            AutomationPackageExecutionParameters executionParameters = prepareExecutionParameters();

            List<String> executionIds;
            try {
                executionIds = automationPackageClient.executeAutomationPackage(automationPackageFile, executionParameters);
            } catch (AutomationPackageClientException e) {
                throw logAndThrow("Error while executing automation package: " + e.getMessage());
            }
            if (executionIds != null) {
                logInfo("Execution(s) started in Step:", null);
                for (String executionId : executionIds) {
                    Execution executionInfo = remoteExecutionManager.get(executionId);
                    logInfo("- " + executionToString(executionId, executionInfo), null);
                }

                if (params.getWaitForExecution()) {
                    logInfo("Waiting for execution(s) to complete...", null);

                    Exception executionError = null;
                    try {
                        waitForExecutionFinish(remoteExecutionManager, executionIds);
                    } catch (Exception ex){
                        // if some execution fails, we will get exception here, but we want to save the execution report anyway
                        executionError = ex;
                    }

                    if (params.getReportTypes() != null && !executionIds.isEmpty()) {
                        try {
                            for (ReportType reportType : params.getReportTypes()) {
                                CustomReportType serverReportType = null;
                                switch (reportType){
                                    case junit:
                                        serverReportType = CustomReportType.JUNITZIP;
                                        break;
                                    default:
                                        throw new UnsupportedOperationException("Unsupported report type: " + reportType);
                                }

                                // only for zipped reports we want to include attachments
                                Boolean includeAttachments = serverReportType == CustomReportType.JUNITZIP;

                                RemoteExecutionManager.Report customReport;
                                File outputFile;

                                Path currentFolder = new File("").toPath().toAbsolutePath();
                                Path relativePathToOutputDir = currentFolder.relativize(params.getReportOutputDir().toPath().toAbsolutePath());
                                // report output directory is sent as a root folder for attachments
                                if (executionIds.size() > 1) {
                                    customReport = remoteExecutionManager.getCustomMultiReport(executionIds, serverReportType, includeAttachments, relativePathToOutputDir.toFile().getPath());
                                    outputFile = new File(outputFolder, customReport.getFileName());
                                } else {
                                    customReport = remoteExecutionManager.getCustomReport(executionIds.get(0), serverReportType, includeAttachments, relativePathToOutputDir.toFile().getPath());
                                    outputFile = new File(outputFolder, customReport.getFileName());
                                }
                                logInfo("Saving execution report (" + params.getReportTypes() + ") into " + outputFile.getAbsolutePath(), null);

                                try (FileOutputStream fos = new FileOutputStream(outputFile)) {
                                    fos.write(customReport.getContent());
                                }

                                // automatically unzip file
                                if (serverReportType == CustomReportType.JUNITZIP) {
                                    File folderToUnzip = new File(outputFolder, Files.getNameWithoutExtension(outputFile.getName()));
                                    if (!folderToUnzip.exists()) {
                                        folderToUnzip.mkdir();
                                    }
                                    logInfo("Unzip the report into " + folderToUnzip, null);
                                    FileHelper.unzip(outputFile, folderToUnzip);
                                    boolean deleted = outputFile.delete();
                                    if (!deleted) {
                                        logInfo("File cannot be deleted: " + outputFile.getAbsolutePath(), null);
                                    }
                                }
                            }

                        } catch (Exception ex) {
                            logError("The execution report cannot be saved", ex);
                        }
                    }

                    // throw the original exception if exists
                    if (executionError != null) {
                        throw executionError;
                    }
                } else {
                    logInfo("waitForExecution set to 'false'. Not waiting for executions to complete.", null);
                }
            } else {
                throw logAndThrow("Unexpected response from Step. No execution Id returned. Please check the controller logs.");
            }
        } catch (StepCliExecutionException e) {
            throw e;
        } catch (Exception ex) {
            throw logAndThrow("Unexpected error while executing automation package", ex);
        }
    }

    protected boolean useLocalArtifact() {
        return params.getMavenArtifactIdentifier() == null;
    }

    protected void waitForExecutionFinish(RemoteExecutionManager remoteExecutionManager, List<String> executionIds) throws StepCliExecutionException {
        // run the execution and wait until it is finished
        try {
            List<Execution> endedExecutions = remoteExecutionManager.waitForTermination(executionIds, params.getExecutionResultTimeoutS() * 1000);
            int executionFailureCount = 0;
            for (String id : executionIds) {
                Execution endedExecution = endedExecutions.stream().filter(e -> e.getId().toString().equals(id)).findFirst().orElse(null);
                if (endedExecution == null) {
                    executionFailureCount++;
                    logError("Unknown result status for execution " + executionToString(id, null), null);
                } else if (!endedExecution.getImportResult().isSuccessful()) {
                    executionFailureCount++;
                    String errorMessage = "Error(s) while importing plan for execution " + executionToString(id, endedExecution);
                    List<String> errors = endedExecution.getImportResult().getErrors();
                    if (errors != null) {
                        errorMessage += ": " + String.join(";", errors);
                    }
                    logError(errorMessage, null);
                } else {
                    //for now print aggregated report
                    if (getPrintAggregatedReport()) {
                        AggregatedReportView aggregatedReportView = remoteExecutionManager.getAggregatedReportView(endedExecution.getId().toString());
                        logInfo("Aggregated report:\n" + aggregatedReportView.toString(), null);
                    }
                    if (!isStatusSuccess(endedExecution)) {
                        executionFailureCount++;
                        String errorSummary = remoteExecutionManager.getFuture(id).getErrorSummary();
                        logError("Execution " + executionToString(id, endedExecution) + " failed. Result status was " + endedExecution.getResult() + ". Error summary: " + errorSummary, null);
                    } else {
                        logInfo("Execution " + executionToString(id, endedExecution) + " succeeded. Result status was " + endedExecution.getResult(), null);
                    }
                }
            }
            if (executionFailureCount > 0 && params.getEnsureExecutionSuccess()) {
                int executionsCount = executionIds.size();
                throw logAndThrow(executionFailureCount + "/" + executionsCount + " execution(s) failed. See " + getUrl() + "#/executions/list");
            }
        } catch (TimeoutException | InterruptedException ex) {
            throw logAndThrow("Timeout after " + params.getExecutionResultTimeoutS() + " seconds while waiting for executions to complete", ex);
        } catch (StepCliExecutionException e) {
            // Rethrow MojoExecutionException
            throw e;
        } catch (Exception e) {
            throw logAndThrow("Unexpected error while executing automation package", e);
        }
    }

    private boolean isStatusSuccess(Execution ex){
        Set<ReportNodeStatus> okStatus = Set.of(ReportNodeStatus.PASSED, ReportNodeStatus.SKIPPED, ReportNodeStatus.NORUN);
        return okStatus.contains(ex.getResult());
    }

    private String executionToString(String id, Execution ex) {
        if (ex != null) {
            return String.format("'%s' (%s)", ex.getDescription(), getUrl() + "#/executions/" + ex.getId().toString());
        } else {
            return id;
        }
    }

    protected abstract File getAutomationPackageFile() throws StepCliExecutionException;

    @Override
    protected ControllerCredentials getControllerCredentials() {
        String authToken = params.getAuthToken();
        return new ControllerCredentials(getUrl(), authToken == null || authToken.isEmpty() ? null : authToken);
    }

    protected RemoteAutomationPackageClientImpl createRemoteAutomationPackageClient() {
        RemoteAutomationPackageClientImpl client = new RemoteAutomationPackageClientImpl(getControllerCredentials());
        addProjectHeaderToRemoteClient(client);
        return client;
    }

    protected RemoteExecutionManager createRemoteExecutionManager() {
        RemoteExecutionManager remoteExecutionManager = new RemoteExecutionManager(getControllerCredentials());
        addProjectHeaderToRemoteClient(remoteExecutionManager);
        return remoteExecutionManager;
    }

    private void addProjectHeaderToRemoteClient(AbstractRemoteClient remoteClient) {
        addProjectHeaderToRemoteClient(params.getStepProjectName(), remoteClient);
    }

    protected AutomationPackageExecutionParameters prepareExecutionParameters() throws StepCliExecutionException {
        AutomationPackageExecutionParameters executionParameters = new AutomationPackageExecutionParameters();
        executionParameters.setMode(ExecutionMode.RUN);
        executionParameters.setCustomParameters(params.getExecutionParameters());
        executionParameters.setUserID(params.getUserId());

        executionParameters.setPlanFilter(getPlanFilters(params.getIncludePlans(), params.getExcludePlans(), params.getIncludeCategories(), params.getExcludeCategories()));
        executionParameters.setWrapIntoTestSet(params.getWrapIntoTestSet());
        executionParameters.setNumberOfThreads(params.getNumberOfThreads());

        if (params.getMavenArtifactIdentifier() != null) {
            Map<String, String> repositoryParameters = new HashMap<>();
            repositoryParameters.put(ArtifactRepositoryConstants.ARTIFACT_PARAM_ARTIFACT_ID, params.getMavenArtifactIdentifier().getArtifactId());
            repositoryParameters.put(ArtifactRepositoryConstants.ARTIFACT_PARAM_GROUP_ID, params.getMavenArtifactIdentifier().getGroupId());
            repositoryParameters.put(ArtifactRepositoryConstants.ARTIFACT_PARAM_VERSION, params.getMavenArtifactIdentifier().getVersion());
            repositoryParameters.put(ArtifactRepositoryConstants.ARTIFACT_PARAM_CLASSIFIER, params.getMavenArtifactIdentifier().getClassifier());
            executionParameters.setOriginalRepositoryObject(new RepositoryObjectReference(ArtifactRepositoryConstants.MAVEN_REPO_ID, repositoryParameters));
        }

        return executionParameters;
    }

     public static PlanFilter getPlanFilters(String includePlans, String excludePlans, String includeCategories, String excludeCategories) {
        List<PlanFilter> multiFilter = new ArrayList<>();
        if (includePlans != null) {
            multiFilter.add(new PlanByIncludedNamesFilter(parseList(includePlans)));
        }
        if (excludePlans != null) {
            multiFilter.add(new PlanByExcludedNamesFilter(parseList(excludePlans)));
        }
        if (includeCategories != null) {
            multiFilter.add(new PlanByIncludedCategoriesFilter(parseList(includeCategories)));
        }
        if (excludeCategories != null) {
            multiFilter.add(new PlanByExcludedCategoriesFilter(parseList(excludeCategories)));
        }
        return new PlanMultiFilter(multiFilter);
    }

    private static List<String> parseList(String string) {
        return (string != null && !string.isBlank()) ? Arrays.stream(string.split(",")).collect(Collectors.toList()) : new ArrayList<>();
    }

    public static class Params {
        private String stepProjectName;
        private String userId;
        private String authToken;

        private Map<String, String> executionParameters;
        private Integer executionResultTimeoutS;
        private Boolean waitForExecution;
        private Boolean ensureExecutionSuccess;

        private String includePlans;
        private String excludePlans;
        private Boolean wrapIntoTestSet;
        private Integer numberOfThreads;
        private MavenArtifactIdentifier mavenArtifactIdentifier;
        private String includeCategories;
        private String excludeCategories;

        private List<ReportType> reportTypes;
        private File reportOutputDir;

        public String getStepProjectName() {
            return stepProjectName;
        }

        public String getUserId() {
            return userId;
        }

        public String getAuthToken() {
            return authToken;
        }

        public Map<String, String> getExecutionParameters() {
            return executionParameters;
        }

        public Integer getExecutionResultTimeoutS() {
            return executionResultTimeoutS;
        }

        public Boolean getWaitForExecution() {
            return waitForExecution;
        }

        public Boolean getEnsureExecutionSuccess() {
            return ensureExecutionSuccess;
        }

        public String getIncludePlans() {
            return includePlans;
        }

        public String getExcludePlans() {
            return excludePlans;
        }

<<<<<<< HEAD
    public Boolean getPrintAggregatedReport() {
        return printAggregatedReport;
    }

    public String getIncludePlans() {
        return includePlans;
    }
=======
        public String getIncludeCategories() {
            return includeCategories;
        }
>>>>>>> a2d9d406

        public String getExcludeCategories() {
            return excludeCategories;
        }

        public MavenArtifactIdentifier getMavenArtifactIdentifier() {
            return mavenArtifactIdentifier;
        }

        public Boolean getWrapIntoTestSet() {
            return wrapIntoTestSet;
        }

        public Integer getNumberOfThreads() {
            return numberOfThreads;
        }

        public List<ReportType> getReportTypes() {
            return reportTypes;
        }

        public File getReportOutputDir() {
            return reportOutputDir;
        }

        public Params setStepProjectName(String stepProjectName) {
            this.stepProjectName = stepProjectName;
            return this;
        }

        public Params setUserId(String userId) {
            this.userId = userId;
            return this;
        }

        public Params setAuthToken(String authToken) {
            this.authToken = authToken;
            return this;
        }

        public Params setExecutionParameters(Map<String, String> executionParameters) {
            this.executionParameters = executionParameters;
            return this;
        }

        public Params setExecutionResultTimeoutS(Integer executionResultTimeoutS) {
            this.executionResultTimeoutS = executionResultTimeoutS;
            return this;
        }

        public Params setWaitForExecution(Boolean waitForExecution) {
            this.waitForExecution = waitForExecution;
            return this;
        }

        public Params setEnsureExecutionSuccess(Boolean ensureExecutionSuccess) {
            this.ensureExecutionSuccess = ensureExecutionSuccess;
            return this;
        }

        public Params setIncludePlans(String includePlans) {
            this.includePlans = includePlans;
            return this;
        }

        public Params setExcludePlans(String excludePlans) {
            this.excludePlans = excludePlans;
            return this;
        }

        public Params setWrapIntoTestSet(Boolean wrapIntoTestSet) {
            this.wrapIntoTestSet = wrapIntoTestSet;
            return this;
        }

        public Params setNumberOfThreads(Integer numberOfThreads) {
            this.numberOfThreads = numberOfThreads;
            return this;
        }

        public Params setMavenArtifactIdentifier(MavenArtifactIdentifier mavenArtifactIdentifier) {
            this.mavenArtifactIdentifier = mavenArtifactIdentifier;
            return this;
        }

        public Params setIncludeCategories(String includeCategories) {
            this.includeCategories = includeCategories;
            return this;
        }

        public Params setExcludeCategories(String excludeCategories) {
            this.excludeCategories = excludeCategories;
            return this;
        }

        public Params setReportTypes(List<ReportType> reportTypes) {
            this.reportTypes = reportTypes;
            return this;
        }

        public Params setReportOutputDir(File reportOutputDir) {
            this.reportOutputDir = reportOutputDir;
            return this;
        }
    }

    public enum ReportType {
        junit
    }
}<|MERGE_RESOLUTION|>--- conflicted
+++ resolved
@@ -50,54 +50,9 @@
     private static final Logger logger = LoggerFactory.getLogger(AbstractExecuteAutomationPackageTool.class);
     private final Params params;
 
-<<<<<<< HEAD
-    private final String stepProjectName;
-    private final String userId;
-    private final String authToken;
-
-    private final Map<String, String> executionParameters;
-    private final Integer executionResultTimeoutS;
-    private final Boolean waitForExecution;
-    private final Boolean ensureExecutionSuccess;
-    private final Boolean printAggregatedReport;
-
-    private final String includePlans;
-    private final String excludePlans;
-    private final Boolean wrapIntoTestSet;
-    private final Integer numberOfThreads;
-    private final MavenArtifactIdentifier mavenArtifactIdentifier;
-    private final String includeCategories;
-    private final String excludeCategories;
-
-    public AbstractExecuteAutomationPackageTool(String url, String stepProjectName,
-                                                String userId, String authToken,
-                                                Map<String, String> executionParameters,
-                                                Integer executionResultTimeoutS, Boolean waitForExecution,
-                                                Boolean ensureExecutionSuccess, Boolean printAggregatedReport, String includePlans,
-                                                String excludePlans, String includeCategories, String excludeCategories,
-                                                Boolean wrapIntoTestSet, Integer numberOfThreads,
-                                                MavenArtifactIdentifier mavenArtifactIdentifier) {
-        super(url);
-        this.stepProjectName = stepProjectName;
-        this.userId = userId;
-        this.authToken = authToken;
-        this.executionParameters = executionParameters;
-        this.executionResultTimeoutS = executionResultTimeoutS;
-        this.waitForExecution = waitForExecution;
-        this.ensureExecutionSuccess = ensureExecutionSuccess;
-        this.printAggregatedReport = printAggregatedReport;
-        this.includePlans = includePlans;
-        this.excludePlans = excludePlans;
-        this.includeCategories = includeCategories;
-        this.excludeCategories = excludeCategories;
-        this.wrapIntoTestSet = wrapIntoTestSet;
-        this.numberOfThreads = numberOfThreads;
-        this.mavenArtifactIdentifier = mavenArtifactIdentifier;
-=======
     public AbstractExecuteAutomationPackageTool(String url, Params params) {
         super(url);
         this.params = params;
->>>>>>> a2d9d406
     }
 
     public static String getExecutionTreeAsString(PlanRunnerResult res) {
@@ -400,6 +355,8 @@
         private List<ReportType> reportTypes;
         private File reportOutputDir;
 
+        private Boolean printAggregatedReport;
+
         public String getStepProjectName() {
             return stepProjectName;
         }
@@ -436,19 +393,9 @@
             return excludePlans;
         }
 
-<<<<<<< HEAD
-    public Boolean getPrintAggregatedReport() {
-        return printAggregatedReport;
-    }
-
-    public String getIncludePlans() {
-        return includePlans;
-    }
-=======
         public String getIncludeCategories() {
             return includeCategories;
         }
->>>>>>> a2d9d406
 
         public String getExcludeCategories() {
             return excludeCategories;
@@ -474,6 +421,10 @@
             return reportOutputDir;
         }
 
+        public Boolean getPrintAggregatedReport() {
+            return printAggregatedReport;
+        }
+
         public Params setStepProjectName(String stepProjectName) {
             this.stepProjectName = stepProjectName;
             return this;
@@ -553,6 +504,11 @@
             this.reportOutputDir = reportOutputDir;
             return this;
         }
+
+        public Params setPrintAggregatedReport(Boolean printAggregatedReport) {
+            this.printAggregatedReport = printAggregatedReport;
+            return this;
+        }
     }
 
     public enum ReportType {
