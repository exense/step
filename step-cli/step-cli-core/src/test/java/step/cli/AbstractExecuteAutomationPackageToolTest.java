package step.cli;

import org.bson.types.ObjectId;
import org.junit.Assert;
import org.junit.Test;
import org.mockito.ArgumentCaptor;
import org.mockito.Mockito;
import step.artefacts.Echo;
import step.automation.packages.client.AutomationPackageClientException;
import step.automation.packages.client.RemoteAutomationPackageClientImpl;
import step.client.executions.RemoteExecutionFuture;
import step.client.executions.RemoteExecutionManager;
import step.controller.multitenancy.Tenant;
import step.core.artefacts.reports.ParentSource;
import step.core.artefacts.reports.ReportNodeStatus;
import step.core.artefacts.reports.aggregated.AggregatedReportView;
import step.core.execution.model.AutomationPackageExecutionParameters;
import step.core.execution.model.Execution;
import step.core.execution.model.ExecutionMode;
import step.core.execution.model.ExecutionStatus;
import step.core.plans.PlanFilter;
import step.core.plans.filters.PlanByExcludedCategoriesFilter;
import step.core.plans.filters.PlanByIncludedCategoriesFilter;
import step.core.plans.filters.PlanByIncludedNamesFilter;
import step.core.plans.filters.PlanMultiFilter;
import step.core.repositories.ImportResult;

import java.io.File;
import java.net.URISyntaxException;
import java.util.*;
import java.util.concurrent.TimeoutException;
import java.util.stream.Collectors;

public class AbstractExecuteAutomationPackageToolTest {

    protected static final Tenant TENANT_1 = createTenant1();

    public static final String TEST_INCLUDE_PLANS = "plan1,plan2";
    public static final String TEST_INCLUDE_CATEGORIES = "PerformanceTest,JMterTest";
    public static final String TEST_EXCLUDE_CATEGORIES = "CypressTest,OidcTest";

    @Test
    public void testExecuteOk() throws Exception {
        Execution execution = getMockedExecution(ReportNodeStatus.PASSED);

        List<Execution> executions = List.of(execution);
        List<String> executionIds = getExecuteAutomationPackageResult(executions);

        RemoteExecutionManager remoteExecutionManagerMock = createExecutionManagerMock(executions);

        RemoteAutomationPackageClientImpl remoteAutomationPackageClientMock = Mockito.mock(RemoteAutomationPackageClientImpl.class);
        Mockito.when(remoteAutomationPackageClientMock.executeAutomationPackage(Mockito.any(), Mockito.any())).thenReturn(executionIds);

        ExecuteAutomationPackageToolTestable tool = createTool(true, remoteExecutionManagerMock, remoteAutomationPackageClientMock);
        tool.execute();

        assertAutomationPackageClientMockCalls(remoteAutomationPackageClientMock);
    }

    private static List<String> getExecuteAutomationPackageResult(List<Execution> executions) {
        return executions.stream().map(e -> e.getId().toString()).collect(Collectors.toList());
    }

    @Test
    public void testExecuteImportError() throws Exception {
        Execution execution = getMockedExecution(ReportNodeStatus.FAILED, "Import error");

        List<Execution> executions = List.of(execution);
        List<String> executionIds = getExecuteAutomationPackageResult(executions);

        RemoteExecutionManager remoteExecutionManagerMock = createExecutionManagerMock(executions);

        RemoteAutomationPackageClientImpl remoteAutomationPackageClientMock = Mockito.mock(RemoteAutomationPackageClientImpl.class);
        Mockito.when(remoteAutomationPackageClientMock.executeAutomationPackage(Mockito.any(), Mockito.any())).thenReturn(executionIds);

        ExecuteAutomationPackageToolTestable tool = createTool(true, remoteExecutionManagerMock, remoteAutomationPackageClientMock);
        Assert.assertThrows(StepCliExecutionException.class, tool::execute);
        assertAutomationPackageClientMockCalls(remoteAutomationPackageClientMock);
    }

    @Test
    public void testExecuteNotOk() throws Exception {
        Execution execution = getMockedExecution(ReportNodeStatus.FAILED);

        List<Execution> executions = List.of(execution);
        List<String> executionIds = getExecuteAutomationPackageResult(executions);

        RemoteExecutionManager remoteExecutionManagerMock = createExecutionManagerMock(executions);

        RemoteAutomationPackageClientImpl remoteAutomationPackageClientMock = Mockito.mock(RemoteAutomationPackageClientImpl.class);
        Mockito.when(remoteAutomationPackageClientMock.executeAutomationPackage(Mockito.any(), Mockito.any())).thenReturn(executionIds);

        ExecuteAutomationPackageToolTestable tool = createTool(true, remoteExecutionManagerMock, remoteAutomationPackageClientMock);
        Assert.assertThrows(StepCliExecutionException.class, tool::execute);
        assertAutomationPackageClientMockCalls(remoteAutomationPackageClientMock);
    }

    @Test
    public void testExecuteNotOkWithout() throws Exception {
        Execution execution = getMockedExecution(ReportNodeStatus.FAILED);

        List<Execution> executions = List.of(execution);
        List<String> executionIds = getExecuteAutomationPackageResult(executions);

        RemoteExecutionManager remoteExecutionManagerMock = createExecutionManagerMock(executions);

        RemoteAutomationPackageClientImpl remoteAutomationPackageClientMock = Mockito.mock(RemoteAutomationPackageClientImpl.class);
        Mockito.when(remoteAutomationPackageClientMock.executeAutomationPackage(Mockito.any(), Mockito.any())).thenReturn(executionIds);

        ExecuteAutomationPackageToolTestable tool = createTool(false, remoteExecutionManagerMock, remoteAutomationPackageClientMock);
        tool.execute();
        assertAutomationPackageClientMockCalls(remoteAutomationPackageClientMock);
    }

    private static void assertAutomationPackageClientMockCalls(RemoteAutomationPackageClientImpl remoteAutomationPackageClientMock) throws AutomationPackageClientException {
        ArgumentCaptor<File> fileCaptor = ArgumentCaptor.forClass(File.class);
        ArgumentCaptor<AutomationPackageExecutionParameters> executionParamsCaptor = ArgumentCaptor.forClass(AutomationPackageExecutionParameters.class);
        Mockito.verify(remoteAutomationPackageClientMock, Mockito.times(1)).executeAutomationPackage(fileCaptor.capture(), executionParamsCaptor.capture());
        File capturedFile = fileCaptor.getValue();
        Assert.assertEquals("test-file-jar-with-dependencies.jar", capturedFile.getName());

        AutomationPackageExecutionParameters captured = executionParamsCaptor.getValue();
        Assert.assertEquals("testUser", captured.getUserID());
        Assert.assertEquals(ExecutionMode.RUN, captured.getMode());
        PlanMultiFilter planFilter = (PlanMultiFilter) captured.getPlanFilter();
        PlanMultiFilter expectedFilter = new PlanMultiFilter(List.of(new PlanByIncludedNamesFilter(Arrays.asList(TEST_INCLUDE_PLANS.split(","))),
                new PlanByIncludedCategoriesFilter(Arrays.asList(TEST_INCLUDE_CATEGORIES.split(","))),
                new PlanByExcludedCategoriesFilter(Arrays.asList(TEST_EXCLUDE_CATEGORIES.split(",")))));
        Assert.assertEquals(expectedFilter, planFilter);
        Assert.assertEquals(createTestCustomParams(), captured.getCustomParameters());
    }

    private static Execution getMockedExecution(ReportNodeStatus resultStatus) {
        return getMockedExecution(resultStatus, null);
    }

    private static Execution getMockedExecution(ReportNodeStatus resultStatus, String importError) {
        Execution execution = Mockito.mock(Execution.class);
        Mockito.when(execution.getId()).thenReturn(new ObjectId());
        Mockito.when(execution.getDescription()).thenReturn("My execution");
        Mockito.when(execution.getStatus()).thenReturn(ExecutionStatus.ENDED);
        Mockito.when(execution.getResult()).thenReturn(resultStatus);

        ImportResult t = new ImportResult();
        if(importError != null) {
            t.setErrors(List.of(importError));
            t.setSuccessful(false);
        } else {
            t.setSuccessful(true);
        }
        Mockito.when(execution.getImportResult()).thenReturn(t);
        return execution;
    }

    private RemoteExecutionManager createExecutionManagerMock(List<Execution> executions) throws TimeoutException, InterruptedException {
        RemoteExecutionManager remoteExecutionManagerMock = Mockito.mock(RemoteExecutionManager.class);
        Mockito.when(remoteExecutionManagerMock.get(Mockito.any())).thenAnswer(invocationOnMock -> executions.stream().filter(e -> e.getId().toString().equals(invocationOnMock.getArgument(0))).findFirst().get());
        Mockito.when(remoteExecutionManagerMock.waitForTermination(Mockito.anyList(), Mockito.anyLong())).thenReturn(executions);
        RemoteExecutionFuture futureMock = Mockito.mock(RemoteExecutionFuture.class);
        Mockito.when(futureMock.getErrorSummary()).thenReturn("Error summary...");
        Mockito.when((remoteExecutionManagerMock.getFuture(Mockito.anyString()))).thenReturn(futureMock);
        Mockito.when(remoteExecutionManagerMock.getAggregatedReportView(Mockito.anyString())).thenReturn(new AggregatedReportView(new Echo(), "hash", Map.of("PASSED",1L), List.of(), ParentSource.MAIN));
        return remoteExecutionManagerMock;
    }

    private ExecuteAutomationPackageToolTestable createTool(boolean ensureExecutionSuccess,
                                                            RemoteExecutionManager executionManagerMock,
                                                            RemoteAutomationPackageClientImpl remoteAutomationPackageClientMock) throws URISyntaxException {
        return new ExecuteAutomationPackageToolTestable(
                "http://localhost:8080", TENANT_1.getName(), "testUser", "abc", createTestCustomParams(),
<<<<<<< HEAD
                3, true, ensureExecutionSuccess, true, TEST_INCLUDE_PLANS, null, executionManagerMock, remoteAutomationPackageClientMock
=======
                3, true, ensureExecutionSuccess, TEST_INCLUDE_PLANS, null,
                TEST_INCLUDE_CATEGORIES, TEST_EXCLUDE_CATEGORIES, false, 0, executionManagerMock, remoteAutomationPackageClientMock,
                null
>>>>>>> 24a2705d
        );
    }

    private static Map<String, String> createTestCustomParams() {
        Map<String, String> params = new HashMap<>();
        params.put("param1", "value1");
        params.put("param2", "value2");
        return params;
    }

    private static class ExecuteAutomationPackageToolTestable extends AbstractExecuteAutomationPackageTool {

        private final RemoteExecutionManager remoteExecutionManagerMock;
        private final RemoteAutomationPackageClientImpl remoteAutomationPackageClientMock;

        public ExecuteAutomationPackageToolTestable(String url, String stepProjectName,
                                                    String userId, String authToken,
                                                    Map<String, String> executionParameters,
                                                    Integer executionResultTimeoutS, Boolean waitForExecution,
<<<<<<< HEAD
                                                    Boolean ensureExecutionSuccess, Boolean printAggregatedReport,
                                                    String includePlans, String excludePlans,
                                                    RemoteExecutionManager remoteExecutionManagerMock,
                                                    RemoteAutomationPackageClientImpl remoteAutomationPackageClientMock) {
            super(url, stepProjectName, userId, authToken, executionParameters, executionResultTimeoutS, waitForExecution, ensureExecutionSuccess, printAggregatedReport, includePlans, excludePlans);
=======
                                                    Boolean ensureExecutionSuccess, String includePlans,
                                                    String excludePlans,
                                                    String includeCategories, String excludeCategories,
                                                    Boolean wrapIntoTestSet, Integer numberOfThreads,
                                                    RemoteExecutionManager remoteExecutionManagerMock,
                                                    RemoteAutomationPackageClientImpl remoteAutomationPackageClientMock,
                                                    MavenArtifactIdentifier mavenArtifactIdentifier) {
            super(url, stepProjectName, userId, authToken, executionParameters, executionResultTimeoutS, waitForExecution,
                    ensureExecutionSuccess, includePlans, excludePlans, includeCategories, excludeCategories, wrapIntoTestSet, numberOfThreads, mavenArtifactIdentifier);
>>>>>>> 24a2705d
            this.remoteExecutionManagerMock = remoteExecutionManagerMock;
            this.remoteAutomationPackageClientMock = remoteAutomationPackageClientMock;
        }

        @Override
        protected File getAutomationPackageFile() throws StepCliExecutionException {
            return new File("test-file-jar-with-dependencies.jar");
        }

        @Override
        protected RemoteExecutionManager createRemoteExecutionManager() {
            return remoteExecutionManagerMock;
        }

        @Override
        protected RemoteAutomationPackageClientImpl createRemoteAutomationPackageClient() {
            return remoteAutomationPackageClientMock;
        }
    }

    protected static Tenant createTenant1() {
        Tenant tenant1 = new Tenant();
        tenant1.setName("project1");
        tenant1.setProjectId(new ObjectId().toString());
        return tenant1;
    }

}<|MERGE_RESOLUTION|>--- conflicted
+++ resolved
@@ -168,13 +168,9 @@
                                                             RemoteAutomationPackageClientImpl remoteAutomationPackageClientMock) throws URISyntaxException {
         return new ExecuteAutomationPackageToolTestable(
                 "http://localhost:8080", TENANT_1.getName(), "testUser", "abc", createTestCustomParams(),
-<<<<<<< HEAD
-                3, true, ensureExecutionSuccess, true, TEST_INCLUDE_PLANS, null, executionManagerMock, remoteAutomationPackageClientMock
-=======
-                3, true, ensureExecutionSuccess, TEST_INCLUDE_PLANS, null,
+                3, true, ensureExecutionSuccess, true, TEST_INCLUDE_PLANS, null,
                 TEST_INCLUDE_CATEGORIES, TEST_EXCLUDE_CATEGORIES, false, 0, executionManagerMock, remoteAutomationPackageClientMock,
                 null
->>>>>>> 24a2705d
         );
     }
 
@@ -194,23 +190,15 @@
                                                     String userId, String authToken,
                                                     Map<String, String> executionParameters,
                                                     Integer executionResultTimeoutS, Boolean waitForExecution,
-<<<<<<< HEAD
                                                     Boolean ensureExecutionSuccess, Boolean printAggregatedReport,
                                                     String includePlans, String excludePlans,
-                                                    RemoteExecutionManager remoteExecutionManagerMock,
-                                                    RemoteAutomationPackageClientImpl remoteAutomationPackageClientMock) {
-            super(url, stepProjectName, userId, authToken, executionParameters, executionResultTimeoutS, waitForExecution, ensureExecutionSuccess, printAggregatedReport, includePlans, excludePlans);
-=======
-                                                    Boolean ensureExecutionSuccess, String includePlans,
-                                                    String excludePlans,
                                                     String includeCategories, String excludeCategories,
                                                     Boolean wrapIntoTestSet, Integer numberOfThreads,
                                                     RemoteExecutionManager remoteExecutionManagerMock,
                                                     RemoteAutomationPackageClientImpl remoteAutomationPackageClientMock,
                                                     MavenArtifactIdentifier mavenArtifactIdentifier) {
             super(url, stepProjectName, userId, authToken, executionParameters, executionResultTimeoutS, waitForExecution,
-                    ensureExecutionSuccess, includePlans, excludePlans, includeCategories, excludeCategories, wrapIntoTestSet, numberOfThreads, mavenArtifactIdentifier);
->>>>>>> 24a2705d
+                    ensureExecutionSuccess, printAggregatedReport, includePlans, excludePlans, includeCategories, excludeCategories, wrapIntoTestSet, numberOfThreads, mavenArtifactIdentifier);
             this.remoteExecutionManagerMock = remoteExecutionManagerMock;
             this.remoteAutomationPackageClientMock = remoteAutomationPackageClientMock;
         }
