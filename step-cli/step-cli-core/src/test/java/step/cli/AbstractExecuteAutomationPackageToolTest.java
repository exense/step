--- conflicted
+++ resolved
@@ -167,12 +167,6 @@
                                                             RemoteExecutionManager executionManagerMock,
                                                             RemoteAutomationPackageClientImpl remoteAutomationPackageClientMock) throws URISyntaxException {
         return new ExecuteAutomationPackageToolTestable(
-<<<<<<< HEAD
-                "http://localhost:8080", TENANT_1.getName(), "testUser", "abc", createTestCustomParams(),
-                3, true, ensureExecutionSuccess, true, TEST_INCLUDE_PLANS, null,
-                TEST_INCLUDE_CATEGORIES, TEST_EXCLUDE_CATEGORIES, false, 0, executionManagerMock, remoteAutomationPackageClientMock,
-                null
-=======
                 "http://localhost:8080",
                 new AbstractExecuteAutomationPackageTool.Params()
                         .setStepProjectName(TENANT_1.getName())
@@ -182,6 +176,7 @@
                         .setExecutionResultTimeoutS(2)
                         .setWaitForExecution(true)
                         .setEnsureExecutionSuccess(ensureExecutionSuccess)
+                        .setPrintAggregatedReport(true)
                         .setIncludePlans(TEST_INCLUDE_PLANS)
                         .setExcludePlans(null)
                         .setIncludeCategories(TEST_INCLUDE_CATEGORIES)
@@ -189,7 +184,6 @@
                         .setWrapIntoTestSet(false)
                         .setNumberOfThreads(0),
                 executionManagerMock, remoteAutomationPackageClientMock
->>>>>>> a2d9d406
         );
     }
 
@@ -205,26 +199,10 @@
         private final RemoteExecutionManager remoteExecutionManagerMock;
         private final RemoteAutomationPackageClientImpl remoteAutomationPackageClientMock;
 
-<<<<<<< HEAD
-        public ExecuteAutomationPackageToolTestable(String url, String stepProjectName,
-                                                    String userId, String authToken,
-                                                    Map<String, String> executionParameters,
-                                                    Integer executionResultTimeoutS, Boolean waitForExecution,
-                                                    Boolean ensureExecutionSuccess, Boolean printAggregatedReport,
-                                                    String includePlans, String excludePlans,
-                                                    String includeCategories, String excludeCategories,
-                                                    Boolean wrapIntoTestSet, Integer numberOfThreads,
-                                                    RemoteExecutionManager remoteExecutionManagerMock,
-                                                    RemoteAutomationPackageClientImpl remoteAutomationPackageClientMock,
-                                                    MavenArtifactIdentifier mavenArtifactIdentifier) {
-            super(url, stepProjectName, userId, authToken, executionParameters, executionResultTimeoutS, waitForExecution,
-                    ensureExecutionSuccess, printAggregatedReport, includePlans, excludePlans, includeCategories, excludeCategories, wrapIntoTestSet, numberOfThreads, mavenArtifactIdentifier);
-=======
         public ExecuteAutomationPackageToolTestable(String url, Params params,
                                                     RemoteExecutionManager remoteExecutionManagerMock,
                                                     RemoteAutomationPackageClientImpl remoteAutomationPackageClientMock) {
             super(url, params);
->>>>>>> a2d9d406
             this.remoteExecutionManagerMock = remoteExecutionManagerMock;
             this.remoteAutomationPackageClientMock = remoteAutomationPackageClientMock;
         }
