/*******************************************************************************
 * Copyright (C) 2020, exense GmbH
 *
 * This file is part of STEP
 *
 * STEP is free software: you can redistribute it and/or modify
 * it under the terms of the GNU Affero General Public License as published by
 * the Free Software Foundation, either version 3 of the License, or
 * (at your option) any later version.
 *
 * STEP is distributed in the hope that it will be useful,
 * but WITHOUT ANY WARRANTY; without even the implied warranty of
 * MERCHANTABILITY or FITNESS FOR A PARTICULAR PURPOSE.  See the
 * GNU Affero General Public License for more details.
 *
 * You should have received a copy of the GNU Affero General Public License
 * along with STEP.  If not, see <http://www.gnu.org/licenses/>.
 ******************************************************************************/
package step.cli;

import org.slf4j.Logger;
import org.slf4j.LoggerFactory;
import org.zeroturnaround.zip.ZipUtil;
import picocli.CommandLine;
import picocli.CommandLine.Command;
import picocli.CommandLine.Option;
import step.automation.packages.AutomationPackageFromFolderProvider;
import step.automation.packages.AutomationPackageReadingException;
import step.client.controller.ControllerServicesClient;
import step.client.credentials.ControllerCredentials;
import step.core.Constants;
import step.core.Version;

import java.io.File;
import java.io.IOException;
import java.nio.file.Files;
import java.util.HashMap;
import java.util.List;
import java.util.Map;
import java.util.Objects;
import java.util.concurrent.Callable;
import java.util.function.Supplier;


@Command(name = "step",
        mixinStandardHelpOptions = true,
        version = Constants.STEP_API_VERSION_STRING,
        description = "The command-line interface (CLI) to interact with Step",
        usageHelpAutoWidth = true
)
public class StepConsole implements Callable<Integer> {

    public static final String REQUIRED_ERR_MESSAGE = "Illegal parameters. One of the following options is required: '%s'";

    private static final Logger log = LoggerFactory.getLogger(StepConsole.class);

    @Override
    public Integer call() throws Exception {
        // call help by default
        return addStepSubcommands(new CommandLine(new StepConsole()), ApCommand.ApDeployCommand::new, ApCommand.ApExecuteCommand::new)
                .setExecutionExceptionHandler(new StepExecutionExceptionHandler())
                .execute("help");
    }

    public static abstract class AbstractStepCommand implements Callable<Integer> {

        public static final String STEP_URL_SHORT = "-u";
        public static final String STEP_URL = "--stepUrl";
        public static final String PROJECT_NAME = "--projectName";
        public static final String TOKEN = "--token";
        public static final String VERBOSE = "--verbose";
        public static final String CONFIG = "-c";
        public static final String LOCAL = "--local";
        public static final String FORCE = "--force";

        @CommandLine.Spec
        protected CommandLine.Model.CommandSpec spec;

        @Option(names = {CONFIG}, paramLabel = "<configFile>", description = "Optional configuration file(s) containing CLI options (ex: projectName=Common)")
        protected List<String> config;

        @Option(names = {STEP_URL_SHORT, STEP_URL}, description = "The URL of the remote Step server")
        protected String stepUrl;

        @Option(names = {PROJECT_NAME}, description = "The target project name in Step")
        protected String stepProjectName;

        @Option(names = {TOKEN}, paramLabel = "<API key>", description = "The API key (token) to authenticate to the remote Step server")
        protected String authToken;

        @Option(names = {"--stepUser"}, description = "To execute on behalf of the provided user")
        protected String stepUser;

        @Option(names = {VERBOSE}, defaultValue = "false")
        protected boolean verbose;

        @Option(names = {FORCE}, defaultValue = "false", description = "To force execution in case of uncritical errors")
        protected boolean force;

        protected String getStepProjectName() {
            return stepProjectName;
        }

        protected String getAuthToken() {
            return authToken;
        }

        public void checkRequiredParam(CommandLine.Model.CommandSpec spec, String value, String... optionLabels) {
            if (value == null || value.isEmpty()) {
                String optionsList = String.join(",", optionLabels);
                throw new CommandLine.ParameterException(spec.commandLine(), String.format(REQUIRED_ERR_MESSAGE, optionsList));
            }
        }

        public void checkEeOptionsConsistency(CommandLine.Model.CommandSpec spec) {
            // The auth token for Step EE and the project name (for EE) must be used together
            if(getAuthToken() != null && !getAuthToken().isEmpty()){
                checkRequiredParam(spec, getStepProjectName(), PROJECT_NAME);
            }

            if(getStepProjectName() != null && !getStepProjectName().isEmpty()){
                checkRequiredParam(spec, getAuthToken(), TOKEN);
            }
        }

        public void printConfigIfRequired() {
            StepDefaultValuesProvider defaultValuesProvider = getStepDefaultValuesProvider();
            if (verbose && defaultValuesProvider != null) {
                defaultValuesProvider.printAppliedConfig();
            }
        }

        protected StepDefaultValuesProvider getStepDefaultValuesProvider() {
            if (spec.defaultValueProvider() instanceof StepDefaultValuesProvider) {
                return (StepDefaultValuesProvider) spec.defaultValueProvider();
            } else {
                return null;
            }
        }

        @Override
        public Integer call() throws Exception {
            printConfigIfRequired();
            return 0;
        }
    }

    @Command(name = ApCommand.AP_COMMAND,
            mixinStandardHelpOptions = true,
            version = Constants.STEP_API_VERSION_STRING,
            description = "The CLI interface to manage automation packages in Step",
            usageHelpAutoWidth = true
    )
    public static class ApCommand implements Callable<Integer> {

        public static final String AP_COMMAND = "ap";

        public static abstract class AbstractApCommand extends AbstractStepCommand {

            @Option(names = {"-p", "--package"}, paramLabel = "<AutomationPackage>", description = "The automation-package.yaml file or the folder containing it")
            protected String apFile;

            /**
             * If the param points to the folder, prepares the zipped AP file with .stz extension.
             * Otherwise, if the param is a simple file, just returns this file
             *
             * @param param the source of AP
             */
            protected File prepareApFile(String param) {
                try {
                    File file = null;
                    if (param == null) {
                        // use the current folder by default
                        file = new File(new File("").getAbsolutePath());
                    } else {
                        file = new File(param);
                    }
                    log.info("The automation package source is {}", file.getAbsolutePath());

                    if (file.isDirectory()) {
                        // check if the folder is AP (contains the yaml descriptor)
                        checkApFolder(file);

                        File tempDirectory = Files.createTempDirectory("stepcli").toFile();
                        tempDirectory.deleteOnExit();
                        File tempFile = new File(tempDirectory, file.getName() + ".stz");
                        tempFile.deleteOnExit();
                        log.info("Preparing AP archive: {}", tempFile.getAbsolutePath());
                        ZipUtil.pack(file, tempFile);
                        return tempFile;
                    } else {
                        return file;
                    }
                } catch (IOException ex) {
                    throw new StepCliExecutionException("Unable to prepare automation package file", ex);
                }
            }

            protected MavenArtifactIdentifier getMavenArtifact(String apFile) {
                if (apFile != null && apFile.startsWith("mvn:")) {
                    String[] split = apFile.split(":");
                    return new MavenArtifactIdentifier(split[1], split[2], split[3], split.length >= 5 ? split[4] : null);
                } else {
                    return null;
                }
            }

            private void checkApFolder(File param) throws IOException {
                try (AutomationPackageFromFolderProvider apProvider = new AutomationPackageFromFolderProvider(param)) {
                    try {
                        if (!apProvider.getAutomationPackageArchive().hasAutomationPackageDescriptor()) {
                            throw new StepCliExecutionException("The AP folder " + param.getAbsolutePath() + " doesn't contain the AP descriptor file");
                        }
                    } catch (AutomationPackageReadingException e) {
                        throw new StepCliExecutionException("Unable to read automation package from folder " + param.getAbsolutePath(), e);
                    }
                }
            }

            protected ControllerServicesClient createControllerServicesClient(){
                return new ControllerServicesClient(getControllerCredentials());
            }

            protected ControllerCredentials getControllerCredentials() {
                String authToken = getAuthToken();
                return new ControllerCredentials(stepUrl, authToken == null || authToken.isEmpty() ? null : authToken);
            }

            protected void checkStepControllerVersion() {
                try {
                    new ControllerVersionValidator(createControllerServicesClient()).validateVersions(getVersion());
                } catch (ControllerVersionValidator.ValidationException e) {
                    if (e.getResult().getStatus() == ControllerVersionValidator.Status.MINOR_MISMATCH) {
                        String warn = "The CLI version (" + e.getResult().getClientVersion() + ") does not exactly match the server version (" +  e.getResult().getServerVersion() + "), but they are considered compatible. It's recommended to use matching versions.";
                        log.warn(warn);
                    } else {
                        String err = "Version mismatch. The server version (" + e.getResult().getServerVersion() + ") is incompatible with the current CLI version (" + e.getResult().getClientVersion() + "). Please ensure both the CLI and server are running compatible versions.";
                        if (!force) {
                            err += " You can use the " + FORCE + " option to ignore this validation.";
                            throw new StepCliExecutionException(err, e);
                        } else {
                            log.warn(err);
                        }
                    }
                }
            }

            protected Version getVersion() {
                return Constants.STEP_API_VERSION;
            }
        }

        @Command(name = "deploy",
                mixinStandardHelpOptions = true,
                version = Constants.STEP_API_VERSION_STRING,
                description = "The CLI interface to deploy automation packages in Step",
                usageHelpAutoWidth = true,
                subcommands = {CommandLine.HelpCommand.class})
        public static class ApDeployCommand extends AbstractApCommand {

            @Option(names = {"--async"}, defaultValue = "false", showDefaultValue = CommandLine.Help.Visibility.ALWAYS,
                    description = "Whether to waits for the deployment to complete")
            protected boolean async;

            @Override
            public Integer call() throws Exception {
                super.call();
                handleApDeployCommand();
                return 0;
            }

            public void checkStepUrlRequired() {
                checkRequiredParam(spec, stepUrl, STEP_URL_SHORT, STEP_URL);
            }

            protected void handleApDeployCommand() {
                checkStepUrlRequired();
                checkEeOptionsConsistency(spec);
                checkStepControllerVersion();
                executeTool(stepUrl, getStepProjectName(), getAuthToken(), async);
            }

            // for tests
            protected void executeTool(final String stepUrl1, final String projectName, final String authToken1, final boolean async1) {
                new AbstractDeployAutomationPackageTool(stepUrl1, projectName, authToken1, async1) {
                    @Override
                    protected File getFileToUpload() throws StepCliExecutionException {
                        return prepareApFile(apFile);
                    }
                }.execute();
            }
        }

        @Command(name = "execute",
                mixinStandardHelpOptions = true,
                version = "step.ap.execute 1.0",
                description = "The CLI interface to execute automation packages in Step",
                usageHelpAutoWidth = true,
                subcommands = {CommandLine.HelpCommand.class})
        public static class ApExecuteCommand extends AbstractApCommand implements Callable<Integer> {

            public static final String EP_DESCRIPTION_KEY = "executionParameters";

            @Option(names = {"--executionTimeoutS"}, defaultValue = "3600", description = "Maximum time in seconds to wait for executions completeness")
            protected Integer executionTimeoutS;

            @Option(names = {"--async"}, defaultValue = "false", showDefaultValue = CommandLine.Help.Visibility.ALWAYS,
                    description = "Whether to wait for execution completeness")
            protected boolean async;

            @Option(names = {"--printAggregatedReport"}, defaultValue = "true", showDefaultValue = CommandLine.Help.Visibility.ALWAYS,
                    description = "Whether to print the aggregated report tree")
            protected boolean printAggregatedReport;

            @Option(names = {"--includePlans"}, description = "The comma separated list of plans to be executed")
            protected String includePlans;

            @Option(names = {"--excludePlans"}, description = "The comma separated list of plans to be excluded from execution")
            protected String excludePlans;

            @Option(names = {"--includeCategories"}, description = "The comma separated list of categories to be executed")
            protected String includeCategories;

            @Option(names = {"--excludeCategories"}, description = "The comma separated list of categories to be excluded from execution")
            protected String excludeCategories;

            @Option(names = {LOCAL}, defaultValue = "false", description = "To execute the Automation Package locally ", showDefaultValue = CommandLine.Help.Visibility.ALWAYS)
            protected boolean local;

            @Option(names = {"--wrapIntoTestSet"}, defaultValue = "false", description = "To wrap all executed plans into the single test set", showDefaultValue = CommandLine.Help.Visibility.ALWAYS)
            protected boolean wrapIntoTestSet;        
            
            @Option(names = {"--numberOfThreads"}, description = "Max number of threads to be used for execution in case of wrapped test set")
            protected Integer numberOfThreads;

            @Option(descriptionKey = EP_DESCRIPTION_KEY, names = {"-ep", "--executionParameters"}, description = "Set execution parameters for local and remote executions ", split = "\\|", splitSynopsisLabel = "|")
            protected Map<String, String> executionParameters;

            @Override
            public Integer call() throws Exception {
                super.call();

                // The tricky way to take default values for execution parameters
                // We run the command without any arguments, but with pre-configured default values provider,
                // which will take default values from .properties files specified in original command.
                // After that we can look up the executionParameters in ApExecuteCommand and add them to non-default in our current command
                StepDefaultValuesProvider customDefaultValuesProvider = getStepDefaultValuesProvider();
                if (this.executionParameters == null) {
                    this.executionParameters = new HashMap<>();
                }
                if (customDefaultValuesProvider != null) {
                    ApExecuteCommand defaultExecutionParametersLookup = new ApExecuteCommand();
                    CommandLine clForLookup = new CommandLine(defaultExecutionParametersLookup).setDefaultValueProvider(customDefaultValuesProvider);
                    try {
                        clForLookup.parseArgs();
                    } catch (CommandLine.ParameterException ex) {
                        try {
                            return clForLookup.getParameterExceptionHandler().handleParseException(ex, new String[]{});
                        } catch (Exception handlerException) {
                            // exception during exception handling
                            throw new RuntimeException("Unexpected exception", ex);
                        }
                    }

                    if (defaultExecutionParametersLookup.executionParameters != null) {
                        // apply default execution parameters from config files
                        for (Map.Entry<String, String> defaultEp : defaultExecutionParametersLookup.executionParameters.entrySet()) {
                            this.executionParameters.putIfAbsent(defaultEp.getKey(), defaultEp.getValue());
                        }
                    }
                }

                log.info("Execute automation package with parameters: {}", executionParameters);
                if (!local) {
                    handleApRemoteExecuteCommand();
                } else {
                    handleApLocalExecuteCommand();
                }
                return 0;
            }

            private void handleApLocalExecuteCommand() {
                File file = prepareApFile(apFile);
                if (file == null) {
                    throw new StepCliExecutionException("AP file is not defined");
                }
                executeLocally(file, includePlans, excludePlans, includeCategories, excludeCategories, executionParameters);
            }

            protected void executeLocally(File file, String includePlans, String excludePlans, String includeCategories,
                                          String excludeCategories, Map<String, String> executionParameters) {
                new ApLocalExecuteCommandHandler().execute(file, includePlans, excludePlans, includeCategories, excludeCategories, executionParameters);
            }

            public void checkStepUrlRequired() {
                checkRequiredParam(spec, stepUrl, STEP_URL_SHORT, STEP_URL, LOCAL);
            }

            protected void handleApRemoteExecuteCommand() {
                checkStepUrlRequired();
                checkEeOptionsConsistency(spec);
                checkStepControllerVersion();
                executeRemotely(stepUrl, getStepProjectName(), stepUser, getAuthToken(), executionParameters,
                        executionTimeoutS, async, includePlans, excludePlans, includeCategories, excludeCategories, wrapIntoTestSet, numberOfThreads, getMavenArtifact(apFile)
                );
            }

            // for tests
            protected void executeRemotely(final String stepUrl,
                                           final String projectName,
                                           final String stepUserId,
                                           final String authToken,
                                           final Map<String, String> executionParameters,
                                           final Integer executionTimeoutS,
                                           final boolean async,
                                           final String includePlans,
                                           final String excludePlans,
                                           final String includeCategories,
                                           final String excludeCategories,
                                           final boolean wrapIntoTestSet,
                                           final Integer numberOfThreads,
                                           final MavenArtifactIdentifier mavenArtifactIdentifier) {
                new AbstractExecuteAutomationPackageTool(
                        stepUrl, projectName, stepUserId, authToken,
                        executionParameters, executionTimeoutS,
<<<<<<< HEAD
                        !async, true, false,
                        includePlans, excludePlans
=======
                        !async, true,
                        includePlans, excludePlans, includeCategories, excludeCategories,
                        wrapIntoTestSet, numberOfThreads,
                        mavenArtifactIdentifier
>>>>>>> 24a2705d
                ) {
                    @Override
                    protected File getAutomationPackageFile() throws StepCliExecutionException {
                        return prepareApFile(apFile);
                    }
                }.execute();
            }

        }

        @Override
        public Integer call() throws Exception {
            // call help by default
            return addApSubcommands(new CommandLine(new ApCommand()), ApDeployCommand::new, ApExecuteCommand::new)
                    .execute("help");
        }

    }

    public static void main(String... args) {
        int exitCode = executeMain(ApCommand.ApDeployCommand::new, ApCommand.ApExecuteCommand::new, true, args);
        System.exit(exitCode);
    }

    static int executeMain(Supplier<ApCommand.ApDeployCommand> deployCommandSupplier,
                           Supplier<ApCommand.ApExecuteCommand> executeCommandSupplier,
                           boolean lookupDefaultConfigFile,
                           String... args) {
        StepConsole configFinder = new StepConsole();

        // parse arguments just to resolve configuration files and setup default values provider programmatically
        CommandLine clForFinder = addStepSubcommands(new CommandLine(configFinder), deployCommandSupplier, executeCommandSupplier);
        CommandLine.ParseResult parseResult = null;
        try {
            parseResult = clForFinder.parseArgs(args);
        } catch (CommandLine.ParameterException ex){
            try {
                return clForFinder.getParameterExceptionHandler().handleParseException(ex, args);
            } catch (Exception handlerException){
                // exception during exception handling
                throw new RuntimeException("Unexpected exception", ex);
            }
        }

        List<String> customConfigFiles = null;

        // custom configuration files are only applied for "ap" command
        CommandLine.ParseResult subcommand1 = parseResult.subcommand();
        if (subcommand1 != null && Objects.equals(subcommand1.commandSpec().name(), ApCommand.AP_COMMAND)) {
            CommandLine.ParseResult subcommand2 = subcommand1.subcommand();
            if (subcommand2 != null) {
                CommandLine.Model.OptionSpec configOptionSpec = subcommand2.commandSpec().findOption(AbstractStepCommand.CONFIG);
                Object configsList = configOptionSpec == null ? null : configOptionSpec.getValue();
                if (configsList != null) {
                    customConfigFiles = ((List<String>) configsList);
                }
            }
        }

        return addStepSubcommands(new CommandLine(new StepConsole()), deployCommandSupplier, executeCommandSupplier)
                .setCaseInsensitiveEnumValuesAllowed(true)
                .setDefaultValueProvider(new StepDefaultValuesProvider(customConfigFiles, lookupDefaultConfigFile))
                .setExecutionExceptionHandler(new StepExecutionExceptionHandler())
                .execute(args);
    }

    private static CommandLine addStepSubcommands(CommandLine cl,
                                                  Supplier<ApCommand.ApDeployCommand> deployCommandSupplier,
                                                  Supplier<ApCommand.ApExecuteCommand> executeCommandSupplier) {
        return cl.addSubcommand("help", new CommandLine.HelpCommand())
                .addSubcommand(ApCommand.AP_COMMAND,
                        addApSubcommands(new CommandLine(new ApCommand()), deployCommandSupplier, executeCommandSupplier)
                );
    }

    private static CommandLine addApSubcommands(CommandLine cl,
                                                Supplier<ApCommand.ApDeployCommand> deployCommandSupplier,
                                                Supplier<ApCommand.ApExecuteCommand> executeCommandSupplier) {
        return cl.addSubcommand("help", new CommandLine.HelpCommand())
                .addSubcommand("deploy", deployCommandSupplier.get())
                .addSubcommand("execute", executeCommandSupplier.get());
    }

}<|MERGE_RESOLUTION|>--- conflicted
+++ resolved
@@ -328,8 +328,8 @@
             protected boolean local;
 
             @Option(names = {"--wrapIntoTestSet"}, defaultValue = "false", description = "To wrap all executed plans into the single test set", showDefaultValue = CommandLine.Help.Visibility.ALWAYS)
-            protected boolean wrapIntoTestSet;        
-            
+            protected boolean wrapIntoTestSet;
+
             @Option(names = {"--numberOfThreads"}, description = "Max number of threads to be used for execution in case of wrapped test set")
             protected Integer numberOfThreads;
 
@@ -423,15 +423,10 @@
                 new AbstractExecuteAutomationPackageTool(
                         stepUrl, projectName, stepUserId, authToken,
                         executionParameters, executionTimeoutS,
-<<<<<<< HEAD
                         !async, true, false,
-                        includePlans, excludePlans
-=======
-                        !async, true,
                         includePlans, excludePlans, includeCategories, excludeCategories,
                         wrapIntoTestSet, numberOfThreads,
                         mavenArtifactIdentifier
->>>>>>> 24a2705d
                 ) {
                     @Override
                     protected File getAutomationPackageFile() throws StepCliExecutionException {
