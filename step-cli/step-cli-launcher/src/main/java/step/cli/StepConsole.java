/*******************************************************************************
 * Copyright (C) 2020, exense GmbH
 *
 * This file is part of STEP
 *
 * STEP is free software: you can redistribute it and/or modify
 * it under the terms of the GNU Affero General Public License as published by
 * the Free Software Foundation, either version 3 of the License, or
 * (at your option) any later version.
 *
 * STEP is distributed in the hope that it will be useful,
 * but WITHOUT ANY WARRANTY; without even the implied warranty of
 * MERCHANTABILITY or FITNESS FOR A PARTICULAR PURPOSE.  See the
 * GNU Affero General Public License for more details.
 *
 * You should have received a copy of the GNU Affero General Public License
 * along with STEP.  If not, see <http://www.gnu.org/licenses/>.
 ******************************************************************************/
package step.cli;

import org.slf4j.Logger;
import org.slf4j.LoggerFactory;
import org.zeroturnaround.zip.ZipUtil;
import picocli.CommandLine;
import picocli.CommandLine.Command;
import picocli.CommandLine.Option;
import step.automation.packages.AutomationPackageFromFolderProvider;
import step.automation.packages.AutomationPackageReadingException;
import step.client.controller.ControllerServicesClient;
import step.client.credentials.ControllerCredentials;
import step.core.Constants;
import step.core.Version;

import java.io.File;
import java.io.IOException;
import java.nio.file.Files;
import java.util.HashMap;
import java.util.List;
import java.util.Map;
import java.util.Objects;
import java.util.concurrent.Callable;
import java.util.function.Supplier;


@Command(name = "step",
        mixinStandardHelpOptions = true,
        version = Constants.STEP_API_VERSION_STRING,
        description = "The command-line interface (CLI) to interact with Step",
        usageHelpAutoWidth = true
)
public class StepConsole implements Callable<Integer> {

    public static final String REQUIRED_ERR_MESSAGE = "Illegal parameters. One of the following options is required: '%s'";

    private static final Logger log = LoggerFactory.getLogger(StepConsole.class);

    @Override
    public Integer call() throws Exception {
        // call help by default
        return addStepSubcommands(new CommandLine(new StepConsole()), ApCommand.ApDeployCommand::new, ApCommand.ApExecuteCommand::new)
                .setExecutionExceptionHandler(new StepExecutionExceptionHandler())
                .execute("help");
    }

    public static abstract class AbstractStepCommand implements Callable<Integer> {

        public static final String STEP_URL_SHORT = "-u";
        public static final String STEP_URL = "--stepUrl";
        public static final String PROJECT_NAME = "--projectName";
        public static final String TOKEN = "--token";
        public static final String VERBOSE = "--verbose";
        public static final String CONFIG = "-c";
        public static final String LOCAL = "--local";
        public static final String FORCE = "--force";

        @CommandLine.Spec
        protected CommandLine.Model.CommandSpec spec;

        @Option(names = {CONFIG}, paramLabel = "<configFile>", description = "Optional configuration file(s) containing CLI options (ex: projectName=Common)")
        protected List<String> config;

        @Option(names = {STEP_URL_SHORT, STEP_URL}, description = "The URL of the remote Step server")
        protected String stepUrl;

        @Option(names = {PROJECT_NAME}, description = "The target project name in Step")
        protected String stepProjectName;

        @Option(names = {TOKEN}, paramLabel = "<API key>", description = "The API key (token) to authenticate to the remote Step server")
        protected String authToken;

        @Option(names = {"--stepUser"}, description = "To execute on behalf of the provided user")
        protected String stepUser;

        @Option(names = {VERBOSE}, defaultValue = "false")
        protected boolean verbose;

        @Option(names = {FORCE}, defaultValue = "false", description = "To force execution in case of uncritical errors")
        protected boolean force;

        protected String getStepProjectName() {
            return stepProjectName;
        }

        protected String getAuthToken() {
            return authToken;
        }

        public void checkRequiredParam(CommandLine.Model.CommandSpec spec, String value, String... optionLabels) {
            if (value == null || value.isEmpty()) {
                String optionsList = String.join(",", optionLabels);
                throw new CommandLine.ParameterException(spec.commandLine(), String.format(REQUIRED_ERR_MESSAGE, optionsList));
            }
        }

        public void checkEeOptionsConsistency(CommandLine.Model.CommandSpec spec) {
            // The auth token for Step EE and the project name (for EE) must be used together
            if(getAuthToken() != null && !getAuthToken().isEmpty()){
                checkRequiredParam(spec, getStepProjectName(), PROJECT_NAME);
            }

            if(getStepProjectName() != null && !getStepProjectName().isEmpty()){
                checkRequiredParam(spec, getAuthToken(), TOKEN);
            }
        }

        public void printConfigIfRequired() {
            StepDefaultValuesProvider defaultValuesProvider = getStepDefaultValuesProvider();
            if (verbose && defaultValuesProvider != null) {
                defaultValuesProvider.printAppliedConfig();
            }
        }

        protected StepDefaultValuesProvider getStepDefaultValuesProvider() {
            if (spec.defaultValueProvider() instanceof StepDefaultValuesProvider) {
                return (StepDefaultValuesProvider) spec.defaultValueProvider();
            } else {
                return null;
            }
        }

        @Override
        public Integer call() throws Exception {
            printConfigIfRequired();
            return 0;
        }
    }

    @Command(name = ApCommand.AP_COMMAND,
            mixinStandardHelpOptions = true,
            version = Constants.STEP_API_VERSION_STRING,
            description = "The CLI interface to manage automation packages in Step",
            usageHelpAutoWidth = true
    )
    public static class ApCommand implements Callable<Integer> {

        public static final String AP_COMMAND = "ap";

        public static abstract class AbstractApCommand extends AbstractStepCommand {

            @Option(names = {"-p", "--package"}, paramLabel = "<AutomationPackage>", description = "The automation-package.yaml file or the folder containing it")
            protected String apFile;

            /**
             * If the param points to the folder, prepares the zipped AP file with .stz extension.
             * Otherwise, if the param is a simple file, just returns this file
             *
             * @param param the source of AP
             */
            protected File prepareApFile(String param) {
                try {
                    File file = null;
                    if (param == null) {
                        // use the current folder by default
                        file = new File(new File("").getAbsolutePath());
                    } else {
                        file = new File(param);
                    }
                    log.info("The automation package source is {}", file.getAbsolutePath());

                    if (file.isDirectory()) {
                        // check if the folder is AP (contains the yaml descriptor)
                        checkApFolder(file);

                        File tempDirectory = Files.createTempDirectory("stepcli").toFile();
                        tempDirectory.deleteOnExit();
                        File tempFile = new File(tempDirectory, file.getName() + ".stz");
                        tempFile.deleteOnExit();
                        log.info("Preparing AP archive: {}", tempFile.getAbsolutePath());
                        ZipUtil.pack(file, tempFile);
                        return tempFile;
                    } else {
                        return file;
                    }
                } catch (IOException ex) {
                    throw new StepCliExecutionException("Unable to prepare automation package file", ex);
                }
            }

            protected MavenArtifactIdentifier getMavenArtifact(String apFile) {
                if (apFile != null && apFile.startsWith("mvn:")) {
                    String[] split = apFile.split(":");
                    return new MavenArtifactIdentifier(split[1], split[2], split[3], split.length >= 5 ? split[4] : null);
                } else {
                    return null;
                }
            }

            private void checkApFolder(File param) throws IOException {
                try (AutomationPackageFromFolderProvider apProvider = new AutomationPackageFromFolderProvider(param)) {
                    try {
                        if (!apProvider.getAutomationPackageArchive().hasAutomationPackageDescriptor()) {
                            throw new StepCliExecutionException("The AP folder " + param.getAbsolutePath() + " doesn't contain the AP descriptor file");
                        }
                    } catch (AutomationPackageReadingException e) {
                        throw new StepCliExecutionException("Unable to read automation package from folder " + param.getAbsolutePath(), e);
                    }
                }
            }

            protected ControllerServicesClient createControllerServicesClient(){
                return new ControllerServicesClient(getControllerCredentials());
            }

            protected ControllerCredentials getControllerCredentials() {
                String authToken = getAuthToken();
                return new ControllerCredentials(stepUrl, authToken == null || authToken.isEmpty() ? null : authToken);
            }

            protected void checkStepControllerVersion() {
                try {
                    new ControllerVersionValidator(createControllerServicesClient()).validateVersions(getVersion());
                } catch (ControllerVersionValidator.ValidationException e) {
                    if (e.getResult().getStatus() == ControllerVersionValidator.Status.MINOR_MISMATCH) {
                        String warn = "The CLI version (" + e.getResult().getClientVersion() + ") does not exactly match the server version (" +  e.getResult().getServerVersion() + "), but they are considered compatible. It's recommended to use matching versions.";
                        log.warn(warn);
                    } else {
                        String err = "Version mismatch. The server version (" + e.getResult().getServerVersion() + ") is incompatible with the current CLI version (" + e.getResult().getClientVersion() + "). Please ensure both the CLI and server are running compatible versions.";
                        if (!force) {
                            err += " You can use the " + FORCE + " option to ignore this validation.";
                            throw new StepCliExecutionException(err, e);
                        } else {
                            log.warn(err);
                        }
                    }
                }
            }

            protected Version getVersion() {
                return Constants.STEP_API_VERSION;
            }
        }

        @Command(name = "deploy",
                mixinStandardHelpOptions = true,
                version = Constants.STEP_API_VERSION_STRING,
                description = "The CLI interface to deploy automation packages in Step",
                usageHelpAutoWidth = true,
                subcommands = {CommandLine.HelpCommand.class})
        public static class ApDeployCommand extends AbstractApCommand {

            @Option(names = {"--async"}, defaultValue = "false", showDefaultValue = CommandLine.Help.Visibility.ALWAYS,
                    description = "Whether to waits for the deployment to complete")
            protected boolean async;

            @Override
            public Integer call() throws Exception {
                super.call();
                handleApDeployCommand();
                return 0;
            }

            public void checkStepUrlRequired() {
                checkRequiredParam(spec, stepUrl, STEP_URL_SHORT, STEP_URL);
            }

            protected void handleApDeployCommand() {
                checkStepUrlRequired();
                checkEeOptionsConsistency(spec);
                checkStepControllerVersion();
                executeTool(stepUrl, getStepProjectName(), getAuthToken(), async);
            }

            // for tests
            protected void executeTool(final String stepUrl1, final String projectName, final String authToken1, final boolean async1) {
                new AbstractDeployAutomationPackageTool(stepUrl1, projectName, authToken1, async1) {
                    @Override
                    protected File getFileToUpload() throws StepCliExecutionException {
                        return prepareApFile(apFile);
                    }
                }.execute();
            }
        }

        @Command(name = "execute",
                mixinStandardHelpOptions = true,
                version = "step.ap.execute 1.0",
                description = "The CLI interface to execute automation packages in Step",
                usageHelpAutoWidth = true,
                subcommands = {CommandLine.HelpCommand.class})
        public static class ApExecuteCommand extends AbstractApCommand implements Callable<Integer> {

            public static final String EP_DESCRIPTION_KEY = "executionParameters";

            @Option(names = {"--executionTimeoutS"}, defaultValue = "3600", description = "Maximum time in seconds to wait for executions completeness")
            protected Integer executionTimeoutS;

            @Option(names = {"--async"}, defaultValue = "false", showDefaultValue = CommandLine.Help.Visibility.ALWAYS,
                    description = "Whether to wait for execution completeness")
            protected boolean async;

            @Option(names = {"--includePlans"}, description = "The comma separated list of plans to be executed")
            protected String includePlans;

            @Option(names = {"--excludePlans"}, description = "The comma separated list of plans to be excluded from execution")
            protected String excludePlans;

            @Option(names = {"--includeCategories"}, description = "The comma separated list of categories to be executed")
            protected String includeCategories;

            @Option(names = {"--excludeCategories"}, description = "The comma separated list of categories to be excluded from execution")
            protected String excludeCategories;

            @Option(names = {LOCAL}, defaultValue = "false", description = "To execute the Automation Package locally ", showDefaultValue = CommandLine.Help.Visibility.ALWAYS)
            protected boolean local;

            @Option(names = {"--wrapIntoTestSet"}, defaultValue = "false", description = "To wrap all executed plans into the single test set", showDefaultValue = CommandLine.Help.Visibility.ALWAYS)
            protected boolean wrapIntoTestSet;        
            
            @Option(names = {"--numberOfThreads"}, description = "Max number of threads to be used for execution in case of wrapped test set")
            protected Integer numberOfThreads;

            @Option(names = {"--reportType"}, description = "The type of execution report to be generated and stored locally")
            protected List<String> reportType;

            @Option(names = {"--reportDir"}, description = "The local folder to store generated execution reports", defaultValue = "reports")
            protected File reportDir;

            @Option(descriptionKey = EP_DESCRIPTION_KEY, names = {"-ep", "--executionParameters"}, description = "Set execution parameters for local and remote executions ", split = "\\|", splitSynopsisLabel = "|")
            protected Map<String, String> executionParameters;

            @Override
            public Integer call() throws Exception {
                super.call();

                // The tricky way to take default values for execution parameters
                // We run the command without any arguments, but with pre-configured default values provider,
                // which will take default values from .properties files specified in original command.
                // After that we can look up the executionParameters in ApExecuteCommand and add them to non-default in our current command
                StepDefaultValuesProvider customDefaultValuesProvider = getStepDefaultValuesProvider();
                if (this.executionParameters == null) {
                    this.executionParameters = new HashMap<>();
                }
                if (customDefaultValuesProvider != null) {
                    ApExecuteCommand defaultExecutionParametersLookup = new ApExecuteCommand();
                    CommandLine clForLookup = new CommandLine(defaultExecutionParametersLookup).setDefaultValueProvider(customDefaultValuesProvider);
                    try {
                        clForLookup.parseArgs();
                    } catch (CommandLine.ParameterException ex) {
                        try {
                            return clForLookup.getParameterExceptionHandler().handleParseException(ex, new String[]{});
                        } catch (Exception handlerException) {
                            // exception during exception handling
                            throw new RuntimeException("Unexpected exception", ex);
                        }
                    }

                    if (defaultExecutionParametersLookup.executionParameters != null) {
                        // apply default execution parameters from config files
                        for (Map.Entry<String, String> defaultEp : defaultExecutionParametersLookup.executionParameters.entrySet()) {
                            this.executionParameters.putIfAbsent(defaultEp.getKey(), defaultEp.getValue());
                        }
                    }
                }

                log.info("Execute automation package with parameters: {}", executionParameters);
                if (!local) {
                    handleApRemoteExecuteCommand();
                } else {
                    handleApLocalExecuteCommand();
                }
                return 0;
            }

            private void handleApLocalExecuteCommand() {
                File file = prepareApFile(apFile);
                if (file == null) {
                    throw new StepCliExecutionException("AP file is not defined");
                }

                if (reportType != null && !reportType.isEmpty()) {
                    throw new StepCliExecutionException("The report generation is not supported for local execution");
                }

                executeLocally(file, includePlans, excludePlans, includeCategories, excludeCategories, executionParameters);
            }

            protected void executeLocally(File file, String includePlans, String excludePlans, String includeCategories,
                                          String excludeCategories, Map<String, String> executionParameters) {
                new ApLocalExecuteCommandHandler().execute(file, includePlans, excludePlans, includeCategories, excludeCategories, executionParameters);
            }

            public void checkStepUrlRequired() {
                checkRequiredParam(spec, stepUrl, STEP_URL_SHORT, STEP_URL, LOCAL);
            }

            protected void handleApRemoteExecuteCommand() {
                checkStepUrlRequired();
                checkEeOptionsConsistency(spec);
<<<<<<< HEAD

                executeRemotely(stepUrl,
                        new AbstractExecuteAutomationPackageTool.Params()
                                .setStepProjectName(getStepProjectName())
                                .setUserId(stepUser)
                                .setAuthToken(getAuthToken())
                                .setExecutionParameters(executionParameters)
                                .setExecutionResultTimeoutS(executionTimeoutS)
                                .setWaitForExecution(!async)
                                .setEnsureExecutionSuccess(true)
                                .setIncludePlans(includePlans)
                                .setExcludePlans(excludePlans)
                                .setIncludeCategories(includeCategories)
                                .setExcludeCategories(excludeCategories)
                                .setWrapIntoTestSet(wrapIntoTestSet)
                                .setNumberOfThreads(numberOfThreads)
                                .setReportTypes(reportType)
                                .setReportOutputDir(reportDir)
                                .setMavenArtifactIdentifier(getMavenArtifact(apFile))
=======
                checkStepControllerVersion();
                executeRemotely(stepUrl, getStepProjectName(), stepUser, getAuthToken(), executionParameters,
                        executionTimeoutS, async, includePlans, excludePlans, includeCategories, excludeCategories, wrapIntoTestSet, numberOfThreads, getMavenArtifact(apFile)
>>>>>>> 243afee7
                );
            }

            // for tests
            protected void executeRemotely(final String stepUrl,
                                           AbstractExecuteAutomationPackageTool.Params params) {
                new AbstractExecuteAutomationPackageTool(stepUrl, params) {
                    @Override
                    protected File getAutomationPackageFile() throws StepCliExecutionException {
                        return prepareApFile(apFile);
                    }
                }.execute();
            }

        }

        @Override
        public Integer call() throws Exception {
            // call help by default
            return addApSubcommands(new CommandLine(new ApCommand()), ApDeployCommand::new, ApExecuteCommand::new)
                    .execute("help");
        }

    }

    public static void main(String... args) {
        int exitCode = executeMain(ApCommand.ApDeployCommand::new, ApCommand.ApExecuteCommand::new, true, args);
        System.exit(exitCode);
    }

    static int executeMain(Supplier<ApCommand.ApDeployCommand> deployCommandSupplier,
                           Supplier<ApCommand.ApExecuteCommand> executeCommandSupplier,
                           boolean lookupDefaultConfigFile,
                           String... args) {
        StepConsole configFinder = new StepConsole();

        // parse arguments just to resolve configuration files and setup default values provider programmatically
        CommandLine clForFinder = addStepSubcommands(new CommandLine(configFinder), deployCommandSupplier, executeCommandSupplier);
        CommandLine.ParseResult parseResult = null;
        try {
            parseResult = clForFinder.parseArgs(args);
        } catch (CommandLine.ParameterException ex){
            try {
                return clForFinder.getParameterExceptionHandler().handleParseException(ex, args);
            } catch (Exception handlerException){
                // exception during exception handling
                throw new RuntimeException("Unexpected exception", ex);
            }
        }

        List<String> customConfigFiles = null;

        // custom configuration files are only applied for "ap" command
        CommandLine.ParseResult subcommand1 = parseResult.subcommand();
        if (subcommand1 != null && Objects.equals(subcommand1.commandSpec().name(), ApCommand.AP_COMMAND)) {
            CommandLine.ParseResult subcommand2 = subcommand1.subcommand();
            if (subcommand2 != null) {
                CommandLine.Model.OptionSpec configOptionSpec = subcommand2.commandSpec().findOption(AbstractStepCommand.CONFIG);
                Object configsList = configOptionSpec == null ? null : configOptionSpec.getValue();
                if (configsList != null) {
                    customConfigFiles = ((List<String>) configsList);
                }
            }
        }

        return addStepSubcommands(new CommandLine(new StepConsole()), deployCommandSupplier, executeCommandSupplier)
                .setCaseInsensitiveEnumValuesAllowed(true)
                .setDefaultValueProvider(new StepDefaultValuesProvider(customConfigFiles, lookupDefaultConfigFile))
                .setExecutionExceptionHandler(new StepExecutionExceptionHandler())
                .execute(args);
    }

    private static CommandLine addStepSubcommands(CommandLine cl,
                                                  Supplier<ApCommand.ApDeployCommand> deployCommandSupplier,
                                                  Supplier<ApCommand.ApExecuteCommand> executeCommandSupplier) {
        return cl.addSubcommand("help", new CommandLine.HelpCommand())
                .addSubcommand(ApCommand.AP_COMMAND,
                        addApSubcommands(new CommandLine(new ApCommand()), deployCommandSupplier, executeCommandSupplier)
                );
    }

    private static CommandLine addApSubcommands(CommandLine cl,
                                                Supplier<ApCommand.ApDeployCommand> deployCommandSupplier,
                                                Supplier<ApCommand.ApExecuteCommand> executeCommandSupplier) {
        return cl.addSubcommand("help", new CommandLine.HelpCommand())
                .addSubcommand("deploy", deployCommandSupplier.get())
                .addSubcommand("execute", executeCommandSupplier.get());
    }

}<|MERGE_RESOLUTION|>--- conflicted
+++ resolved
@@ -406,9 +406,8 @@
             protected void handleApRemoteExecuteCommand() {
                 checkStepUrlRequired();
                 checkEeOptionsConsistency(spec);
-<<<<<<< HEAD
-
-                executeRemotely(stepUrl,
+
+checkStepControllerVersion();                executeRemotely(stepUrl,
                         new AbstractExecuteAutomationPackageTool.Params()
                                 .setStepProjectName(getStepProjectName())
                                 .setUserId(stepUser)
@@ -426,11 +425,6 @@
                                 .setReportTypes(reportType)
                                 .setReportOutputDir(reportDir)
                                 .setMavenArtifactIdentifier(getMavenArtifact(apFile))
-=======
-                checkStepControllerVersion();
-                executeRemotely(stepUrl, getStepProjectName(), stepUser, getAuthToken(), executionParameters,
-                        executionTimeoutS, async, includePlans, excludePlans, includeCategories, excludeCategories, wrapIntoTestSet, numberOfThreads, getMavenArtifact(apFile)
->>>>>>> 243afee7
                 );
             }
 
