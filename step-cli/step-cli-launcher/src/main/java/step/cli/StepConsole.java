/*******************************************************************************
 * Copyright (C) 2020, exense GmbH
 *
 * This file is part of STEP
 *
 * STEP is free software: you can redistribute it and/or modify
 * it under the terms of the GNU Affero General Public License as published by
 * the Free Software Foundation, either version 3 of the License, or
 * (at your option) any later version.
 *
 * STEP is distributed in the hope that it will be useful,
 * but WITHOUT ANY WARRANTY; without even the implied warranty of
 * MERCHANTABILITY or FITNESS FOR A PARTICULAR PURPOSE.  See the
 * GNU Affero General Public License for more details.
 *
 * You should have received a copy of the GNU Affero General Public License
 * along with STEP.  If not, see <http://www.gnu.org/licenses/>.
 ******************************************************************************/
package step.cli;

import ch.exense.commons.io.FileHelper;
import org.slf4j.Logger;
import org.slf4j.LoggerFactory;
import picocli.CommandLine;
import picocli.CommandLine.Command;
import picocli.CommandLine.Option;
import step.automation.packages.AutomationPackageFromFolderProvider;
import step.automation.packages.AutomationPackageReadingException;
import step.client.controller.ControllerServicesClient;
import step.client.credentials.ControllerCredentials;
import step.core.Constants;
import step.core.Version;
import step.cli.apignore.ApIgnoreFileFilter;

import java.io.File;
import java.io.IOException;
import java.nio.file.Files;
import java.util.HashMap;
import java.util.List;
import java.util.Map;
import java.util.Objects;
import java.util.concurrent.Callable;
import java.util.function.Function;
import java.util.function.Supplier;


@Command(name = "step",
        mixinStandardHelpOptions = true,
        version = Constants.STEP_API_VERSION_STRING,
        description = "The command-line interface (CLI) to interact with Step",
        usageHelpAutoWidth = true
)
public class StepConsole implements Callable<Integer> {

    public static final String REQUIRED_ERR_MESSAGE = "Illegal parameters. One of the following options is required: '%s'";

    private static final String AP_IGNORE_NAME = ".apignore";

    private static final Logger log = LoggerFactory.getLogger(StepConsole.class);

    @Override
    public Integer call() throws Exception {
        // call help by default
        return addStepSubcommands(new CommandLine(new StepConsole()), ApCommand.ApDeployCommand::new, ApCommand.ApExecuteCommand::new)
                .setExecutionExceptionHandler(new StepExecutionExceptionHandler())
                .execute("help");
    }

    public static abstract class AbstractStepCommand implements Callable<Integer> {

        public static final String STEP_URL_SHORT = "-u";
        public static final String STEP_URL = "--stepUrl";
        public static final String PROJECT_NAME = "--projectName";
        public static final String TOKEN = "--token";
        public static final String VERBOSE = "--verbose";
        public static final String CONFIG = "-c";
        public static final String LOCAL = "--local";
        public static final String FORCE = "--force";

        @CommandLine.Spec
        protected CommandLine.Model.CommandSpec spec;

        @Option(names = {CONFIG}, paramLabel = "<configFile>", description = "Optional configuration file(s) containing CLI options (ex: projectName=Common)")
        protected List<String> config;

        @Option(names = {STEP_URL_SHORT, STEP_URL}, description = "The URL of the remote Step server")
        protected String stepUrl;

        @Option(names = {PROJECT_NAME}, description = "The target project name in Step")
        protected String stepProjectName;

        @Option(names = {TOKEN}, paramLabel = "<API key>", description = "The API key (token) to authenticate to the remote Step server")
        protected String authToken;

        @Option(names = {"--stepUser"}, description = "To execute on behalf of the provided user")
        protected String stepUser;

        @Option(names = {VERBOSE}, defaultValue = "false")
        protected boolean verbose;

        @Option(names = {FORCE}, defaultValue = "false", description = "To force execution in case of uncritical errors")
        protected boolean force;

        protected String getStepProjectName() {
            return stepProjectName;
        }

        protected String getAuthToken() {
            return authToken;
        }

        public void checkRequiredParam(CommandLine.Model.CommandSpec spec, String value, String... optionLabels) {
            if (value == null || value.isEmpty()) {
                String optionsList = String.join(",", optionLabels);
                throw new CommandLine.ParameterException(spec.commandLine(), String.format(REQUIRED_ERR_MESSAGE, optionsList));
            }
        }

        public void checkEeOptionsConsistency(CommandLine.Model.CommandSpec spec) {
            // The auth token for Step EE and the project name (for EE) must be used together
            if(getAuthToken() != null && !getAuthToken().isEmpty()){
                checkRequiredParam(spec, getStepProjectName(), PROJECT_NAME);
            }

            if(getStepProjectName() != null && !getStepProjectName().isEmpty()){
                checkRequiredParam(spec, getAuthToken(), TOKEN);
            }
        }

        public void printConfigIfRequired() {
            StepDefaultValuesProvider defaultValuesProvider = getStepDefaultValuesProvider();
            if (verbose && defaultValuesProvider != null) {
                defaultValuesProvider.printAppliedConfig();
            }
        }

        protected StepDefaultValuesProvider getStepDefaultValuesProvider() {
            if (spec.defaultValueProvider() instanceof StepDefaultValuesProvider) {
                return (StepDefaultValuesProvider) spec.defaultValueProvider();
            } else {
                return null;
            }
        }

        @Override
        public Integer call() throws Exception {
            printConfigIfRequired();
            return 0;
        }
    }

    @Command(name = ApCommand.AP_COMMAND,
            mixinStandardHelpOptions = true,
            version = Constants.STEP_API_VERSION_STRING,
            description = "The CLI interface to manage automation packages in Step",
            usageHelpAutoWidth = true
    )
    public static class ApCommand implements Callable<Integer> {

        public static final String AP_COMMAND = "ap";

        public static abstract class AbstractApCommand extends AbstractStepCommand {

            @Option(names = {"-p", "--package"}, paramLabel = "<AutomationPackage>", description = "The automation-package.yaml file or the folder containing it")
            protected String apFile;

            /**
             * If the param points to the folder, prepares the zipped AP file with .stz extension.
             * Otherwise, if the param is a simple file, just returns this file
             *
             * @param param the source of AP
             */
            protected File prepareApFile(String param) {
                try {
                    File file = null;
                    if (param == null) {
                        // use the current folder by default
                        file = new File(new File("").getAbsolutePath());
                    } else {
                        file = new File(param);
                    }
                    log.info("The automation package source is {}", file.getAbsolutePath());

                    if (file.isDirectory()) {
                        // check if the folder is AP (contains the yaml descriptor)
                        checkApFolder(file);

                        Function<File, Boolean> fileFilter = null;
                        File apIgnoreFile = new File(file, AP_IGNORE_NAME);
                        if (apIgnoreFile.exists()) {
                            ApIgnoreFileFilter gitIgnore = new ApIgnoreFileFilter(file.toPath(), apIgnoreFile.toPath());
                            fileFilter = file1 -> !file1.getName().equals(AP_IGNORE_NAME) && gitIgnore.accept(file1.toPath());
                        }

                        File tempDirectory = Files.createTempDirectory("stepcli").toFile();
                        tempDirectory.deleteOnExit();
                        File tempFile = new File(tempDirectory, file.getName() + ".stz");
                        tempFile.deleteOnExit();
                        log.info("Preparing AP archive: {}", tempFile.getAbsolutePath());
                        FileHelper.zip(file, tempFile, fileFilter);
                        return tempFile;
                    } else {
                        return file;
                    }
                } catch (IOException ex) {
                    throw new StepCliExecutionException("Unable to prepare automation package file", ex);
                }
            }

            protected MavenArtifactIdentifier getMavenArtifact(String apFile) {
                if (apFile != null && apFile.startsWith("mvn:")) {
                    String[] split = apFile.split(":");
                    return new MavenArtifactIdentifier(split[1], split[2], split[3], split.length >= 5 ? split[4] : null);
                } else {
                    return null;
                }
            }

            private void checkApFolder(File param) throws IOException {
                try (AutomationPackageFromFolderProvider apProvider = new AutomationPackageFromFolderProvider(param)) {
                    try {
                        if (!apProvider.getAutomationPackageArchive().hasAutomationPackageDescriptor()) {
                            throw new StepCliExecutionException("The AP folder " + param.getAbsolutePath() + " doesn't contain the AP descriptor file");
                        }
                    } catch (AutomationPackageReadingException e) {
                        throw new StepCliExecutionException("Unable to read automation package from folder " + param.getAbsolutePath(), e);
                    }
                }
            }

            protected ControllerServicesClient createControllerServicesClient(){
                return new ControllerServicesClient(getControllerCredentials());
            }

            protected ControllerCredentials getControllerCredentials() {
                String authToken = getAuthToken();
                return new ControllerCredentials(stepUrl, authToken == null || authToken.isEmpty() ? null : authToken);
            }

            protected void checkStepControllerVersion() {
                try {
                    new ControllerVersionValidator(createControllerServicesClient()).validateVersions(getVersion());
                } catch (ControllerVersionValidator.ValidationException e) {
                    if (e.getResult().getStatus() == ControllerVersionValidator.Status.MINOR_MISMATCH) {
                        String warn = "The CLI version (" + e.getResult().getClientVersion() + ") does not exactly match the server version (" +  e.getResult().getServerVersion() + "), but they are considered compatible. It's recommended to use matching versions.";
                        log.warn(warn);
                    } else {
                        String err = "Version mismatch. The server version (" + e.getResult().getServerVersion() + ") is incompatible with the current CLI version (" + e.getResult().getClientVersion() + "). Please ensure both the CLI and server are running compatible versions.";
                        if (!force) {
                            err += " You can use the " + FORCE + " option to ignore this validation.";
                            throw new StepCliExecutionException(err, e);
                        } else {
                            log.warn(err);
                        }
                    }
                }
            }

            protected Version getVersion() {
                return Constants.STEP_API_VERSION;
            }
        }

        @Command(name = "deploy",
                mixinStandardHelpOptions = true,
                version = Constants.STEP_API_VERSION_STRING,
                description = "The CLI interface to deploy automation packages in Step",
                usageHelpAutoWidth = true,
                subcommands = {CommandLine.HelpCommand.class})
        public static class ApDeployCommand extends AbstractApCommand {

            @Option(names = {"--async"}, defaultValue = "false", showDefaultValue = CommandLine.Help.Visibility.ALWAYS,
                    description = "Whether to waits for the deployment to complete")
            protected boolean async;

            @Override
            public Integer call() throws Exception {
                super.call();
                handleApDeployCommand();
                return 0;
            }

            public void checkStepUrlRequired() {
                checkRequiredParam(spec, stepUrl, STEP_URL_SHORT, STEP_URL);
            }

            protected void handleApDeployCommand() {
                checkStepUrlRequired();
                checkEeOptionsConsistency(spec);
                checkStepControllerVersion();
                executeTool(stepUrl, getStepProjectName(), getAuthToken(), async);
            }

            // for tests
            protected void executeTool(final String stepUrl1, final String projectName, final String authToken1, final boolean async1) {
                new AbstractDeployAutomationPackageTool(stepUrl1, projectName, authToken1, async1) {
                    @Override
                    protected File getFileToUpload() throws StepCliExecutionException {
                        return prepareApFile(apFile);
                    }
                }.execute();
            }
        }

        @Command(name = "execute",
                mixinStandardHelpOptions = true,
                version = "step.ap.execute 1.0",
                description = "The CLI interface to execute automation packages in Step",
                usageHelpAutoWidth = true,
                subcommands = {CommandLine.HelpCommand.class})
        public static class ApExecuteCommand extends AbstractApCommand implements Callable<Integer> {

            public static final String EP_DESCRIPTION_KEY = "executionParameters";

            @Option(names = {"--executionTimeoutS"}, defaultValue = "3600", description = "Maximum time in seconds to wait for executions completeness")
            protected Integer executionTimeoutS;

            @Option(names = {"--async"}, defaultValue = "false", showDefaultValue = CommandLine.Help.Visibility.ALWAYS,
                    description = "Whether to wait for execution completeness")
            protected boolean async;

            @Option(names = {"--printAggregatedReport"}, defaultValue = "true", showDefaultValue = CommandLine.Help.Visibility.ALWAYS,
                    description = "Whether to print the aggregated report tree")
            protected boolean printAggregatedReport;

            @Option(names = {"--includePlans"}, description = "The comma separated list of plans to be executed")
            protected String includePlans;

            @Option(names = {"--excludePlans"}, description = "The comma separated list of plans to be excluded from execution")
            protected String excludePlans;

            @Option(names = {"--includeCategories"}, description = "The comma separated list of categories to be executed")
            protected String includeCategories;

            @Option(names = {"--excludeCategories"}, description = "The comma separated list of categories to be excluded from execution")
            protected String excludeCategories;

            @Option(names = {LOCAL}, defaultValue = "false", description = "To execute the Automation Package locally ", showDefaultValue = CommandLine.Help.Visibility.ALWAYS)
            protected boolean local;

            @Option(names = {"--wrapIntoTestSet"}, defaultValue = "false", description = "To wrap all executed plans into the single test set", showDefaultValue = CommandLine.Help.Visibility.ALWAYS)
            protected boolean wrapIntoTestSet;

            @Option(names = {"--numberOfThreads"}, description = "Max number of threads to be used for execution in case of wrapped test set")
            protected Integer numberOfThreads;

            @Option(names = {"--reportType"}, description = "The type of execution report to be generated and stored locally. Supported report types: junit")
            protected List<AbstractExecuteAutomationPackageTool.ReportType> reportType;

            @Option(names = {"--reportDir"}, description = "The local folder to store generated execution reports", defaultValue = "reports")
            protected File reportDir;

            @Option(descriptionKey = EP_DESCRIPTION_KEY, names = {"-ep", "--executionParameters"}, description = "Set execution parameters for local and remote executions ", split = "\\|", splitSynopsisLabel = "|")
            protected Map<String, String> executionParameters;

            @Override
            public Integer call() throws Exception {
                super.call();

                // The tricky way to take default values for execution parameters
                // We run the command without any arguments, but with pre-configured default values provider,
                // which will take default values from .properties files specified in original command.
                // After that we can look up the executionParameters in ApExecuteCommand and add them to non-default in our current command
                StepDefaultValuesProvider customDefaultValuesProvider = getStepDefaultValuesProvider();
                if (this.executionParameters == null) {
                    this.executionParameters = new HashMap<>();
                }
                if (customDefaultValuesProvider != null) {
                    ApExecuteCommand defaultExecutionParametersLookup = new ApExecuteCommand();
                    CommandLine clForLookup = new CommandLine(defaultExecutionParametersLookup).setDefaultValueProvider(customDefaultValuesProvider);
                    try {
                        clForLookup.parseArgs();
                    } catch (CommandLine.ParameterException ex) {
                        try {
                            return clForLookup.getParameterExceptionHandler().handleParseException(ex, new String[]{});
                        } catch (Exception handlerException) {
                            // exception during exception handling
                            throw new RuntimeException("Unexpected exception", ex);
                        }
                    }

                    if (defaultExecutionParametersLookup.executionParameters != null) {
                        // apply default execution parameters from config files
                        for (Map.Entry<String, String> defaultEp : defaultExecutionParametersLookup.executionParameters.entrySet()) {
                            this.executionParameters.putIfAbsent(defaultEp.getKey(), defaultEp.getValue());
                        }
                    }
                }

                log.info("Execute automation package with parameters: {}", executionParameters);
                if (!local) {
                    handleApRemoteExecuteCommand();
                } else {
                    handleApLocalExecuteCommand();
                }
                return 0;
            }

            private void handleApLocalExecuteCommand() {
                File file = prepareApFile(apFile);
                if (file == null) {
                    throw new StepCliExecutionException("AP file is not defined");
                }

                if (reportType != null && !reportType.isEmpty()) {
                    throw new StepCliExecutionException("The report generation is not supported for local execution");
                }

                executeLocally(file, includePlans, excludePlans, includeCategories, excludeCategories, executionParameters);
            }

            protected void executeLocally(File file, String includePlans, String excludePlans, String includeCategories,
                                          String excludeCategories, Map<String, String> executionParameters) {
                new ApLocalExecuteCommandHandler().execute(file, includePlans, excludePlans, includeCategories, excludeCategories, executionParameters);
            }

            public void checkStepUrlRequired() {
                checkRequiredParam(spec, stepUrl, STEP_URL_SHORT, STEP_URL, LOCAL);
            }

            protected void handleApRemoteExecuteCommand() {
                checkStepUrlRequired();
                checkEeOptionsConsistency(spec);

                checkStepControllerVersion();
                executeRemotely(stepUrl,
                        new AbstractExecuteAutomationPackageTool.Params()
                                .setStepProjectName(getStepProjectName())
                                .setUserId(stepUser)
                                .setAuthToken(getAuthToken())
                                .setExecutionParameters(executionParameters)
                                .setExecutionResultTimeoutS(executionTimeoutS)
                                .setWaitForExecution(!async)
                                .setEnsureExecutionSuccess(true)
                                .setIncludePlans(includePlans)
                                .setExcludePlans(excludePlans)
                                .setIncludeCategories(includeCategories)
                                .setExcludeCategories(excludeCategories)
                                .setWrapIntoTestSet(wrapIntoTestSet)
                                .setNumberOfThreads(numberOfThreads)
                                .setReportTypes(reportType)
                                .setReportOutputDir(reportDir)
                                .setMavenArtifactIdentifier(getMavenArtifact(apFile))
                );
            }

            // for tests
            protected void executeRemotely(final String stepUrl,
<<<<<<< HEAD
                                           final String projectName,
                                           final String stepUserId,
                                           final String authToken,
                                           final Map<String, String> executionParameters,
                                           final Integer executionTimeoutS,
                                           final boolean async,
                                           final String includePlans,
                                           final String excludePlans,
                                           final String includeCategories,
                                           final String excludeCategories,
                                           final boolean wrapIntoTestSet,
                                           final Integer numberOfThreads,
                                           final MavenArtifactIdentifier mavenArtifactIdentifier) {
                new AbstractExecuteAutomationPackageTool(
                        stepUrl, projectName, stepUserId, authToken,
                        executionParameters, executionTimeoutS,
                        !async, true, false,
                        includePlans, excludePlans, includeCategories, excludeCategories,
                        wrapIntoTestSet, numberOfThreads,
                        mavenArtifactIdentifier
                ) {
=======
                                           AbstractExecuteAutomationPackageTool.Params params) {
                new AbstractExecuteAutomationPackageTool(stepUrl, params) {
>>>>>>> a2d9d406
                    @Override
                    protected File getAutomationPackageFile() throws StepCliExecutionException {
                        return prepareApFile(apFile);
                    }
                }.execute();
            }

        }

        @Override
        public Integer call() throws Exception {
            // call help by default
            return addApSubcommands(new CommandLine(new ApCommand()), ApDeployCommand::new, ApExecuteCommand::new)
                    .execute("help");
        }

    }

    public static void main(String... args) {
        int exitCode = executeMain(ApCommand.ApDeployCommand::new, ApCommand.ApExecuteCommand::new, true, args);
        System.exit(exitCode);
    }

    static int executeMain(Supplier<ApCommand.ApDeployCommand> deployCommandSupplier,
                           Supplier<ApCommand.ApExecuteCommand> executeCommandSupplier,
                           boolean lookupDefaultConfigFile,
                           String... args) {
        StepConsole configFinder = new StepConsole();

        // parse arguments just to resolve configuration files and setup default values provider programmatically
        CommandLine clForFinder = addStepSubcommands(new CommandLine(configFinder), deployCommandSupplier, executeCommandSupplier);
        CommandLine.ParseResult parseResult = null;
        try {
            parseResult = clForFinder.parseArgs(args);
        } catch (CommandLine.ParameterException ex){
            try {
                return clForFinder.getParameterExceptionHandler().handleParseException(ex, args);
            } catch (Exception handlerException){
                // exception during exception handling
                throw new RuntimeException("Unexpected exception", ex);
            }
        }

        List<String> customConfigFiles = null;

        // custom configuration files are only applied for "ap" command
        CommandLine.ParseResult subcommand1 = parseResult.subcommand();
        if (subcommand1 != null && Objects.equals(subcommand1.commandSpec().name(), ApCommand.AP_COMMAND)) {
            CommandLine.ParseResult subcommand2 = subcommand1.subcommand();
            if (subcommand2 != null) {
                CommandLine.Model.OptionSpec configOptionSpec = subcommand2.commandSpec().findOption(AbstractStepCommand.CONFIG);
                Object configsList = configOptionSpec == null ? null : configOptionSpec.getValue();
                if (configsList != null) {
                    customConfigFiles = ((List<String>) configsList);
                }
            }
        }

        return addStepSubcommands(new CommandLine(new StepConsole()), deployCommandSupplier, executeCommandSupplier)
                .setCaseInsensitiveEnumValuesAllowed(true)
                .setDefaultValueProvider(new StepDefaultValuesProvider(customConfigFiles, lookupDefaultConfigFile))
                .setExecutionExceptionHandler(new StepExecutionExceptionHandler())
                .execute(args);
    }

    private static CommandLine addStepSubcommands(CommandLine cl,
                                                  Supplier<ApCommand.ApDeployCommand> deployCommandSupplier,
                                                  Supplier<ApCommand.ApExecuteCommand> executeCommandSupplier) {
        return cl.addSubcommand("help", new CommandLine.HelpCommand())
                .addSubcommand(ApCommand.AP_COMMAND,
                        addApSubcommands(new CommandLine(new ApCommand()), deployCommandSupplier, executeCommandSupplier)
                );
    }

    private static CommandLine addApSubcommands(CommandLine cl,
                                                Supplier<ApCommand.ApDeployCommand> deployCommandSupplier,
                                                Supplier<ApCommand.ApExecuteCommand> executeCommandSupplier) {
        return cl.addSubcommand("help", new CommandLine.HelpCommand())
                .addSubcommand("deploy", deployCommandSupplier.get())
                .addSubcommand("execute", executeCommandSupplier.get());
    }

}<|MERGE_RESOLUTION|>--- conflicted
+++ resolved
@@ -446,32 +446,8 @@
 
             // for tests
             protected void executeRemotely(final String stepUrl,
-<<<<<<< HEAD
-                                           final String projectName,
-                                           final String stepUserId,
-                                           final String authToken,
-                                           final Map<String, String> executionParameters,
-                                           final Integer executionTimeoutS,
-                                           final boolean async,
-                                           final String includePlans,
-                                           final String excludePlans,
-                                           final String includeCategories,
-                                           final String excludeCategories,
-                                           final boolean wrapIntoTestSet,
-                                           final Integer numberOfThreads,
-                                           final MavenArtifactIdentifier mavenArtifactIdentifier) {
-                new AbstractExecuteAutomationPackageTool(
-                        stepUrl, projectName, stepUserId, authToken,
-                        executionParameters, executionTimeoutS,
-                        !async, true, false,
-                        includePlans, excludePlans, includeCategories, excludeCategories,
-                        wrapIntoTestSet, numberOfThreads,
-                        mavenArtifactIdentifier
-                ) {
-=======
                                            AbstractExecuteAutomationPackageTool.Params params) {
                 new AbstractExecuteAutomationPackageTool(stepUrl, params) {
->>>>>>> a2d9d406
                     @Override
                     protected File getAutomationPackageFile() throws StepCliExecutionException {
                         return prepareApFile(apFile);
