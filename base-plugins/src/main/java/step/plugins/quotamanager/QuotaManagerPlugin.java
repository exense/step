/*******************************************************************************
 * (C) Copyright 2016 Jerome Comte and Dorian Cransac
 *  
 * This file is part of STEP
 *  
 * STEP is free software: you can redistribute it and/or modify
 * it under the terms of the GNU Affero General Public License as published by
 * the Free Software Foundation, either version 3 of the License, or
 * (at your option) any later version.
 *  
 * STEP is distributed in the hope that it will be useful,
 * but WITHOUT ANY WARRANTY; without even the implied warranty of
 * MERCHANTABILITY or FITNESS FOR A PARTICULAR PURPOSE.  See the
 * GNU Affero General Public License for more details.
 *  
 * You should have received a copy of the GNU Affero General Public License
 * along with STEP.  If not, see <http://www.gnu.org/licenses/>.
 *******************************************************************************/
package step.plugins.quotamanager;

import java.io.File;
import java.util.HashMap;
import java.util.Map;
import java.util.UUID;
import java.util.concurrent.ConcurrentHashMap;

import step.common.managedoperations.OperationManager;
import step.commons.conf.Configuration;
import step.commons.conf.FileWatchService;
import step.core.GlobalContext;
import step.core.artefacts.reports.ReportNode;
import step.core.execution.ExecutionContext;
import step.core.plugins.AbstractPlugin;
import step.core.plugins.Plugin;

@Plugin
public class QuotaManagerPlugin extends AbstractPlugin {
		
	private QuotaManager quotaManager;
	
<<<<<<< HEAD
	private ConcurrentHashMap<String, UUID> permits = new ConcurrentHashMap<>();
	
=======
	private OperationManager operationManager;
		
	private QuotaManager quotaManager;
	
	private ConcurrentHashMap<String, UUID> permits = new ConcurrentHashMap<>();
	
>>>>>>> 40084079
	@Override
	public void beforeReportNodeExecution(ExecutionContext context, ReportNode node) {
		Map<String, Object> bindings = new HashMap<>();
		
		bindings.putAll(context.getVariablesManager().getAllVariables());
		bindings.put("node", node);
		
<<<<<<< HEAD
=======
		operationManager.enter("Waiting for quota", new Object());
>>>>>>> 40084079
		UUID permit;
		try {
			permit = quotaManager.acquirePermit(bindings);
		} catch (Exception e) {
			throw new RuntimeException("Error while getting permit from quota manager", e);
<<<<<<< HEAD
=======
		} finally {
			operationManager.exit();
>>>>>>> 40084079
		}
		permits.put(node.getId().toString(), permit);
	}

	@Override
	public void afterReportNodeExecution(ReportNode node) {
		UUID permit = permits.remove(node.getId().toString());
		if(permit!=null) {
			quotaManager.releasePermit(permit);
		}
	}

	private QuotaManager initQuotaManager(String config) {		
		final File configFile = new File(config);
		quotaManager = new QuotaManager(configFile);
		FileWatchService.getInstance().register(configFile, new Runnable() {
			@Override
			public void run() {
				quotaManager.loadConfiguration(configFile);
			}
		});
		return quotaManager;
	}
	
	@Override
	public void executionControllerStart(GlobalContext context) {
		String config = Configuration.getInstance().getProperty("quotamanager.config");
		if(config!=null) {
			QuotaManager manager = initQuotaManager(config);
			context.put(QuotaManager.class, manager);
			context.getServiceRegistrationCallback().registerService(QuotaManagerServices.class);
		}
	}
}
<|MERGE_RESOLUTION|>--- conflicted
+++ resolved
@@ -1,106 +1,93 @@
-/*******************************************************************************
- * (C) Copyright 2016 Jerome Comte and Dorian Cransac
- *  
- * This file is part of STEP
- *  
- * STEP is free software: you can redistribute it and/or modify
- * it under the terms of the GNU Affero General Public License as published by
- * the Free Software Foundation, either version 3 of the License, or
- * (at your option) any later version.
- *  
- * STEP is distributed in the hope that it will be useful,
- * but WITHOUT ANY WARRANTY; without even the implied warranty of
- * MERCHANTABILITY or FITNESS FOR A PARTICULAR PURPOSE.  See the
- * GNU Affero General Public License for more details.
- *  
- * You should have received a copy of the GNU Affero General Public License
- * along with STEP.  If not, see <http://www.gnu.org/licenses/>.
- *******************************************************************************/
-package step.plugins.quotamanager;
+/*******************************************************************************
+ * (C) Copyright 2016 Jerome Comte and Dorian Cransac
+ *  
+ * This file is part of STEP
+ *  
+ * STEP is free software: you can redistribute it and/or modify
+ * it under the terms of the GNU Affero General Public License as published by
+ * the Free Software Foundation, either version 3 of the License, or
+ * (at your option) any later version.
+ *  
+ * STEP is distributed in the hope that it will be useful,
+ * but WITHOUT ANY WARRANTY; without even the implied warranty of
+ * MERCHANTABILITY or FITNESS FOR A PARTICULAR PURPOSE.  See the
+ * GNU Affero General Public License for more details.
+ *  
+ * You should have received a copy of the GNU Affero General Public License
+ * along with STEP.  If not, see <http://www.gnu.org/licenses/>.
+ *******************************************************************************/
+package step.plugins.quotamanager;
+
+import java.io.File;
+import java.util.HashMap;
+import java.util.Map;
+import java.util.UUID;
+import java.util.concurrent.ConcurrentHashMap;
+
+import step.common.managedoperations.OperationManager;
+import step.commons.conf.Configuration;
+import step.commons.conf.FileWatchService;
+import step.core.GlobalContext;
+import step.core.artefacts.reports.ReportNode;
+import step.core.execution.ExecutionContext;
+import step.core.plugins.AbstractPlugin;
+import step.core.plugins.Plugin;
+
+@Plugin
+public class QuotaManagerPlugin extends AbstractPlugin {
+		
+	private ConcurrentHashMap<String, UUID> permits = new ConcurrentHashMap<>();
 
-import java.io.File;
-import java.util.HashMap;
-import java.util.Map;
-import java.util.UUID;
-import java.util.concurrent.ConcurrentHashMap;
-
-import step.common.managedoperations.OperationManager;
-import step.commons.conf.Configuration;
-import step.commons.conf.FileWatchService;
-import step.core.GlobalContext;
-import step.core.artefacts.reports.ReportNode;
-import step.core.execution.ExecutionContext;
-import step.core.plugins.AbstractPlugin;
-import step.core.plugins.Plugin;
-
-@Plugin
-public class QuotaManagerPlugin extends AbstractPlugin {
-		
-	private QuotaManager quotaManager;
-	
-<<<<<<< HEAD
-	private ConcurrentHashMap<String, UUID> permits = new ConcurrentHashMap<>();
-	
-=======
-	private OperationManager operationManager;
-		
-	private QuotaManager quotaManager;
-	
-	private ConcurrentHashMap<String, UUID> permits = new ConcurrentHashMap<>();
-	
->>>>>>> 40084079
-	@Override
-	public void beforeReportNodeExecution(ExecutionContext context, ReportNode node) {
-		Map<String, Object> bindings = new HashMap<>();
-		
-		bindings.putAll(context.getVariablesManager().getAllVariables());
-		bindings.put("node", node);
-		
-<<<<<<< HEAD
-=======
-		operationManager.enter("Waiting for quota", new Object());
->>>>>>> 40084079
-		UUID permit;
-		try {
-			permit = quotaManager.acquirePermit(bindings);
-		} catch (Exception e) {
-			throw new RuntimeException("Error while getting permit from quota manager", e);
-<<<<<<< HEAD
-=======
-		} finally {
+	private OperationManager operationManager;
+		
+	private QuotaManager quotaManager;
+	
+	@Override
+	public void beforeReportNodeExecution(ExecutionContext context, ReportNode node) {
+		Map<String, Object> bindings = new HashMap<>();
+		
+		bindings.putAll(context.getVariablesManager().getAllVariables());
+		bindings.put("node", node);
+		
+		operationManager.enter("Waiting for quota", new Object());
+		UUID permit;
+		try {
+			permit = quotaManager.acquirePermit(bindings);
+		} catch (Exception e) {
+			throw new RuntimeException("Error while getting permit from quota manager", e);
+		} finally {
 			operationManager.exit();
->>>>>>> 40084079
-		}
-		permits.put(node.getId().toString(), permit);
-	}
-
-	@Override
-	public void afterReportNodeExecution(ReportNode node) {
-		UUID permit = permits.remove(node.getId().toString());
-		if(permit!=null) {
-			quotaManager.releasePermit(permit);
-		}
-	}
-
-	private QuotaManager initQuotaManager(String config) {		
-		final File configFile = new File(config);
-		quotaManager = new QuotaManager(configFile);
-		FileWatchService.getInstance().register(configFile, new Runnable() {
-			@Override
-			public void run() {
-				quotaManager.loadConfiguration(configFile);
-			}
-		});
-		return quotaManager;
-	}
-	
-	@Override
-	public void executionControllerStart(GlobalContext context) {
-		String config = Configuration.getInstance().getProperty("quotamanager.config");
-		if(config!=null) {
-			QuotaManager manager = initQuotaManager(config);
-			context.put(QuotaManager.class, manager);
-			context.getServiceRegistrationCallback().registerService(QuotaManagerServices.class);
-		}
-	}
-}
+		}
+		permits.put(node.getId().toString(), permit);
+	}
+
+	@Override
+	public void afterReportNodeExecution(ReportNode node) {
+		UUID permit = permits.remove(node.getId().toString());
+		if(permit!=null) {
+			quotaManager.releasePermit(permit);
+		}
+	}
+
+	private QuotaManager initQuotaManager(String config) {		
+		final File configFile = new File(config);
+		quotaManager = new QuotaManager(configFile);
+		FileWatchService.getInstance().register(configFile, new Runnable() {
+			@Override
+			public void run() {
+				quotaManager.loadConfiguration(configFile);
+			}
+		});
+		return quotaManager;
+	}
+	
+	@Override
+	public void executionControllerStart(GlobalContext context) {
+		String config = Configuration.getInstance().getProperty("quotamanager.config");
+		if(config!=null) {
+			QuotaManager manager = initQuotaManager(config);
+			context.put(QuotaManager.class, manager);
+			context.getServiceRegistrationCallback().registerService(QuotaManagerServices.class);
+		}
+	}
+}