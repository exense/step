--- conflicted
+++ resolved
@@ -1,401 +1,393 @@
-/*******************************************************************************
- * Copyright (C) 2020, exense GmbH
- *  
- * This file is part of STEP
- *  
- * STEP is free software: you can redistribute it and/or modify
- * it under the terms of the GNU Affero General Public License as published by
- * the Free Software Foundation, either version 3 of the License, or
- * (at your option) any later version.
- *  
- * STEP is distributed in the hope that it will be useful,
- * but WITHOUT ANY WARRANTY; without even the implied warranty of
- * MERCHANTABILITY or FITNESS FOR A PARTICULAR PURPOSE.  See the
- * GNU Affero General Public License for more details.
- *  
- * You should have received a copy of the GNU Affero General Public License
- * along with STEP.  If not, see <http://www.gnu.org/licenses/>.
- ******************************************************************************/
-package step.functions.handler;
-
-<<<<<<< HEAD
-import java.io.File;
-import java.io.IOException;
-import java.util.HashMap;
-import java.util.Map;
-import java.util.concurrent.Callable;
-
-import ch.exense.commons.io.FileHelper;
-=======
->>>>>>> 91fb2159
-import step.functions.io.Input;
-import step.functions.io.Output;
-import step.grid.agent.tokenpool.TokenReservationSession;
-import step.grid.agent.tokenpool.TokenSession;
-import step.grid.contextbuilder.*;
-import step.grid.contextbuilder.ApplicationContextBuilder.ApplicationContext;
-import step.grid.filemanager.FileManagerClient;
-import step.grid.filemanager.FileManagerException;
-import step.grid.filemanager.FileVersion;
-import step.grid.filemanager.FileVersionId;
-import step.reporting.LiveReporting;
-
-import java.io.File;
-import java.util.HashMap;
-import java.util.Map;
-import java.util.concurrent.Callable;
-
-public abstract class AbstractFunctionHandler<IN, OUT> {
-
-	public static final String AUTOMATION_PACKAGE_FILE = "$automationPackageFile";
-	private FileManagerClient fileManagerClient;
-	private LiveReporting liveReporting;
-	private ApplicationContextBuilder applicationContextBuilder;
-	private FunctionHandlerFactory functionHandlerFactory;
-	
-	private TokenSession tokenSession;
-	private TokenReservationSession tokenReservationSession;
-	
-	private Map<String, String> properties;
-	
-	public static final String FORKED_BRANCH = "forkedBranch";
-	public static final String PARENTREPORTID_KEY = "$parentreportid";
-	public static final String EXECUTION_CONTEXT_KEY = "$executionContext";
-	public static final String ARTEFACT_PATH = "$artefactPath";
-
-	protected FunctionHandlerFactory getFunctionHandlerFactory() {
-		return functionHandlerFactory;
-	}
-
-	protected void setFunctionHandlerFactory(FunctionHandlerFactory functionHandlerFactory) {
-		this.functionHandlerFactory = functionHandlerFactory;
-	}
-
-	protected void setApplicationContextBuilder(ApplicationContextBuilder applicationContextBuilder) {
-		this.applicationContextBuilder = applicationContextBuilder;
-	}
-
-	protected void setFileManagerClient(FileManagerClient fileManagerClient) {
-		this.fileManagerClient = fileManagerClient;
-	}
-
-	void setLiveReporting(LiveReporting liveReporting) {
-		this.liveReporting = liveReporting;
-	}
-
-	protected LiveReporting getLiveReporting() {
-		return liveReporting;
-	}
-
-	protected void setProperties(Map<String, String> properties) {
-		this.properties = properties;
-	}
-
-	protected Map<String, String> getProperties() {
-		return properties;
-	}
-
-	protected TokenSession getTokenSession() {
-		return tokenSession;
-	}
-
-	protected void setTokenSession(TokenSession tokenSession) {
-		this.tokenSession = tokenSession;
-	}
-
-	protected TokenReservationSession getTokenReservationSession() {
-		return tokenReservationSession;
-	}
-
-	protected void setTokenReservationSession(TokenReservationSession tokenReservationSession) {
-		this.tokenReservationSession = tokenReservationSession;
-	}
-
-	protected void registerObjectToBeClosedWithSession(AutoCloseable autoCloseable) {
-		getTokenReservationSession().registerObjectToBeClosedWithSession(autoCloseable);
-	}
-
-	public void initialize() {
-	}
-	
-	/**
-	 * @return the current {@link ApplicationContext} of the default branch
-	 */
-	protected ApplicationContext getCurrentContext() {
-		return getCurrentContext(ApplicationContextBuilder.MASTER);
-	}
-	
-	
-	/**
-	 * @param branch the name of the branch for which we retrieve the current application context
-	 * @return the current {@link ApplicationContext} of the branch specified in the argument
-	 */
-	protected ApplicationContext getCurrentContext(String branch) {
-		return applicationContextBuilder.getCurrentContext(branch);
-	}
-
-	/**
-	 * Executes the callable using the {@link ClassLoader} associated to the current {@link ApplicationContext} as context classloader
-	 * 
-	 * @param callable the callable to be executed in the current {@link ApplicationContext}
-	 * @return the result of the callable
-	 * @throws Exception any exception that may occur while executing in the application context
-	 */
-	protected <T> T runInContext(Callable<T> callable) throws Exception {
-		return applicationContextBuilder.runInContext(callable);
-	}
-
-	/**
-	 * Executes the callable in the current context of the branch specified as argument
-	 * 
-	 * @param branch the name of the branch to be used for execution
-	 * @param callable the callable to be executed in the current {@link ApplicationContext}
-	 * @return the result of the callable
-	 * @throws Exception any exception that may occur while executing in the application context
-	 */
-	protected <T> T runInContext(String branch, Callable<T> callable) throws Exception {
-		return applicationContextBuilder.runInContext(branch, callable);
-	}
-
-	/**
-	 * Push a new context based on a local file (jar or zip) to the default branch. See {@link ApplicationContextBuilder} for details
-	 * 
-	 * @param classLoader the classloader to be used to search the file
-	 * @param resourceName the name of the resource to be pushed
-	 * @throws ApplicationContextBuilderException exception occurring while building the application context or underlying class loader
-	 */
-	protected void pushLocalApplicationContext(ClassLoader classLoader, String resourceName) throws ApplicationContextBuilderException {
-		pushLocalApplicationContext(ApplicationContextBuilder.MASTER, classLoader, resourceName);
-	}
-
-	/**
-	 * Push a new context based on a local file (jar or zip) to the branch specified as argument. See {@link ApplicationContextBuilder} for details
-	 *
-	 * @param branch       the name of the branch on which the context has to be pushed
-	 * @param classLoader  the classloader to be used to search the file
-	 * @param resourceName the name of the resource to be pushed
-	 * @throws ApplicationContextBuilderException exception occurring while building the application context or underlying class loader
-	 */
-	protected void pushLocalApplicationContext(String branch, ClassLoader classLoader, String resourceName) throws ApplicationContextBuilderException {
-		LocalResourceApplicationContextFactory localContext = new LocalResourceApplicationContextFactory(classLoader, resourceName);
-		registerObjectToBeClosedWithSession(applicationContextBuilder.pushContext(branch, localContext, true));
-	}
-	
-	/**
-	 * Push a new context based on a local folder containing a list of jars to the master branch. See {@link ApplicationContextBuilder} for details
-	 *
-	 * @param libFolder the folder containing the jars to be pushed to the context
-	 * @throws ApplicationContextBuilderException exception occurring while building the application context or underlying class loader
-	 */
-	protected void pushLocalFolderApplicationContext(File libFolder) throws ApplicationContextBuilderException {
-		LocalFolderApplicationContextFactory localContext = new LocalFolderApplicationContextFactory(libFolder);
-		registerObjectToBeClosedWithSession(applicationContextBuilder.pushContext(ApplicationContextBuilder.MASTER, localContext, true));
-	}
-	
-	/**
-	 * Push a new context based on a local folder containing a list of jars to the branch specified as argument. See {@link ApplicationContextBuilder} for details
-	 *
-	 * @param branch    the name of the branch on which the context has to be pushed
-	 * @param libFolder the folder containing the jars to be pushed to the context
-	 * @throws ApplicationContextBuilderException exception occurring while building the application context or underlying class loader
-	 */
-	protected void pushLocalFolderApplicationContext(String branch, File libFolder) throws ApplicationContextBuilderException {
-		LocalFolderApplicationContextFactory localContext = new LocalFolderApplicationContextFactory(libFolder);
-		registerObjectToBeClosedWithSession(applicationContextBuilder.pushContext(branch, localContext, true));
-	}
-	
-	/**
-	 * Push a new remote context to the default branch. See {@link ApplicationContextBuilder} for details
-	 *
-	 * @param fileId the id of the remote file (jar or folder) to be pushed
-	 * @param properties the map containing the metadata to get the corresponding {@link FileVersionId}
-	 * @throws ApplicationContextBuilderException exception occurring while building the application context or underlying class loader
-	 */
-	protected void pushRemoteApplicationContext(String fileId, Map<String, String> properties) throws ApplicationContextBuilderException {
-		pushRemoteApplicationContext(fileId, properties, true);
-	}
-
-	/**
-	 * Push a new remote context to the default branch. See {@link ApplicationContextBuilder} for details
-	 *
-	 * @param fileId the id of the remote file (jar or folder) to be pushed
-	 * @param properties the map containing the metadata to get the corresponding {@link FileVersionId}
-	 * @param cleanable  whether the remote file can be cleaned once stored in the local cache
-	 * @throws ApplicationContextBuilderException exception occurring while building the application context or underlying class loader
-	 */
-	protected void pushRemoteApplicationContext(String fileId, Map<String, String> properties, boolean cleanable) throws ApplicationContextBuilderException {
-		pushRemoteApplicationContext(ApplicationContextBuilder.MASTER, fileId, properties, cleanable);
-	}
-
-	/**
-	 * Push a new remote context to the branch specified as argument. See {@link ApplicationContextBuilder} for details
-	 *
-	 * @param branch     the name of the branch on which the context has to be pushed
-	 * @param fileId     the id of the remote file (jar or folder) to be pushed
-	 * @param properties the map containing the metadata to get the corresponding {@link FileVersionId}
-	 * @param cleanable  whether the remote file can be cleaned once stored in the local cache
-	 * @throws ApplicationContextBuilderException exception occurring while building the application context or underlying class loader
-	 */
-	protected void pushRemoteApplicationContext(String branch, String fileId, Map<String, String> properties, boolean cleanable) throws ApplicationContextBuilderException {
-		FileVersionId librariesFileVersion = getFileVersionId(fileId, properties);
-		if(librariesFileVersion!=null) {
-			RemoteApplicationContextFactory librariesContext = new RemoteApplicationContextFactory(fileManagerClient, librariesFileVersion, cleanable);
-			registerObjectToBeClosedWithSession(applicationContextBuilder.pushContext(branch, librariesContext, cleanable));
-		}
-	}
-	
-	/**
-	 * Delegate the execution of the function to the {@link AbstractFunctionHandler} specified 
-	 * in the arguments in the context of the specified branch
-	 * 
-	 * @param branchName the name of the application context branch to be used
-	 * @param functionHandlerClassname the function handler class name to which we delegate the handling
-	 * @param input the input to be passed
-	 * @return output of the function execution
-	 * @throws Exception any exception thrown during the process
-	 */
-	protected Output<OUT> delegate(String branchName, String functionHandlerClassname, Input<IN> input) throws Exception {
-		return applicationContextBuilder.runInContext(branchName, ()->{
-			@SuppressWarnings("unchecked")
-			AbstractFunctionHandler<IN, OUT> functionHandler = functionHandlerFactory.create(applicationContextBuilder.getCurrentContext(branchName).getClassLoader(), functionHandlerClassname, tokenSession, tokenReservationSession, properties);
-			// TODO: I'm not perfectly happy with this. Ideally the streamingUploads/livereporting and all other "services" should be passed at creation to FunctionHandlerFactory.create
-			functionHandler.setLiveReporting(liveReporting);
-			return functionHandler.handle(input);
-		});
-	}
-	
-	/**
-	 * Delegate the execution of the function to the {@link AbstractFunctionHandler} specified 
-	 * in the arguments in the context of the default branch
-	 * 
-	 * @param functionHandlerClassname he function handler class name to which we delegate the handling
-	 * @param input the input to be passed to the function
-	 * @return output of the function execution
-	 * @throws Exception any exception thrown during the process
-	 */
-	protected Output<OUT> delegate(String functionHandlerClassname, Input<IN> input) throws Exception {
-		return delegate(ApplicationContextBuilder.MASTER, functionHandlerClassname, input);
-	}
-
-	private class FileVersionCloseable implements AutoCloseable {
-
-		FileVersion fileVersion;
-
-		public FileVersionCloseable(FileVersion fileVersion) {
-			this.fileVersion = fileVersion;
-		}
-
-		@Override
-		public void close() throws Exception {
-			if (fileVersion != null) {
-				releaseFileVersion(fileVersion);
-			}
-		}
-	}
-
-	protected File retrieveFileVersion(String properyName, Map<String,String> properties, boolean cleanable) throws FileManagerException {
-		FileVersionId fileVersionId = getFileVersionId(properyName, properties);
-		if(fileVersionId != null) {
-			FileVersion fileVersion = fileManagerClient.requestFileVersion(fileVersionId, cleanable);
-			if (fileVersion != null) {
-				registerObjectToBeClosedWithSession(new FileVersionCloseable(fileVersion));
-				return fileVersion.getFile();
-			} else {
-				return null;
-			}
-		} else {
-			return null;
-		}
-	}
-	
-	protected File retrieveFileVersion(String properyName, Map<String,String> properties) throws FileManagerException {
-		return retrieveFileVersion(properyName,properties, true);
-	}
-
-	private void releaseFileVersion(FileVersion fileVersion) {
-		fileManagerClient.releaseFileVersion(fileVersion);
-	}
-	
-	protected FileVersionId getFileVersionId(String properyName, Map<String,String> properties) {
-		String key = properyName+".id";
-		if(properties.containsKey(key)) {
-			String transferFileId = properties.get(key);
-			String transferFileVersion = properties.get(properyName+".version");
-			return new FileVersionId(transferFileId, transferFileVersion);
-		} else {
-			return null;
-		}
-	}
-
-	protected abstract Output<OUT> handle(Input<IN> input) throws Exception;
-	
-	protected Map<String, String> mergeAllProperties(Input<?> input) {
-		Map<String, String> properties = new HashMap<>();
-		if(input.getProperties() != null) {
-			properties.putAll(input.getProperties());
-		}
-		if(this.properties!=null) {
-			properties.putAll(this.properties);
-		}
-		return properties;
-	}
-	
-	public abstract Class<IN> getInputPayloadClass();
-	
-	public abstract Class<OUT> getOutputPayloadClass();
-
-	/**
-	 * Retrieves the automation package file and extracts it to a temporary directory.
-	 * The result of this method is stored to the tokenReservationSession and returns the same value if called multiple
-	 * times for the same automation package file within a session.
-	 *
-	 * @param properties the input properties containing the reference to the file version of the automation package file
-	 * @return the path of the temporary directory containing the extracted automation package or null if the properties
-	 * contain no reference to an automation package
-	 * @throws FileManagerException if the package file cannot be retrieved
-	 */
-	public File retrieveAndExtractAutomationPackageFile(Map<String, String> properties) throws FileManagerException {
-		File automationPackageFile = retrieveFileVersion(AUTOMATION_PACKAGE_FILE, properties);
-		if (automationPackageFile != null) {
-			if (FileHelper.isArchive(automationPackageFile)) {
-				// Store the extracted automation package in the session. This will be deleted when the session is closed
-				TemporaryDirectory workingDirectoryFolder = tokenReservationSession.getOrDefault(automationPackageFile.getAbsolutePath(), u -> {
-					try {
-						File tempFolder = FileHelper.createTempFolder();
-						FileHelper.unzip(automationPackageFile, tempFolder);
-						return new TemporaryDirectory(tempFolder);
-					} catch (IOException e) {
-						throw new RuntimeException("Error while extracting automation package file " + automationPackageFile.getAbsolutePath(), e);
-					}
-				}, null);
-				return workingDirectoryFolder.temporaryDirectory;
-			} else {
-				throw new RuntimeException("The downloaded automation package file " + automationPackageFile + " is not an archive. This should never happen.");
-			}
-		} else {
-			return null;
-		}
-	}
-
-	private static class TemporaryDirectory implements AutoCloseable {
-
-		private final File temporaryDirectory;
-
-		public TemporaryDirectory(File temporaryDirectory) {
-			this.temporaryDirectory = temporaryDirectory;
-		}
-
-		@Override
-		public void close() {
-			FileHelper.deleteFolder(temporaryDirectory);
-		}
-	}
-
-	/**
-	 * @param properties the input properties.
-	 * @return true if the properties contain a reference to an automation package file.
-	 */
-	public boolean containsAutomationPackageFileReference(Map<String, String> properties) {
-		return properties.containsKey(AUTOMATION_PACKAGE_FILE);
-	}
-}
+/*******************************************************************************
+ * Copyright (C) 2020, exense GmbH
+ *  
+ * This file is part of STEP
+ *  
+ * STEP is free software: you can redistribute it and/or modify
+ * it under the terms of the GNU Affero General Public License as published by
+ * the Free Software Foundation, either version 3 of the License, or
+ * (at your option) any later version.
+ *  
+ * STEP is distributed in the hope that it will be useful,
+ * but WITHOUT ANY WARRANTY; without even the implied warranty of
+ * MERCHANTABILITY or FITNESS FOR A PARTICULAR PURPOSE.  See the
+ * GNU Affero General Public License for more details.
+ *  
+ * You should have received a copy of the GNU Affero General Public License
+ * along with STEP.  If not, see <http://www.gnu.org/licenses/>.
+ ******************************************************************************/
+package step.functions.handler;
+
+import java.io.File;
+import java.io.IOException;
+import java.util.HashMap;
+import java.util.Map;
+import java.util.concurrent.Callable;
+
+import ch.exense.commons.io.FileHelper;
+import step.functions.io.Input;
+import step.functions.io.Output;
+import step.grid.agent.tokenpool.TokenReservationSession;
+import step.grid.agent.tokenpool.TokenSession;
+import step.grid.contextbuilder.*;
+import step.grid.contextbuilder.ApplicationContextBuilder.ApplicationContext;
+import step.grid.filemanager.FileManagerClient;
+import step.grid.filemanager.FileManagerException;
+import step.grid.filemanager.FileVersion;
+import step.grid.filemanager.FileVersionId;
+import step.reporting.LiveReporting;
+
+public abstract class AbstractFunctionHandler<IN, OUT> {
+
+	public static final String AUTOMATION_PACKAGE_FILE = "$automationPackageFile";
+	private FileManagerClient fileManagerClient;
+	private LiveReporting liveReporting;
+	private ApplicationContextBuilder applicationContextBuilder;
+	private FunctionHandlerFactory functionHandlerFactory;
+	
+	private TokenSession tokenSession;
+	private TokenReservationSession tokenReservationSession;
+	
+	private Map<String, String> properties;
+	
+	public static final String FORKED_BRANCH = "forkedBranch";
+	public static final String PARENTREPORTID_KEY = "$parentreportid";
+	public static final String EXECUTION_CONTEXT_KEY = "$executionContext";
+	public static final String ARTEFACT_PATH = "$artefactPath";
+
+	protected FunctionHandlerFactory getFunctionHandlerFactory() {
+		return functionHandlerFactory;
+	}
+
+	protected void setFunctionHandlerFactory(FunctionHandlerFactory functionHandlerFactory) {
+		this.functionHandlerFactory = functionHandlerFactory;
+	}
+
+	protected void setApplicationContextBuilder(ApplicationContextBuilder applicationContextBuilder) {
+		this.applicationContextBuilder = applicationContextBuilder;
+	}
+
+	protected void setFileManagerClient(FileManagerClient fileManagerClient) {
+		this.fileManagerClient = fileManagerClient;
+	}
+
+	void setLiveReporting(LiveReporting liveReporting) {
+		this.liveReporting = liveReporting;
+	}
+
+	protected LiveReporting getLiveReporting() {
+		return liveReporting;
+	}
+
+	protected void setProperties(Map<String, String> properties) {
+		this.properties = properties;
+	}
+
+	protected Map<String, String> getProperties() {
+		return properties;
+	}
+
+	protected TokenSession getTokenSession() {
+		return tokenSession;
+	}
+
+	protected void setTokenSession(TokenSession tokenSession) {
+		this.tokenSession = tokenSession;
+	}
+
+	protected TokenReservationSession getTokenReservationSession() {
+		return tokenReservationSession;
+	}
+
+	protected void setTokenReservationSession(TokenReservationSession tokenReservationSession) {
+		this.tokenReservationSession = tokenReservationSession;
+	}
+
+	protected void registerObjectToBeClosedWithSession(AutoCloseable autoCloseable) {
+		getTokenReservationSession().registerObjectToBeClosedWithSession(autoCloseable);
+	}
+
+	public void initialize() {
+	}
+	
+	/**
+	 * @return the current {@link ApplicationContext} of the default branch
+	 */
+	protected ApplicationContext getCurrentContext() {
+		return getCurrentContext(ApplicationContextBuilder.MASTER);
+	}
+	
+	
+	/**
+	 * @param branch the name of the branch for which we retrieve the current application context
+	 * @return the current {@link ApplicationContext} of the branch specified in the argument
+	 */
+	protected ApplicationContext getCurrentContext(String branch) {
+		return applicationContextBuilder.getCurrentContext(branch);
+	}
+
+	/**
+	 * Executes the callable using the {@link ClassLoader} associated to the current {@link ApplicationContext} as context classloader
+	 * 
+	 * @param callable the callable to be executed in the current {@link ApplicationContext}
+	 * @return the result of the callable
+	 * @throws Exception any exception that may occur while executing in the application context
+	 */
+	protected <T> T runInContext(Callable<T> callable) throws Exception {
+		return applicationContextBuilder.runInContext(callable);
+	}
+
+	/**
+	 * Executes the callable in the current context of the branch specified as argument
+	 * 
+	 * @param branch the name of the branch to be used for execution
+	 * @param callable the callable to be executed in the current {@link ApplicationContext}
+	 * @return the result of the callable
+	 * @throws Exception any exception that may occur while executing in the application context
+	 */
+	protected <T> T runInContext(String branch, Callable<T> callable) throws Exception {
+		return applicationContextBuilder.runInContext(branch, callable);
+	}
+
+	/**
+	 * Push a new context based on a local file (jar or zip) to the default branch. See {@link ApplicationContextBuilder} for details
+	 * 
+	 * @param classLoader the classloader to be used to search the file
+	 * @param resourceName the name of the resource to be pushed
+	 * @throws ApplicationContextBuilderException exception occurring while building the application context or underlying class loader
+	 */
+	protected void pushLocalApplicationContext(ClassLoader classLoader, String resourceName) throws ApplicationContextBuilderException {
+		pushLocalApplicationContext(ApplicationContextBuilder.MASTER, classLoader, resourceName);
+	}
+
+	/**
+	 * Push a new context based on a local file (jar or zip) to the branch specified as argument. See {@link ApplicationContextBuilder} for details
+	 *
+	 * @param branch       the name of the branch on which the context has to be pushed
+	 * @param classLoader  the classloader to be used to search the file
+	 * @param resourceName the name of the resource to be pushed
+	 * @throws ApplicationContextBuilderException exception occurring while building the application context or underlying class loader
+	 */
+	protected void pushLocalApplicationContext(String branch, ClassLoader classLoader, String resourceName) throws ApplicationContextBuilderException {
+		LocalResourceApplicationContextFactory localContext = new LocalResourceApplicationContextFactory(classLoader, resourceName);
+		registerObjectToBeClosedWithSession(applicationContextBuilder.pushContext(branch, localContext, true));
+	}
+	
+	/**
+	 * Push a new context based on a local folder containing a list of jars to the master branch. See {@link ApplicationContextBuilder} for details
+	 *
+	 * @param libFolder the folder containing the jars to be pushed to the context
+	 * @throws ApplicationContextBuilderException exception occurring while building the application context or underlying class loader
+	 */
+	protected void pushLocalFolderApplicationContext(File libFolder) throws ApplicationContextBuilderException {
+		LocalFolderApplicationContextFactory localContext = new LocalFolderApplicationContextFactory(libFolder);
+		registerObjectToBeClosedWithSession(applicationContextBuilder.pushContext(ApplicationContextBuilder.MASTER, localContext, true));
+	}
+	
+	/**
+	 * Push a new context based on a local folder containing a list of jars to the branch specified as argument. See {@link ApplicationContextBuilder} for details
+	 *
+	 * @param branch    the name of the branch on which the context has to be pushed
+	 * @param libFolder the folder containing the jars to be pushed to the context
+	 * @throws ApplicationContextBuilderException exception occurring while building the application context or underlying class loader
+	 */
+	protected void pushLocalFolderApplicationContext(String branch, File libFolder) throws ApplicationContextBuilderException {
+		LocalFolderApplicationContextFactory localContext = new LocalFolderApplicationContextFactory(libFolder);
+		registerObjectToBeClosedWithSession(applicationContextBuilder.pushContext(branch, localContext, true));
+	}
+	
+	/**
+	 * Push a new remote context to the default branch. See {@link ApplicationContextBuilder} for details
+	 *
+	 * @param fileId the id of the remote file (jar or folder) to be pushed
+	 * @param properties the map containing the metadata to get the corresponding {@link FileVersionId}
+	 * @throws ApplicationContextBuilderException exception occurring while building the application context or underlying class loader
+	 */
+	protected void pushRemoteApplicationContext(String fileId, Map<String, String> properties) throws ApplicationContextBuilderException {
+		pushRemoteApplicationContext(fileId, properties, true);
+	}
+
+	/**
+	 * Push a new remote context to the default branch. See {@link ApplicationContextBuilder} for details
+	 *
+	 * @param fileId the id of the remote file (jar or folder) to be pushed
+	 * @param properties the map containing the metadata to get the corresponding {@link FileVersionId}
+	 * @param cleanable  whether the remote file can be cleaned once stored in the local cache
+	 * @throws ApplicationContextBuilderException exception occurring while building the application context or underlying class loader
+	 */
+	protected void pushRemoteApplicationContext(String fileId, Map<String, String> properties, boolean cleanable) throws ApplicationContextBuilderException {
+		pushRemoteApplicationContext(ApplicationContextBuilder.MASTER, fileId, properties, cleanable);
+	}
+
+	/**
+	 * Push a new remote context to the branch specified as argument. See {@link ApplicationContextBuilder} for details
+	 *
+	 * @param branch     the name of the branch on which the context has to be pushed
+	 * @param fileId     the id of the remote file (jar or folder) to be pushed
+	 * @param properties the map containing the metadata to get the corresponding {@link FileVersionId}
+	 * @param cleanable  whether the remote file can be cleaned once stored in the local cache
+	 * @throws ApplicationContextBuilderException exception occurring while building the application context or underlying class loader
+	 */
+	protected void pushRemoteApplicationContext(String branch, String fileId, Map<String, String> properties, boolean cleanable) throws ApplicationContextBuilderException {
+		FileVersionId librariesFileVersion = getFileVersionId(fileId, properties);
+		if(librariesFileVersion!=null) {
+			RemoteApplicationContextFactory librariesContext = new RemoteApplicationContextFactory(fileManagerClient, librariesFileVersion, cleanable);
+			registerObjectToBeClosedWithSession(applicationContextBuilder.pushContext(branch, librariesContext, cleanable));
+		}
+	}
+	
+	/**
+	 * Delegate the execution of the function to the {@link AbstractFunctionHandler} specified 
+	 * in the arguments in the context of the specified branch
+	 * 
+	 * @param branchName the name of the application context branch to be used
+	 * @param functionHandlerClassname the function handler class name to which we delegate the handling
+	 * @param input the input to be passed
+	 * @return output of the function execution
+	 * @throws Exception any exception thrown during the process
+	 */
+	protected Output<OUT> delegate(String branchName, String functionHandlerClassname, Input<IN> input) throws Exception {
+		return applicationContextBuilder.runInContext(branchName, ()->{
+			@SuppressWarnings("unchecked")
+			AbstractFunctionHandler<IN, OUT> functionHandler = functionHandlerFactory.create(applicationContextBuilder.getCurrentContext(branchName).getClassLoader(), functionHandlerClassname, tokenSession, tokenReservationSession, properties);
+			// TODO: I'm not perfectly happy with this. Ideally the streamingUploads/livereporting and all other "services" should be passed at creation to FunctionHandlerFactory.create
+			functionHandler.setLiveReporting(liveReporting);
+			return functionHandler.handle(input);
+		});
+	}
+	
+	/**
+	 * Delegate the execution of the function to the {@link AbstractFunctionHandler} specified 
+	 * in the arguments in the context of the default branch
+	 * 
+	 * @param functionHandlerClassname he function handler class name to which we delegate the handling
+	 * @param input the input to be passed to the function
+	 * @return output of the function execution
+	 * @throws Exception any exception thrown during the process
+	 */
+	protected Output<OUT> delegate(String functionHandlerClassname, Input<IN> input) throws Exception {
+		return delegate(ApplicationContextBuilder.MASTER, functionHandlerClassname, input);
+	}
+
+	private class FileVersionCloseable implements AutoCloseable {
+
+		FileVersion fileVersion;
+
+		public FileVersionCloseable(FileVersion fileVersion) {
+			this.fileVersion = fileVersion;
+		}
+
+		@Override
+		public void close() throws Exception {
+			if (fileVersion != null) {
+				releaseFileVersion(fileVersion);
+			}
+		}
+	}
+
+	protected File retrieveFileVersion(String properyName, Map<String,String> properties, boolean cleanable) throws FileManagerException {
+		FileVersionId fileVersionId = getFileVersionId(properyName, properties);
+		if(fileVersionId != null) {
+			FileVersion fileVersion = fileManagerClient.requestFileVersion(fileVersionId, cleanable);
+			if (fileVersion != null) {
+				registerObjectToBeClosedWithSession(new FileVersionCloseable(fileVersion));
+				return fileVersion.getFile();
+			} else {
+				return null;
+			}
+		} else {
+			return null;
+		}
+	}
+	
+	protected File retrieveFileVersion(String properyName, Map<String,String> properties) throws FileManagerException {
+		return retrieveFileVersion(properyName,properties, true);
+	}
+
+	private void releaseFileVersion(FileVersion fileVersion) {
+		fileManagerClient.releaseFileVersion(fileVersion);
+	}
+	
+	protected FileVersionId getFileVersionId(String properyName, Map<String,String> properties) {
+		String key = properyName+".id";
+		if(properties.containsKey(key)) {
+			String transferFileId = properties.get(key);
+			String transferFileVersion = properties.get(properyName+".version");
+			return new FileVersionId(transferFileId, transferFileVersion);
+		} else {
+			return null;
+		}
+	}
+
+	protected abstract Output<OUT> handle(Input<IN> input) throws Exception;
+	
+	protected Map<String, String> mergeAllProperties(Input<?> input) {
+		Map<String, String> properties = new HashMap<>();
+		if(input.getProperties() != null) {
+			properties.putAll(input.getProperties());
+		}
+		if(this.properties!=null) {
+			properties.putAll(this.properties);
+		}
+		return properties;
+	}
+	
+	public abstract Class<IN> getInputPayloadClass();
+	
+	public abstract Class<OUT> getOutputPayloadClass();
+
+	/**
+	 * Retrieves the automation package file and extracts it to a temporary directory.
+	 * The result of this method is stored to the tokenReservationSession and returns the same value if called multiple
+	 * times for the same automation package file within a session.
+	 *
+	 * @param properties the input properties containing the reference to the file version of the automation package file
+	 * @return the path of the temporary directory containing the extracted automation package or null if the properties
+	 * contain no reference to an automation package
+	 * @throws FileManagerException if the package file cannot be retrieved
+	 */
+	public File retrieveAndExtractAutomationPackageFile(Map<String, String> properties) throws FileManagerException {
+		File automationPackageFile = retrieveFileVersion(AUTOMATION_PACKAGE_FILE, properties);
+		if (automationPackageFile != null) {
+			if (FileHelper.isArchive(automationPackageFile)) {
+				// Store the extracted automation package in the session. This will be deleted when the session is closed
+				TemporaryDirectory workingDirectoryFolder = tokenReservationSession.getOrDefault(automationPackageFile.getAbsolutePath(), u -> {
+					try {
+						File tempFolder = FileHelper.createTempFolder();
+						FileHelper.unzip(automationPackageFile, tempFolder);
+						return new TemporaryDirectory(tempFolder);
+					} catch (IOException e) {
+						throw new RuntimeException("Error while extracting automation package file " + automationPackageFile.getAbsolutePath(), e);
+					}
+				}, null);
+				return workingDirectoryFolder.temporaryDirectory;
+			} else {
+				throw new RuntimeException("The downloaded automation package file " + automationPackageFile + " is not an archive. This should never happen.");
+			}
+		} else {
+			return null;
+		}
+	}
+
+	private static class TemporaryDirectory implements AutoCloseable {
+
+		private final File temporaryDirectory;
+
+		public TemporaryDirectory(File temporaryDirectory) {
+			this.temporaryDirectory = temporaryDirectory;
+		}
+
+		@Override
+		public void close() {
+			FileHelper.deleteFolder(temporaryDirectory);
+		}
+	}
+
+	/**
+	 * @param properties the input properties.
+	 * @return true if the properties contain a reference to an automation package file.
+	 */
+	public boolean containsAutomationPackageFileReference(Map<String, String> properties) {
+		return properties.containsKey(AUTOMATION_PACKAGE_FILE);
+	}
+}