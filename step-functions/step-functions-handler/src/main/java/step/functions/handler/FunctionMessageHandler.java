--- conflicted
+++ resolved
@@ -1,274 +1,268 @@
-/*******************************************************************************
- * Copyright (C) 2020, exense GmbH
- *
- * This file is part of STEP
- *
- * STEP is free software: you can redistribute it and/or modify
- * it under the terms of the GNU Affero General Public License as published by
- * the Free Software Foundation, either version 3 of the License, or
- * (at your option) any later version.
- *
- * STEP is distributed in the hope that it will be useful,
- * but WITHOUT ANY WARRANTY; without even the implied warranty of
- * MERCHANTABILITY or FITNESS FOR A PARTICULAR PURPOSE.  See the
- * GNU Affero General Public License for more details.
- *
- * You should have received a copy of the GNU Affero General Public License
- * along with STEP.  If not, see <http://www.gnu.org/licenses/>.
- ******************************************************************************/
-package step.functions.handler;
-
-import com.fasterxml.jackson.databind.JavaType;
-import com.fasterxml.jackson.databind.ObjectMapper;
-import com.fasterxml.jackson.databind.node.ObjectNode;
-import org.slf4j.Logger;
-import org.slf4j.LoggerFactory;
-import step.constants.StreamingConstants;
-import step.core.reports.Measure;
-import step.core.reports.MeasurementsBuilder;
-import step.functions.io.Input;
-import step.functions.io.Output;
-import step.grid.agent.AgentTokenServices;
-import step.grid.agent.handler.AbstractMessageHandler;
-import step.grid.agent.handler.context.OutputMessageBuilder;
-import step.grid.agent.tokenpool.AgentTokenWrapper;
-import step.grid.contextbuilder.ApplicationContextBuilder;
-import step.grid.contextbuilder.LocalResourceApplicationContextFactory;
-import step.grid.contextbuilder.RemoteApplicationContextFactory;
-import step.grid.filemanager.FileVersionId;
-import step.grid.io.InputMessage;
-import step.grid.io.OutputMessage;
-import step.reporting.LiveReporting;
-import step.streaming.client.upload.StreamingUploadProvider;
-import step.streaming.common.StreamingResourceUploadContext;
-
-import java.lang.reflect.InvocationTargetException;
-import java.lang.reflect.Proxy;
-import java.net.URI;
-import java.util.HashMap;
-import java.util.List;
-import java.util.Map;
-<<<<<<< HEAD
-import java.util.concurrent.ExecutorService;
-import java.util.concurrent.Executors;
-=======
-import java.util.Optional;
->>>>>>> 66bc3060
-
-public class FunctionMessageHandler extends AbstractMessageHandler {
-
-	public static final String FUNCTION_HANDLER_PACKAGE_KEY = "$functionhandlerjar";
-	public static final String FUNCTION_HANDLER_PACKAGE_CLEANABLE_KEY = "$functionhandlerjarCleanable";
-
-	public static final String FUNCTION_HANDLER_KEY = "$functionhandler";
-	public static final String FUNCTION_TYPE_KEY = "$functionType";
-	public static final String BRANCH_HANDLER_INITIALIZER = "handler-initializer";
-
-	private static final Logger logger = LoggerFactory.getLogger(FunctionMessageHandler.class);
-
-	// Cached object mapper for message payload serialization
-	private final ObjectMapper mapper;
-
-	private ApplicationContextBuilder applicationContextBuilder;
-
-	public FunctionHandlerFactory functionHandlerFactory;
-
-	public FunctionMessageHandler() {
-		super();
-
-		mapper = FunctionIOJavaxObjectMapperFactory.createObjectMapper();
-	}
-
-	@Override
-	public void init(AgentTokenServices agentTokenServices) {
-		super.init(agentTokenServices);
-		applicationContextBuilder = new ApplicationContextBuilder(this.getClass().getClassLoader(),
-				agentTokenServices.getApplicationContextBuilder().getApplicationContextConfiguration());
-
-		applicationContextBuilder.forkCurrentContext(AbstractFunctionHandler.FORKED_BRANCH);
-		applicationContextBuilder.forkCurrentContext(BRANCH_HANDLER_INITIALIZER);
-
-		functionHandlerFactory = new FunctionHandlerFactory(applicationContextBuilder, agentTokenServices.getFileManagerClient());
-	}
-
-	@Override
-	public OutputMessage handle(AgentTokenWrapper token, InputMessage inputMessage) throws Exception {
-		applicationContextBuilder.resetContext();
-		FileVersionId functionPackage = getFileVersionId(FUNCTION_HANDLER_PACKAGE_KEY, inputMessage.getProperties());
-		if(functionPackage != null) {
-			boolean cleanable = Boolean.parseBoolean(inputMessage.getProperties().get(FUNCTION_HANDLER_PACKAGE_CLEANABLE_KEY));
-			RemoteApplicationContextFactory functionHandlerContext = new RemoteApplicationContextFactory(token.getServices().getFileManagerClient(), functionPackage, cleanable);
-			// The usage of this functionHandlerContext will only be released when the session is closed, underlying registered file won't be cleanable before this release happens
-			token.getTokenReservationSession().registerObjectToBeClosedWithSession(applicationContextBuilder.pushContext(functionHandlerContext, cleanable));
-		}
-
-		return applicationContextBuilder.runInContext(() -> {
-			// Merge the token and agent properties
-			Map<String, String> mergedAgentProperties = getMergedAgentProperties(token);
-			// Instantiate the function handler
-			String handlerClass = inputMessage.getProperties().get(FUNCTION_HANDLER_KEY);
-
-			if (handlerClass == null || handlerClass.isEmpty()) {
-				String msg = "There is no supported handler for function type \"" + inputMessage.getProperties().get(FUNCTION_TYPE_KEY) + "\"";
-				throw new UnsupportedOperationException(msg);
-			}
-
-			@SuppressWarnings("rawtypes")
-			AbstractFunctionHandler functionHandler = functionHandlerFactory.create(applicationContextBuilder.getCurrentContext().getClassLoader(),
-					handlerClass, token.getSession(), token.getTokenReservationSession(), mergedAgentProperties);
-
-			// Deserialize the Input from the message payload
-			JavaType javaType = mapper.getTypeFactory().constructParametricType(Input.class, functionHandler.getInputPayloadClass());
-			Input<?> input = mapper.readValue(mapper.treeAsTokens(inputMessage.getPayload()), javaType);
-
-			LiveReporting liveReporting = initializeLiveReporting(input.getProperties());
-			functionHandler.setLiveReporting(liveReporting);
-
-			// Handle the input
-			MeasurementsBuilder measurementsBuilder = new MeasurementsBuilder();
-			measurementsBuilder.startMeasure(input.getFunction());
-
-			@SuppressWarnings("unchecked")
-			Output<?> output = functionHandler.handle(input);
-			measurementsBuilder.stopMeasure(customMeasureData());
-
-			liveReporting.close();
-
-			List<Measure> outputMeasures = output.getMeasures();
-			// Add type="custom" to all output measures
-			addCustomTypeToOutputMeasures(outputMeasures);
-
-			// Add Keyword measure to output
-			addAdditionalMeasuresToOutput(output, measurementsBuilder.getMeasures());
-
-			// Serialize the output
-			ObjectNode outputPayload = mapper.valueToTree(output);
-
-			// Create and return the output message
-			OutputMessageBuilder outputMessageBuilder = new OutputMessageBuilder();
-			outputMessageBuilder.setPayload(outputPayload);
-			return outputMessageBuilder.build();
-
-		});
-	}
-
-	private LiveReporting initializeLiveReporting(Map<String, String> properties) throws Exception {
-		applicationContextBuilder.pushContext(BRANCH_HANDLER_INITIALIZER, new LocalResourceApplicationContextFactory(this.getClass().getClassLoader(), "step-functions-handler-initializer.jar"), true);
-		return applicationContextBuilder.runInContext(BRANCH_HANDLER_INITIALIZER, () -> {
-			// There's no easy way to do this in the AbstractFunctionHandler itself, because
-			// the only place where the Input properties are guaranteed to be available is in the (abstract)
-			// handle() method (which would then have to be implemented in all subclasses). So we do it here.
-
-			// We currently only support Websocket uploads; if this changes in the future, here is the place to modify the logic.
-			String uploadContextId = properties.get(StreamingResourceUploadContext.PARAMETER_NAME);
-			if (uploadContextId != null) {
-				String host; // actually contains scheme, hostname, and potentially port.
-				// If present, agent-side configuration overrides the default value.
-				// Note: in case we use the URL in other places, this should probably be put somewhere else (maybe
-				// LiveReporting itself), but that's for the future.
-				// Note: both agentProperties or the value might be undefined.
-				String agentConfUrl = Optional.ofNullable(agentTokenServices.getAgentProperties())
-						.map(m -> m.get("step.reporting.url"))
-						.orElse(null);
-				if (agentConfUrl != null) {
-					// just a sanity check really
-					if (!agentConfUrl.matches("^https?://.+")) {
-						throw new IllegalArgumentException("Invalid URL in 'step.reporting.url' (agent-side configuration): " + agentConfUrl);
-					}
-					host = agentConfUrl.replaceAll("^http", "ws");
-				} else {
-					// The controller defines a default URL, derived from controller.url in step.properties.
-					// This is always defined, and already has the correct Websocket prefix.
-					host = properties.get(StreamingConstants.AttributeNames.WEBSOCKET_BASE_URL);
-				}
-				// Strip trailing slashes, just in case there are any (normally not expected)
-				while (host.endsWith("/")) {
-					host = host.substring(0, host.length() - 1);
-				}
-				String path = properties.get(StreamingConstants.AttributeNames.WEBSOCKET_UPLOAD_PATH);
-				// Strip leading slashes, just in case
-				while (path.startsWith("/")) {
-					path = path.substring(1);
-				}
-				URI uri = URI.create(String.format("%s/%s?%s=%s", host, path, StreamingResourceUploadContext.PARAMETER_NAME, uploadContextId));
-<<<<<<< HEAD
-				// FIXME: this mimics the previous implementation where each provider (and therefore each function) instantiated its own thread pool.
-				//  I assume we can tighten this, for instance so we'd use a single bounded thread pool for all Keyword executions per agent.
-				ExecutorService executorService = Executors.newFixedThreadPool(100);
-=======
-				if (logger.isDebugEnabled()) {
-					// Don't log context id, it's "semi-secret"
-					logger.debug("Effective URL for Websocket uploads: {}", String.format("%s/%s", host, path));
-				}
->>>>>>> 66bc3060
-
-				@SuppressWarnings("unchecked") Class<StreamingUploadProvider> aClass = (Class<StreamingUploadProvider>) Thread.currentThread().getContextClassLoader().loadClass("step.streaming.websocket.client.upload.WebsocketUploadProvider");
-				StreamingUploadProvider streamingUploadProvider = aClass.getDeclaredConstructor(ExecutorService.class, URI.class).newInstance(executorService, uri);
-
-				StreamingUploadProvider proxiedProvider = (StreamingUploadProvider) Proxy.newProxyInstance(
-						aClass.getClassLoader(), new Class[]{StreamingUploadProvider.class},
-						(proxy, method, args) -> {
-							try {
-								return applicationContextBuilder.runInContext(BRANCH_HANDLER_INITIALIZER, () -> method.invoke(streamingUploadProvider, args));
-							} catch (InvocationTargetException ite) {
-								// rethrow the original exception instead of InvocationTargetException, (usually) conforming to the method's throws signature unless it's a RuntimeException or similar
-								throw ite.getCause();
-							}
-						}
-				);
-				return new LiveReporting(proxiedProvider);
-			} else {
-				// This will now fall back to auto-determining a streaming provider, usually one that discards all uploads. See the API implementation for details.
-				return new LiveReporting(null);
-			}
-		});
-	}
-
-	protected void addCustomTypeToOutputMeasures(List<Measure> outputMeasures) {
-		if(outputMeasures!=null) {
-			outputMeasures.forEach(m->{
-				Map<String, Object> attributes = new HashMap<>();
-				if (m.getData() != null ) {
-					attributes.putAll(m.getData());
-				}
-				attributes.putIfAbsent(MeasureTypes.ATTRIBUTE_TYPE, MeasureTypes.TYPE_CUSTOM);
-				m.setData(attributes);
-			});
-		}
-	}
-
-	protected void addAdditionalMeasuresToOutput(Output<?> output, List<Measure> additionalMeasures) {
-		List<Measure> outputMeasures = output.getMeasures();
-		if(outputMeasures == null) {
-			output.setMeasures(additionalMeasures);
-		} else {
-			outputMeasures.addAll(additionalMeasures);
-		}
-	}
-
-	protected Map<String, Object> customMeasureData() {
-		Map<String, Object> data = new HashMap<>();
-		data.put(MeasureTypes.ATTRIBUTE_TYPE, MeasureTypes.TYPE_KEYWORD);
-		return data;
-	}
-
-	private Map<String, String> getMergedAgentProperties(AgentTokenWrapper token) {
-		Map<String, String> mergedAgentProperties = new HashMap<>();
-		Map<String, String> agentProperties = token.getServices().getAgentProperties();
-		if(agentProperties !=null) {
-			mergedAgentProperties.putAll(agentProperties);
-		}
-		Map<String, String> tokenProperties = token.getProperties();
-		if(tokenProperties != null) {
-			mergedAgentProperties.putAll(tokenProperties);
-		}
-		return mergedAgentProperties;
-	}
-
-	@Override
-	public void close() throws Exception {
-		if (applicationContextBuilder != null) {
-			applicationContextBuilder.close();
-		}
-	}
-}
+/*******************************************************************************
+ * Copyright (C) 2020, exense GmbH
+ *
+ * This file is part of STEP
+ *
+ * STEP is free software: you can redistribute it and/or modify
+ * it under the terms of the GNU Affero General Public License as published by
+ * the Free Software Foundation, either version 3 of the License, or
+ * (at your option) any later version.
+ *
+ * STEP is distributed in the hope that it will be useful,
+ * but WITHOUT ANY WARRANTY; without even the implied warranty of
+ * MERCHANTABILITY or FITNESS FOR A PARTICULAR PURPOSE.  See the
+ * GNU Affero General Public License for more details.
+ *
+ * You should have received a copy of the GNU Affero General Public License
+ * along with STEP.  If not, see <http://www.gnu.org/licenses/>.
+ ******************************************************************************/
+package step.functions.handler;
+
+import com.fasterxml.jackson.databind.JavaType;
+import com.fasterxml.jackson.databind.ObjectMapper;
+import com.fasterxml.jackson.databind.node.ObjectNode;
+import org.slf4j.Logger;
+import org.slf4j.LoggerFactory;
+import step.constants.StreamingConstants;
+import step.core.reports.Measure;
+import step.core.reports.MeasurementsBuilder;
+import step.functions.io.Input;
+import step.functions.io.Output;
+import step.grid.agent.AgentTokenServices;
+import step.grid.agent.handler.AbstractMessageHandler;
+import step.grid.agent.handler.context.OutputMessageBuilder;
+import step.grid.agent.tokenpool.AgentTokenWrapper;
+import step.grid.contextbuilder.ApplicationContextBuilder;
+import step.grid.contextbuilder.LocalResourceApplicationContextFactory;
+import step.grid.contextbuilder.RemoteApplicationContextFactory;
+import step.grid.filemanager.FileVersionId;
+import step.grid.io.InputMessage;
+import step.grid.io.OutputMessage;
+import step.reporting.LiveReporting;
+import step.streaming.client.upload.StreamingUploadProvider;
+import step.streaming.common.StreamingResourceUploadContext;
+
+import java.lang.reflect.InvocationTargetException;
+import java.lang.reflect.Proxy;
+import java.net.URI;
+import java.util.HashMap;
+import java.util.List;
+import java.util.Map;
+import java.util.concurrent.ExecutorService;
+import java.util.concurrent.Executors;
+import java.util.Optional;
+
+public class FunctionMessageHandler extends AbstractMessageHandler {
+
+	public static final String FUNCTION_HANDLER_PACKAGE_KEY = "$functionhandlerjar";
+	public static final String FUNCTION_HANDLER_PACKAGE_CLEANABLE_KEY = "$functionhandlerjarCleanable";
+
+	public static final String FUNCTION_HANDLER_KEY = "$functionhandler";
+	public static final String FUNCTION_TYPE_KEY = "$functionType";
+	public static final String BRANCH_HANDLER_INITIALIZER = "handler-initializer";
+
+	private static final Logger logger = LoggerFactory.getLogger(FunctionMessageHandler.class);
+
+	// Cached object mapper for message payload serialization
+	private final ObjectMapper mapper;
+
+	private ApplicationContextBuilder applicationContextBuilder;
+
+	public FunctionHandlerFactory functionHandlerFactory;
+
+	public FunctionMessageHandler() {
+		super();
+
+		mapper = FunctionIOJavaxObjectMapperFactory.createObjectMapper();
+	}
+
+	@Override
+	public void init(AgentTokenServices agentTokenServices) {
+		super.init(agentTokenServices);
+		applicationContextBuilder = new ApplicationContextBuilder(this.getClass().getClassLoader(),
+				agentTokenServices.getApplicationContextBuilder().getApplicationContextConfiguration());
+
+		applicationContextBuilder.forkCurrentContext(AbstractFunctionHandler.FORKED_BRANCH);
+		applicationContextBuilder.forkCurrentContext(BRANCH_HANDLER_INITIALIZER);
+
+		functionHandlerFactory = new FunctionHandlerFactory(applicationContextBuilder, agentTokenServices.getFileManagerClient());
+	}
+
+	@Override
+	public OutputMessage handle(AgentTokenWrapper token, InputMessage inputMessage) throws Exception {
+		applicationContextBuilder.resetContext();
+		FileVersionId functionPackage = getFileVersionId(FUNCTION_HANDLER_PACKAGE_KEY, inputMessage.getProperties());
+		if(functionPackage != null) {
+			boolean cleanable = Boolean.parseBoolean(inputMessage.getProperties().get(FUNCTION_HANDLER_PACKAGE_CLEANABLE_KEY));
+			RemoteApplicationContextFactory functionHandlerContext = new RemoteApplicationContextFactory(token.getServices().getFileManagerClient(), functionPackage, cleanable);
+			// The usage of this functionHandlerContext will only be released when the session is closed, underlying registered file won't be cleanable before this release happens
+			token.getTokenReservationSession().registerObjectToBeClosedWithSession(applicationContextBuilder.pushContext(functionHandlerContext, cleanable));
+		}
+
+		return applicationContextBuilder.runInContext(() -> {
+			// Merge the token and agent properties
+			Map<String, String> mergedAgentProperties = getMergedAgentProperties(token);
+			// Instantiate the function handler
+			String handlerClass = inputMessage.getProperties().get(FUNCTION_HANDLER_KEY);
+
+			if (handlerClass == null || handlerClass.isEmpty()) {
+				String msg = "There is no supported handler for function type \"" + inputMessage.getProperties().get(FUNCTION_TYPE_KEY) + "\"";
+				throw new UnsupportedOperationException(msg);
+			}
+
+			@SuppressWarnings("rawtypes")
+			AbstractFunctionHandler functionHandler = functionHandlerFactory.create(applicationContextBuilder.getCurrentContext().getClassLoader(),
+					handlerClass, token.getSession(), token.getTokenReservationSession(), mergedAgentProperties);
+
+			// Deserialize the Input from the message payload
+			JavaType javaType = mapper.getTypeFactory().constructParametricType(Input.class, functionHandler.getInputPayloadClass());
+			Input<?> input = mapper.readValue(mapper.treeAsTokens(inputMessage.getPayload()), javaType);
+
+			LiveReporting liveReporting = initializeLiveReporting(input.getProperties());
+			functionHandler.setLiveReporting(liveReporting);
+
+			// Handle the input
+			MeasurementsBuilder measurementsBuilder = new MeasurementsBuilder();
+			measurementsBuilder.startMeasure(input.getFunction());
+
+			@SuppressWarnings("unchecked")
+			Output<?> output = functionHandler.handle(input);
+			measurementsBuilder.stopMeasure(customMeasureData());
+
+			liveReporting.close();
+
+			List<Measure> outputMeasures = output.getMeasures();
+			// Add type="custom" to all output measures
+			addCustomTypeToOutputMeasures(outputMeasures);
+
+			// Add Keyword measure to output
+			addAdditionalMeasuresToOutput(output, measurementsBuilder.getMeasures());
+
+			// Serialize the output
+			ObjectNode outputPayload = mapper.valueToTree(output);
+
+			// Create and return the output message
+			OutputMessageBuilder outputMessageBuilder = new OutputMessageBuilder();
+			outputMessageBuilder.setPayload(outputPayload);
+			return outputMessageBuilder.build();
+
+		});
+	}
+
+	private LiveReporting initializeLiveReporting(Map<String, String> properties) throws Exception {
+		applicationContextBuilder.pushContext(BRANCH_HANDLER_INITIALIZER, new LocalResourceApplicationContextFactory(this.getClass().getClassLoader(), "step-functions-handler-initializer.jar"), true);
+		return applicationContextBuilder.runInContext(BRANCH_HANDLER_INITIALIZER, () -> {
+			// There's no easy way to do this in the AbstractFunctionHandler itself, because
+			// the only place where the Input properties are guaranteed to be available is in the (abstract)
+			// handle() method (which would then have to be implemented in all subclasses). So we do it here.
+
+			// We currently only support Websocket uploads; if this changes in the future, here is the place to modify the logic.
+			String uploadContextId = properties.get(StreamingResourceUploadContext.PARAMETER_NAME);
+			if (uploadContextId != null) {
+				String host; // actually contains scheme, hostname, and potentially port.
+				// If present, agent-side configuration overrides the default value.
+				// Note: in case we use the URL in other places, this should probably be put somewhere else (maybe
+				// LiveReporting itself), but that's for the future.
+				// Note: both agentProperties or the value might be undefined.
+				String agentConfUrl = Optional.ofNullable(agentTokenServices.getAgentProperties())
+						.map(m -> m.get("step.reporting.url"))
+						.orElse(null);
+				if (agentConfUrl != null) {
+					// just a sanity check really
+					if (!agentConfUrl.matches("^https?://.+")) {
+						throw new IllegalArgumentException("Invalid URL in 'step.reporting.url' (agent-side configuration): " + agentConfUrl);
+					}
+					host = agentConfUrl.replaceAll("^http", "ws");
+				} else {
+					// The controller defines a default URL, derived from controller.url in step.properties.
+					// This is always defined, and already has the correct Websocket prefix.
+					host = properties.get(StreamingConstants.AttributeNames.WEBSOCKET_BASE_URL);
+				}
+				// Strip trailing slashes, just in case there are any (normally not expected)
+				while (host.endsWith("/")) {
+					host = host.substring(0, host.length() - 1);
+				}
+				String path = properties.get(StreamingConstants.AttributeNames.WEBSOCKET_UPLOAD_PATH);
+				// Strip leading slashes, just in case
+				while (path.startsWith("/")) {
+					path = path.substring(1);
+				}
+				URI uri = URI.create(String.format("%s/%s?%s=%s", host, path, StreamingResourceUploadContext.PARAMETER_NAME, uploadContextId));
+				if (logger.isDebugEnabled()) {
+					// Don't log context id, it's "semi-secret"
+					logger.debug("Effective URL for Websocket uploads: {}", String.format("%s/%s", host, path));
+				}
+
+				// FIXME: this mimics the previous implementation where each provider (and therefore each function) instantiated its own thread pool.
+				//  I assume we can tighten this, for instance so we'd use a single bounded thread pool for all Keyword executions per agent.
+				ExecutorService executorService = Executors.newFixedThreadPool(100);
+				@SuppressWarnings("unchecked") Class<StreamingUploadProvider> aClass = (Class<StreamingUploadProvider>) Thread.currentThread().getContextClassLoader().loadClass("step.streaming.websocket.client.upload.WebsocketUploadProvider");
+				StreamingUploadProvider streamingUploadProvider = aClass.getDeclaredConstructor(ExecutorService.class, URI.class).newInstance(executorService, uri);
+
+				StreamingUploadProvider proxiedProvider = (StreamingUploadProvider) Proxy.newProxyInstance(
+						aClass.getClassLoader(), new Class[]{StreamingUploadProvider.class},
+						(proxy, method, args) -> {
+							try {
+								return applicationContextBuilder.runInContext(BRANCH_HANDLER_INITIALIZER, () -> method.invoke(streamingUploadProvider, args));
+							} catch (InvocationTargetException ite) {
+								// rethrow the original exception instead of InvocationTargetException, (usually) conforming to the method's throws signature unless it's a RuntimeException or similar
+								throw ite.getCause();
+							}
+						}
+				);
+				return new LiveReporting(proxiedProvider);
+			} else {
+				// This will now fall back to auto-determining a streaming provider, usually one that discards all uploads. See the API implementation for details.
+				return new LiveReporting(null);
+			}
+		});
+	}
+
+	protected void addCustomTypeToOutputMeasures(List<Measure> outputMeasures) {
+		if(outputMeasures!=null) {
+			outputMeasures.forEach(m->{
+				Map<String, Object> attributes = new HashMap<>();
+				if (m.getData() != null ) {
+					attributes.putAll(m.getData());
+				}
+				attributes.putIfAbsent(MeasureTypes.ATTRIBUTE_TYPE, MeasureTypes.TYPE_CUSTOM);
+				m.setData(attributes);
+			});
+		}
+	}
+
+	protected void addAdditionalMeasuresToOutput(Output<?> output, List<Measure> additionalMeasures) {
+		List<Measure> outputMeasures = output.getMeasures();
+		if(outputMeasures == null) {
+			output.setMeasures(additionalMeasures);
+		} else {
+			outputMeasures.addAll(additionalMeasures);
+		}
+	}
+
+	protected Map<String, Object> customMeasureData() {
+		Map<String, Object> data = new HashMap<>();
+		data.put(MeasureTypes.ATTRIBUTE_TYPE, MeasureTypes.TYPE_KEYWORD);
+		return data;
+	}
+
+	private Map<String, String> getMergedAgentProperties(AgentTokenWrapper token) {
+		Map<String, String> mergedAgentProperties = new HashMap<>();
+		Map<String, String> agentProperties = token.getServices().getAgentProperties();
+		if(agentProperties !=null) {
+			mergedAgentProperties.putAll(agentProperties);
+		}
+		Map<String, String> tokenProperties = token.getProperties();
+		if(tokenProperties != null) {
+			mergedAgentProperties.putAll(tokenProperties);
+		}
+		return mergedAgentProperties;
+	}
+
+	@Override
+	public void close() throws Exception {
+		if (applicationContextBuilder != null) {
+			applicationContextBuilder.close();
+		}
+	}
+}