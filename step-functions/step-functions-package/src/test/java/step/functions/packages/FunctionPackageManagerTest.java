--- conflicted
+++ resolved
@@ -1,335 +1,330 @@
-package step.functions.packages;
-
-import static org.junit.Assert.assertEquals;
-import static org.junit.Assert.assertNotNull;
-import static org.junit.Assert.assertNull;
-import static org.junit.Assert.assertTrue;
-
-import java.io.File;
-import java.io.FileInputStream;
-import java.io.IOException;
-import java.util.ArrayList;
-import java.util.HashMap;
-import java.util.List;
-import java.util.Map;
-
-import org.bson.types.ObjectId;
-import org.junit.After;
-import org.junit.Assert;
-import org.junit.Before;
-import org.junit.Test;
-
-import ch.exense.commons.app.Configuration;
-import step.attachments.FileResolver;
-import step.core.accessors.AbstractOrganizableObject;
-import step.core.objectenricher.ObjectEnricher;
-import step.core.objectenricher.ObjectHookRegistry;
-import step.functions.Function;
-import step.functions.manager.FunctionManager;
-import step.functions.packages.handlers.JavaFunctionPackageHandler;
-import step.functions.type.FunctionTypeException;
-import step.resources.*;
-
-public class FunctionPackageManagerTest {
-
-	private FunctionPackageManager pm;
-	private TestFunctionRepository f;
-	private FileResolver resolver;
-	private LocalResourceManagerImpl resourceManager;
-	
-	@Before
-	public void before() {
-		FunctionPackageAccessor p = new InMemoryFunctionPackageAccessorImpl();
-		f = new TestFunctionRepository();
-		resourceManager = new LocalResourceManagerImpl();
-		resolver = new FileResolver(resourceManager);
-		pm = new FunctionPackageManager(p, f, resourceManager,
-				resolver,new Configuration(), new ObjectHookRegistry());
-	}
-	
-	@After
-	public void after() throws IOException {
-		pm.close();
-	}
-	
-	@Test
-	public void test() throws Exception {
-		Function f1 = function("f1");
-		Function f2 = function("f2");
-		
-		List<Function> packageManagerFunctions = new ArrayList<Function>();
-		packageManagerFunctions.add(f1);
-		packageManagerFunctions.add(f2);
-		
-		registerPackageHandler(packageManagerFunctions);
-
-		FunctionPackage fp = new FunctionPackage();
-		fp.setId(new ObjectId());
-		Map<String, String> a = new HashMap<>();
-		a.put("att1", "val1Fp");
-		fp.setPackageAttributes(a);
-		fp.setPackageLocation("testLocation.test");
-		
-		// Test the package preview
-		List<Function> packagePreview = pm.getPackagePreview(fp);
-		assertEquals(2, packagePreview.size());
-
-		// Add the function package
-		pm.addOrUpdateFunctionPackage(fp);
-
-		// Retrieve the created package
-		FunctionPackage actualFunctionPackage = pm.getFunctionPackage(fp.getId().toString());
-		// Assert its name
-		assertEquals("testLocation.test", actualFunctionPackage.getAttribute(AbstractOrganizableObject.NAME));
-		
-		// Get the first function that should have been generated
-		Function f1Repo = f.getFunctionById(f1.getId().toString());
-		assertEquals("val1Fp", f1Repo.getAttribute("att1"));
-		assertEquals("val2Initial", f1Repo.getAttribute("att2"));
-		assertEquals(f1, f1Repo);
-		assertEquals(f2, f.getFunctionById(f2.getId().toString()));
-		assertTrue(f1Repo.isManaged());
-		assertEquals(fp.getId().toString(), f1Repo.getCustomField(FunctionPackageEntity.FUNCTION_PACKAGE_ID));
-		assertEquals(fp.isExecuteLocally(), f1Repo.isExecuteLocally());
-		assertEquals(fp.getTokenSelectionCriteria(), f1Repo.getTokenSelectionCriteria());
-		
-		// Update the function 1
-		f1.addAttribute("att3", "newVal");
-
-		// Create a third function
-		Function f3 = function("f3");
-
-		packageManagerFunctions.clear();
-		packageManagerFunctions.add(f1);
-		packageManagerFunctions.add(f3);
-
-		// Update the function package
-		pm.addOrUpdateFunctionPackage(fp);
-
-		// assert that function2 has been deleted as it is not part of the package
-		// anymore
-		assertNull(f.getFunctionById(f2.getId().toString()));
-
-		// assert that function3 has been added
-		Function f3Repo = f.getFunctionById(f3.getId().toString());
-		assertEquals("val1Fp", f3Repo.getAttribute("att1"));
-
-		// assert that function 1 has been updated
-		f1Repo = f.getFunctionById(f1.getId().toString());
-		assertEquals("val1Fp", f1Repo.getAttribute("att1"));
-		assertEquals("val2Initial", f1Repo.getAttribute("att2"));
-		assertEquals("newVal", f1Repo.getAttribute("att3"));
-
-		List<ObjectId> newIds = new ArrayList<>();
-		newIds.add(f1.getId());
-		newIds.add(f3.getId());
-		assertEquals(newIds, fp.getFunctions());
-		
-		packageManagerFunctions.clear();
-		pm.reloadFunctionPackage(fp.getId().toString());
-		List<Function> packageFunctions = pm.getPackageFunctions(fp.getId().toString());
-		
-		assertEquals(0, packageFunctions.size());
-		
-		// Remove the function package
-		pm.removeFunctionPackage(fp.getId().toString());
-		
-		// Assert that the functions have been deleted
-		assertNull(f.getFunctionById(f1.getId().toString()));
-		assertNull(f.getFunctionById(f3.getId().toString()));
-	}
-	
-	@Test
-	public void testAttributeResolver() throws Exception {
-		Function f1 = function("f1");
-		registerPackageHandler(List.of(f1));
-
-		FunctionPackage fp = new FunctionPackage();
-		fp.setId(new ObjectId());
-		fp.setPackageLocation("testLocation.test");
-		fp.addAttribute("dynamicAttribute", "@test");
-
-		// Register an attribute resolver
-		pm.registerAttributeResolver("dynamicAttribute", t -> "ResolvedValue1");
-
-		// Add the function package
-		pm.addOrUpdateFunctionPackage(fp);
-
-		// Retrieve the created package
-		FunctionPackage actualFunctionPackage = pm.getFunctionPackage(fp.getId().toString());
-		// Assert the value has been resolved
-		assertEquals("ResolvedValue1", actualFunctionPackage.getAttribute("dynamicAttribute"));
-		
-		// Change to a constant value
-		fp.addAttribute("dynamicAttribute", "ConstantValue1");
-		
-		// Update the function package
-		pm.addOrUpdateFunctionPackage(fp);
-		
-		actualFunctionPackage = pm.getFunctionPackage(fp.getId().toString());
-		// Assert that the value hasn't been resolved
-		assertEquals("ConstantValue1", actualFunctionPackage.getAttribute("dynamicAttribute"));
-		
-	}
-	
-	@Test
-	public void resourceBasedFunctionPackage() throws Exception {
-		String resourceFileName = "java-plugin-handler-test.jar";
-
-		Function f1 = function("f1");
-		registerPackageHandler(List.of(f1));
-		
-		// Create a package
-		Resource testResource = createTestResource(resourceFileName, resourceManager);
-		FunctionPackage testPackage = createTestPackage(testResource,pm,resolver,resourceManager);
-		// Add a library resource
-		Resource libraryResource1 = createTestResource(resourceFileName, resourceManager);
-		testPackage.setPackageLibrariesLocation(resolver.createPathForResourceId(libraryResource1.getId().toString()));
-
-		pm.addOrUpdateFunctionPackage(testPackage);
-		
-		// Retrieve the created package
-		FunctionPackage actualFunctionPackage = pm.getFunctionPackage(testPackage.getId().toString());
-		// Assert its name
-		assertEquals(resourceFileName, actualFunctionPackage.getAttribute(AbstractOrganizableObject.NAME));
-		
-		// Get the first function that should have been generated
-		Function f1Repo = f.getFunctionById(f1.getId().toString());
-		assertNotNull(f1Repo);
-		
-		// Update the package with a new resource
-		Resource testResource2 = createTestResource(resourceFileName, resourceManager);
-		FunctionPackage testPackage2 = createTestPackage(testResource2,pm,resolver, resourceManager);
-		testPackage2.setId(testPackage.getId());
-		
-		// update the library resource too
-		Resource libraryResource2 = createTestResource(resourceFileName, resourceManager);
-		testPackage2.setPackageLibrariesLocation(resolver.createPathForResourceId(libraryResource2.getId().toString()));
-		
-		pm.addOrUpdateFunctionPackage(testPackage2);
-		
-		// Assert that the old resource has been deleted
-		Assert.assertThrows(RuntimeException.class, () -> resourceManager.getResource(testResource.getId().toString()));
-		// linked library is not deleted anymore
-//		Assert.assertThrows(RuntimeException.class, () -> resourceManager.getResource(libraryResource1.getId().toString()));
-		
-		// Assert that the new resource still exist
-		Resource actualResource2 = resourceManager.getResource(testResource2.getId().toString());
-		assertNotNull(actualResource2);
-		
-		// Remove the package
-		pm.removeFunctionPackage(testPackage2.getId().toString());
-		
-		// Assert that all resources have been deleted
-		Assert.assertThrows(RuntimeException.class, () -> resourceManager.getResource(testResource2.getId().toString()));
-		Assert.assertThrows(RuntimeException.class, () -> resourceManager.getResource(libraryResource2.getId().toString()));
-	}
-
-	private void registerPackageHandler(List<Function> packageManagerFunctions) {
-		pm.registerFunctionPackageHandler(new FunctionPackageHandler() {
-			@Override
-			public List<Function> buildFunctions(FunctionPackage functionPackage, boolean preview, ObjectEnricher objectEnricher) throws Exception {
-				return packageManagerFunctions;
-			}
-			
-			@Override
-			public boolean isValidForPackage(FunctionPackage functionPackag) {
-				return true;
-			}
-		});
-	}
-
-	private Function function(String name) {
-		Function f1 = new Function();
-		f1.setId(new ObjectId());
-		Map<String, String> functionAttributes = new HashMap<>();
-		functionAttributes.put(AbstractOrganizableObject.NAME, name);
-		functionAttributes.put("att1", "valInitial");
-		functionAttributes.put("att2", "val2Initial");
-		f1.setAttributes(functionAttributes);
-		return f1;
-	}
-
-	private Resource createTestResource(String resourceFileName, ResourceManager resourceManager) throws Exception {
-		FileInputStream fis = new FileInputStream(new File("src/test/resources/local/" + resourceFileName));
-
-		// Create a resource
-		Resource resource = resourceManager.createResource(ResourceManager.RESOURCE_TYPE_FUNCTIONS, fis,
-				resourceFileName, false, null);
-		assertNotNull(resource);
-		return resource;
-	}
-
-<<<<<<< HEAD
-	private FunctionPackage createTestPackage(Resource resource, FunctionPackageManager pm, FileResolver resolver, ResourceManager resourceManager) {
-		pm.registerFunctionPackageHandler(new JavaFunctionPackageHandler(resolver, null, resourceManager));
-=======
-	private FunctionPackage createTestPackage(Resource resource, FunctionPackageManager pm, FileResolver resolver) {
-		pm.registerFunctionPackageHandler(new JavaFunctionPackageHandler(resolver, new Configuration()));
->>>>>>> 8cf8273f
-
-		FunctionPackage fp = new FunctionPackage();
-		fp.setId(new ObjectId());
-		Map<String, String> a = new HashMap<>();
-		a.put("att1", "val1Fp");
-		fp.setPackageAttributes(a);
-
-		fp.setPackageLocation(FileResolver.RESOURCE_PREFIX + resource.getId().toString());
-
-		return fp;
-	}
-
-	public static class TestFunctionRepository implements FunctionManager {
-
-		Map<String, Function> m = new HashMap<>();
-
-		@Override
-		public Function getFunctionByAttributes(Map<String, String> attributes) {
-			return null;
-		}
-
-		@Override
-		public Function getFunctionById(String id) {
-			return m.get(id);
-		}
-
-		@Override
-		public Function saveFunction(Function function) {
-			m.put(function.getId().toString(), function);
-			return function;
-		}
-
-		@Override
-		public void deleteFunction(String functionId) {
-			m.remove(functionId);
-		}
-
-		@Override
-		public Function copyFunction(String functionId) throws FunctionTypeException {
-			return null;
-		}
-
-		@Override
-		public Function newFunction(String functionType) {
-			return null;
-		}
-
-		@Override
-		public Function newFunction(String type, Map<String, String> configuration) {
-			return null;
-		}
-	}
-	
-	@Test
-	public void testUnknownPackageType() {
-		FunctionPackage functionPackage = new FunctionPackage();
-		functionPackage.setPackageLocation("WRONG PACKAGE LOCATION");
-		Exception actualException = null;
-		try {
-			pm.addOrUpdateFunctionPackage(functionPackage);
-		} catch (Exception e) {
-			actualException = e;
-		}
-		assertEquals("Unsupported package type: WRONG PACKAGE LOCATION", actualException.getMessage());
-	}
-}
+package step.functions.packages;
+
+import static org.junit.Assert.assertEquals;
+import static org.junit.Assert.assertNotNull;
+import static org.junit.Assert.assertNull;
+import static org.junit.Assert.assertTrue;
+
+import java.io.File;
+import java.io.FileInputStream;
+import java.io.IOException;
+import java.util.ArrayList;
+import java.util.HashMap;
+import java.util.List;
+import java.util.Map;
+
+import org.bson.types.ObjectId;
+import org.junit.After;
+import org.junit.Assert;
+import org.junit.Before;
+import org.junit.Test;
+
+import ch.exense.commons.app.Configuration;
+import step.attachments.FileResolver;
+import step.core.accessors.AbstractOrganizableObject;
+import step.core.objectenricher.ObjectEnricher;
+import step.core.objectenricher.ObjectHookRegistry;
+import step.functions.Function;
+import step.functions.manager.FunctionManager;
+import step.functions.packages.handlers.JavaFunctionPackageHandler;
+import step.functions.type.FunctionTypeException;
+import step.resources.*;
+
+public class FunctionPackageManagerTest {
+
+	private FunctionPackageManager pm;
+	private TestFunctionRepository f;
+	private FileResolver resolver;
+	private LocalResourceManagerImpl resourceManager;
+	
+	@Before
+	public void before() {
+		FunctionPackageAccessor p = new InMemoryFunctionPackageAccessorImpl();
+		f = new TestFunctionRepository();
+		resourceManager = new LocalResourceManagerImpl();
+		resolver = new FileResolver(resourceManager);
+		pm = new FunctionPackageManager(p, f, resourceManager,
+				resolver,new Configuration(), new ObjectHookRegistry());
+	}
+	
+	@After
+	public void after() throws IOException {
+		pm.close();
+	}
+	
+	@Test
+	public void test() throws Exception {
+		Function f1 = function("f1");
+		Function f2 = function("f2");
+		
+		List<Function> packageManagerFunctions = new ArrayList<Function>();
+		packageManagerFunctions.add(f1);
+		packageManagerFunctions.add(f2);
+		
+		registerPackageHandler(packageManagerFunctions);
+
+		FunctionPackage fp = new FunctionPackage();
+		fp.setId(new ObjectId());
+		Map<String, String> a = new HashMap<>();
+		a.put("att1", "val1Fp");
+		fp.setPackageAttributes(a);
+		fp.setPackageLocation("testLocation.test");
+		
+		// Test the package preview
+		List<Function> packagePreview = pm.getPackagePreview(fp);
+		assertEquals(2, packagePreview.size());
+
+		// Add the function package
+		pm.addOrUpdateFunctionPackage(fp);
+
+		// Retrieve the created package
+		FunctionPackage actualFunctionPackage = pm.getFunctionPackage(fp.getId().toString());
+		// Assert its name
+		assertEquals("testLocation.test", actualFunctionPackage.getAttribute(AbstractOrganizableObject.NAME));
+		
+		// Get the first function that should have been generated
+		Function f1Repo = f.getFunctionById(f1.getId().toString());
+		assertEquals("val1Fp", f1Repo.getAttribute("att1"));
+		assertEquals("val2Initial", f1Repo.getAttribute("att2"));
+		assertEquals(f1, f1Repo);
+		assertEquals(f2, f.getFunctionById(f2.getId().toString()));
+		assertTrue(f1Repo.isManaged());
+		assertEquals(fp.getId().toString(), f1Repo.getCustomField(FunctionPackageEntity.FUNCTION_PACKAGE_ID));
+		assertEquals(fp.isExecuteLocally(), f1Repo.isExecuteLocally());
+		assertEquals(fp.getTokenSelectionCriteria(), f1Repo.getTokenSelectionCriteria());
+		
+		// Update the function 1
+		f1.addAttribute("att3", "newVal");
+
+		// Create a third function
+		Function f3 = function("f3");
+
+		packageManagerFunctions.clear();
+		packageManagerFunctions.add(f1);
+		packageManagerFunctions.add(f3);
+
+		// Update the function package
+		pm.addOrUpdateFunctionPackage(fp);
+
+		// assert that function2 has been deleted as it is not part of the package
+		// anymore
+		assertNull(f.getFunctionById(f2.getId().toString()));
+
+		// assert that function3 has been added
+		Function f3Repo = f.getFunctionById(f3.getId().toString());
+		assertEquals("val1Fp", f3Repo.getAttribute("att1"));
+
+		// assert that function 1 has been updated
+		f1Repo = f.getFunctionById(f1.getId().toString());
+		assertEquals("val1Fp", f1Repo.getAttribute("att1"));
+		assertEquals("val2Initial", f1Repo.getAttribute("att2"));
+		assertEquals("newVal", f1Repo.getAttribute("att3"));
+
+		List<ObjectId> newIds = new ArrayList<>();
+		newIds.add(f1.getId());
+		newIds.add(f3.getId());
+		assertEquals(newIds, fp.getFunctions());
+		
+		packageManagerFunctions.clear();
+		pm.reloadFunctionPackage(fp.getId().toString());
+		List<Function> packageFunctions = pm.getPackageFunctions(fp.getId().toString());
+		
+		assertEquals(0, packageFunctions.size());
+		
+		// Remove the function package
+		pm.removeFunctionPackage(fp.getId().toString());
+		
+		// Assert that the functions have been deleted
+		assertNull(f.getFunctionById(f1.getId().toString()));
+		assertNull(f.getFunctionById(f3.getId().toString()));
+	}
+	
+	@Test
+	public void testAttributeResolver() throws Exception {
+		Function f1 = function("f1");
+		registerPackageHandler(List.of(f1));
+
+		FunctionPackage fp = new FunctionPackage();
+		fp.setId(new ObjectId());
+		fp.setPackageLocation("testLocation.test");
+		fp.addAttribute("dynamicAttribute", "@test");
+
+		// Register an attribute resolver
+		pm.registerAttributeResolver("dynamicAttribute", t -> "ResolvedValue1");
+
+		// Add the function package
+		pm.addOrUpdateFunctionPackage(fp);
+
+		// Retrieve the created package
+		FunctionPackage actualFunctionPackage = pm.getFunctionPackage(fp.getId().toString());
+		// Assert the value has been resolved
+		assertEquals("ResolvedValue1", actualFunctionPackage.getAttribute("dynamicAttribute"));
+		
+		// Change to a constant value
+		fp.addAttribute("dynamicAttribute", "ConstantValue1");
+		
+		// Update the function package
+		pm.addOrUpdateFunctionPackage(fp);
+		
+		actualFunctionPackage = pm.getFunctionPackage(fp.getId().toString());
+		// Assert that the value hasn't been resolved
+		assertEquals("ConstantValue1", actualFunctionPackage.getAttribute("dynamicAttribute"));
+		
+	}
+	
+	@Test
+	public void resourceBasedFunctionPackage() throws Exception {
+		String resourceFileName = "java-plugin-handler-test.jar";
+
+		Function f1 = function("f1");
+		registerPackageHandler(List.of(f1));
+		
+		// Create a package
+		Resource testResource = createTestResource(resourceFileName, resourceManager);
+		FunctionPackage testPackage = createTestPackage(testResource,pm,resolver,resourceManager);
+		// Add a library resource
+		Resource libraryResource1 = createTestResource(resourceFileName, resourceManager);
+		testPackage.setPackageLibrariesLocation(resolver.createPathForResourceId(libraryResource1.getId().toString()));
+
+		pm.addOrUpdateFunctionPackage(testPackage);
+		
+		// Retrieve the created package
+		FunctionPackage actualFunctionPackage = pm.getFunctionPackage(testPackage.getId().toString());
+		// Assert its name
+		assertEquals(resourceFileName, actualFunctionPackage.getAttribute(AbstractOrganizableObject.NAME));
+		
+		// Get the first function that should have been generated
+		Function f1Repo = f.getFunctionById(f1.getId().toString());
+		assertNotNull(f1Repo);
+		
+		// Update the package with a new resource
+		Resource testResource2 = createTestResource(resourceFileName, resourceManager);
+		FunctionPackage testPackage2 = createTestPackage(testResource2,pm,resolver, resourceManager);
+		testPackage2.setId(testPackage.getId());
+		
+		// update the library resource too
+		Resource libraryResource2 = createTestResource(resourceFileName, resourceManager);
+		testPackage2.setPackageLibrariesLocation(resolver.createPathForResourceId(libraryResource2.getId().toString()));
+		
+		pm.addOrUpdateFunctionPackage(testPackage2);
+		
+		// Assert that the old resource has been deleted
+		Assert.assertThrows(RuntimeException.class, () -> resourceManager.getResource(testResource.getId().toString()));
+		// linked library is not deleted anymore
+//		Assert.assertThrows(RuntimeException.class, () -> resourceManager.getResource(libraryResource1.getId().toString()));
+		
+		// Assert that the new resource still exist
+		Resource actualResource2 = resourceManager.getResource(testResource2.getId().toString());
+		assertNotNull(actualResource2);
+		
+		// Remove the package
+		pm.removeFunctionPackage(testPackage2.getId().toString());
+		
+		// Assert that all resources have been deleted
+		Assert.assertThrows(RuntimeException.class, () -> resourceManager.getResource(testResource2.getId().toString()));
+		Assert.assertThrows(RuntimeException.class, () -> resourceManager.getResource(libraryResource2.getId().toString()));
+	}
+
+	private void registerPackageHandler(List<Function> packageManagerFunctions) {
+		pm.registerFunctionPackageHandler(new FunctionPackageHandler() {
+			@Override
+			public List<Function> buildFunctions(FunctionPackage functionPackage, boolean preview, ObjectEnricher objectEnricher) throws Exception {
+				return packageManagerFunctions;
+			}
+			
+			@Override
+			public boolean isValidForPackage(FunctionPackage functionPackag) {
+				return true;
+			}
+		});
+	}
+
+	private Function function(String name) {
+		Function f1 = new Function();
+		f1.setId(new ObjectId());
+		Map<String, String> functionAttributes = new HashMap<>();
+		functionAttributes.put(AbstractOrganizableObject.NAME, name);
+		functionAttributes.put("att1", "valInitial");
+		functionAttributes.put("att2", "val2Initial");
+		f1.setAttributes(functionAttributes);
+		return f1;
+	}
+
+	private Resource createTestResource(String resourceFileName, ResourceManager resourceManager) throws Exception {
+		FileInputStream fis = new FileInputStream(new File("src/test/resources/local/" + resourceFileName));
+
+		// Create a resource
+		Resource resource = resourceManager.createResource(ResourceManager.RESOURCE_TYPE_FUNCTIONS, fis,
+				resourceFileName, false, null);
+		assertNotNull(resource);
+		return resource;
+	}
+
+	private FunctionPackage createTestPackage(Resource resource, FunctionPackageManager pm, FileResolver resolver, ResourceManager resourceManager) {
+		pm.registerFunctionPackageHandler(new JavaFunctionPackageHandler(resolver, new Configuration(), resourceManager));
+
+		FunctionPackage fp = new FunctionPackage();
+		fp.setId(new ObjectId());
+		Map<String, String> a = new HashMap<>();
+		a.put("att1", "val1Fp");
+		fp.setPackageAttributes(a);
+
+		fp.setPackageLocation(FileResolver.RESOURCE_PREFIX + resource.getId().toString());
+
+		return fp;
+	}
+
+	public static class TestFunctionRepository implements FunctionManager {
+
+		Map<String, Function> m = new HashMap<>();
+
+		@Override
+		public Function getFunctionByAttributes(Map<String, String> attributes) {
+			return null;
+		}
+
+		@Override
+		public Function getFunctionById(String id) {
+			return m.get(id);
+		}
+
+		@Override
+		public Function saveFunction(Function function) {
+			m.put(function.getId().toString(), function);
+			return function;
+		}
+
+		@Override
+		public void deleteFunction(String functionId) {
+			m.remove(functionId);
+		}
+
+		@Override
+		public Function copyFunction(String functionId) throws FunctionTypeException {
+			return null;
+		}
+
+		@Override
+		public Function newFunction(String functionType) {
+			return null;
+		}
+
+		@Override
+		public Function newFunction(String type, Map<String, String> configuration) {
+			return null;
+		}
+	}
+	
+	@Test
+	public void testUnknownPackageType() {
+		FunctionPackage functionPackage = new FunctionPackage();
+		functionPackage.setPackageLocation("WRONG PACKAGE LOCATION");
+		Exception actualException = null;
+		try {
+			pm.addOrUpdateFunctionPackage(functionPackage);
+		} catch (Exception e) {
+			actualException = e;
+		}
+		assertEquals("Unsupported package type: WRONG PACKAGE LOCATION", actualException.getMessage());
+	}
+}