--- conflicted
+++ resolved
@@ -1,4 +1,3 @@
-<<<<<<< HEAD
 package step.functions.packages.handlers;
 
 import ch.exense.commons.processes.ManagedProcess;
@@ -14,8 +13,8 @@
 import step.functions.packages.FunctionPackageHandler;
 
 import java.io.*;
+import java.nio.charset.StandardCharsets;
 import java.util.List;
-import java.util.Map;
 
 public abstract class AbstractFunctionPackageHandler extends FunctionPackageUtils implements FunctionPackageHandler {
 
@@ -59,7 +58,7 @@
 
 		FunctionList list;
 		try (BufferedReader inputStream = new BufferedReader(
-				new InputStreamReader(discovererDeamon.getProcessInputStream()))) {
+				new InputStreamReader(discovererDeamon.getProcessInputStream(), StandardCharsets.UTF_8))) {
 			String res;
 			do {
 				res = inputStream.readLine();
@@ -94,87 +93,4 @@
 	protected abstract void configureFunction(Function f, FunctionPackage functionPackage,
 											  boolean preview, Map<String, Object> specialAutomationPackageAttributes,
 											  AutomationPackageArchive automationPackageArchive);
-}
-=======
-package step.functions.packages.handlers;
-
-import ch.exense.commons.processes.ManagedProcess;
-import com.fasterxml.jackson.databind.ObjectMapper;
-import org.slf4j.Logger;
-import org.slf4j.LoggerFactory;
-import step.attachments.FileResolver;
-import step.core.objectenricher.ObjectEnricher;
-import step.functions.Function;
-import step.functions.packages.FunctionPackage;
-import step.functions.packages.FunctionPackageHandler;
-
-import java.io.*;
-import java.nio.charset.StandardCharsets;
-import java.util.List;
-
-public abstract class AbstractFunctionPackageHandler extends FunctionPackageUtils implements FunctionPackageHandler {
-
-	private static final Logger logger = LoggerFactory.getLogger(AbstractFunctionPackageHandler.class);
-
-	public AbstractFunctionPackageHandler(FileResolver fileResolver) {
-		super(fileResolver);
-	}
-
-	@Override
-	public abstract boolean isValidForPackage(FunctionPackage functionPackage);
-	
-	@Override
-	public abstract List<Function> buildFunctions(FunctionPackage functionPackage, boolean preview, ObjectEnricher objectEnricher) throws Exception;
-
-	protected List<Function> getFunctionsFromDaemon(FunctionPackage functionPackage, ManagedProcess discovererDeamon)
-			throws Exception {
-
-		File packageFile = resolveMandatoryFile(functionPackage.getPackageLocation());
-		File packageLibraryFile = resolveFile(functionPackage.getPackageLibrariesLocation());
-
-		DiscovererParameters param = new DiscovererParameters();
-		if (packageFile != null) {
-			param.packageLocation = packageFile.getAbsolutePath();
-		} else {
-			throw new FileNotFoundException("The package location doesn't exist");
-		}
-		if (packageLibraryFile != null) {
-			param.packageLibrariesLocation = packageLibraryFile.getAbsolutePath();
-		} else {
-			param.packageLibrariesLocation = "";
-		}
-
-		ObjectMapperResolver resolver = new ObjectMapperResolver();
-		ObjectMapper objectMapper = resolver.getContext(FunctionList.class);
-
-		try (OutputStream outputStream = discovererDeamon.getProcessOutputStream()) {
-			String serializedRequest = objectMapper.writeValueAsString(param);
-			outputStream.write(serializedRequest.getBytes());
-		}
-
-		FunctionList list;
-		try (BufferedReader inputStream = new BufferedReader(
-				new InputStreamReader(discovererDeamon.getProcessInputStream(), StandardCharsets.UTF_8))) {
-			String res;
-			do {
-				res = inputStream.readLine();
-				if (res==null) {
-					logger.error("Unexpected error when starting the function package handler: '"+discovererDeamon.getProcessErrorLogAsString()+"'");
-					throw new Exception("Unexpected error when starting the function package handler: the process exited before returning the result. See the logs on the controller for more detail");
-				}
-			} while (!res.equals(READY_STRING));
-			list = objectMapper.readValue(inputStream, FunctionList.class);
-		}
-
-		if (list.exception == null) {
-			List<Function> functions = list.getFunctions();
-			functions.forEach(f -> configureFunction(f, functionPackage));
-			return list.getFunctions();
-		} else {
-			throw new Exception(list.exception);
-		}
-	}
-
-	protected abstract void configureFunction(Function f, FunctionPackage functionPackage);
-}
->>>>>>> 62a3fbdf
+}