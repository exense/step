--- conflicted
+++ resolved
@@ -72,30 +72,17 @@
 		}
 
 		if (list.exception == null) {
-<<<<<<< HEAD
-			List<Function> functions = list.getFunctions();
-			functions.forEach(f -> {
-				AutomationPackageArchive automationPackageArchive = null;
-				if (list.getAutomationPackageAttributes().get(f.getId().toString()) != null) {
-					// the function was included in automation package
-=======
 			AutomationPackageArchive automationPackageArchive = null;
 			try {
 				if (!list.getAutomationPackageAttributes().isEmpty()) {
 					// some attributes contain links to resources in automation package
 					// we have to apply them
->>>>>>> 159f44fa
 					try {
 						automationPackageArchive = new AutomationPackageArchive(packageFile);
 					} catch (AutomationPackageReadingException e) {
 						throw new RuntimeException(e);
 					}
 				}
-<<<<<<< HEAD
-				configureFunction(f, functionPackage, preview, list.getAutomationPackageAttributes().get(f.getId().toString()), automationPackageArchive);
-			});
-			return list.getFunctions();
-=======
 
 				AutomationPackageArchive finalAutomationPackageArchive = automationPackageArchive;
 				((List<Function>) list.getFunctions()).forEach(f -> configureFunction(f, functionPackage, preview, list.getAutomationPackageAttributes().get(f.getId().toString()), finalAutomationPackageArchive));
@@ -105,7 +92,6 @@
 					automationPackageArchive.close();
 				}
 			}
->>>>>>> 159f44fa
 		} else {
 			throw new Exception(list.exception);
 		}
