/*******************************************************************************
 * Copyright (C) 2020, exense GmbH
 *  
 * This file is part of STEP
 *  
 * STEP is free software: you can redistribute it and/or modify
 * it under the terms of the GNU Affero General Public License as published by
 * the Free Software Foundation, either version 3 of the License, or
 * (at your option) any later version.
 *  
 * STEP is distributed in the hope that it will be useful,
 * but WITHOUT ANY WARRANTY; without even the implied warranty of
 * MERCHANTABILITY or FITNESS FOR A PARTICULAR PURPOSE.  See the
 * GNU Affero General Public License for more details.
 *  
 * You should have received a copy of the GNU Affero General Public License
 * along with STEP.  If not, see <http://www.gnu.org/licenses/>.
 ******************************************************************************/
package step.functions.type;

import java.io.File;
import java.util.HashMap;
import java.util.List;
import java.util.Map;
import java.util.concurrent.ExecutionException;
import java.util.concurrent.TimeUnit;
import java.util.regex.Pattern;

import com.google.common.cache.CacheBuilder;
import com.google.common.cache.CacheLoader;
import com.google.common.cache.LoadingCache;

import step.attachments.FileResolver;
import step.core.AbstractStepContext;
import step.core.accessors.AbstractOrganizableObject;
import step.core.dynamicbeans.DynamicValue;
import step.functions.Function;
import step.functions.io.Input;
import step.grid.GridFileService;
import step.grid.agent.AgentTypes;
import step.grid.filemanager.FileManagerException;
import step.grid.filemanager.FileVersion;
import step.grid.filemanager.FileVersionId;
import step.grid.tokenpool.Interest;
import step.resources.LayeredResourceManager;
import step.resources.ResourceManager;

public abstract class AbstractFunctionType<T extends Function> {
	
	protected FileResolver fileResolver;
	protected LoadingCache<String, File> fileResolverCache;
	
	protected GridFileService gridFileServices;
	
	protected FunctionTypeConfiguration functionTypeConfiguration;

	protected void setFunctionTypeConfiguration(FunctionTypeConfiguration functionTypeConfiguration) {
		this.functionTypeConfiguration = functionTypeConfiguration;
	}

	protected void setFileResolver(FileResolver fileResolver) {
		this.fileResolver = fileResolver;
		
		fileResolverCache = CacheBuilder.newBuilder().concurrencyLevel(functionTypeConfiguration.getFileResolverCacheConcurrencyLevel())
				.maximumSize(functionTypeConfiguration.getFileResolverCacheMaximumsize())
				.expireAfterWrite(functionTypeConfiguration.getFileResolverCacheExpireAfter(), TimeUnit.MILLISECONDS)
				.build(new CacheLoader<String, File>() {
					public File load(String filepath) {
						return fileResolver.resolve(filepath);
					}
				});
		
	}
	
	protected void setGridFileServices(GridFileService gridFileServices) {
		this.gridFileServices = gridFileServices;
	}

	protected void init() {}

	public Map<String, Interest> getTokenSelectionCriteria(T function) {
		Map<String, Interest> criteria = new HashMap<>();
		criteria.put(AgentTypes.AGENT_TYPE_KEY, new Interest(Pattern.compile("default"), true));
		return criteria;
	}
	
	public abstract String getHandlerChain(T function);
	
	public FileVersionId getHandlerPackage(T function) {
		return null;
	};
	
	public abstract Map<String, String> getHandlerProperties(T function);

	public Map<String, String> getHandlerProperties(T function, AbstractStepContext executionContext){
		return getHandlerProperties(function);
	}
	
	public void beforeFunctionCall(T function, Input<?> input, Map<String, String> properties) throws FunctionExecutionException {
		
	}
	
	public abstract T newFunction();

	public T newFunction(Map<String, String> configuration) {
		return null;
	}

	public void setupFunction(T function) throws SetupFunctionException {
		
	}
	
	public T updateFunction(T function) throws FunctionTypeException {
		return function;
	}
	
	public T copyFunction(T function) throws FunctionTypeException {
		function.setId(null);
		function.getAttributes().put(AbstractOrganizableObject.NAME,function.getAttributes().get(AbstractOrganizableObject.NAME)+"_Copy");
		return function;
	}
<<<<<<< HEAD
	
	protected void registerFile(DynamicValue<String> dynamicValue, String properyName, Map<String, String> props, AbstractStepContext context) {
=======

	/**
	 * Register the provided file in the grid's file manager for a given property. Enrich the map with the resulting file and version ids.
	 * @deprecated
	 * This method register cleanable resource only, use {@link #registerFile(DynamicValue, String, Map, boolean)} instead
	 * to specifically define whether the registered file can be cleaned up at runtime
	 *
	 * @param dynamicValue the {@link DynamicValue} of the file's path to be registered
	 * @param propertyName the name of the property for which we register the file
	 * @param props the map will be enriched with the propertyName id and version of the registered file that can be later used to retrieve the file
	 * @throws RuntimeException
	 */
	protected void registerFile(DynamicValue<String> dynamicValue, String propertyName, Map<String, String> props) {
		registerFile(dynamicValue, propertyName, props, true);

	}

	/**
	 * Register the provided file in the grid's file manager for a given property. Enrich the map with the resulting file and version ids.
	 *
	 * @param dynamicValue the {@link DynamicValue} of the file's path to be registered
	 * @param propertyName the name of the property for which we register the file
	 * @param props the map will be enriched with the propertyName id and version of the registered file that can be later used to retrieve the file
	 * @param cleanable whether this version of the file can be cleaned-up at runtime
	 * @throws RuntimeException
	 */
	protected void registerFile(DynamicValue<String> dynamicValue, String propertyName, Map<String, String> props, boolean cleanable) {
>>>>>>> 159f44fa
		if(dynamicValue!=null) {
			String filepath = dynamicValue.get();
			if(filepath!=null && filepath.trim().length()>0) {
				File file = null;
				try {
					// in case of isolated execution, the execution context contains temporary in-memory resource manager
					// we have to use this manager instead of the global one from fileResolver
					if (context != null) {
						boolean resolvedFromExecutionContext = false;
						ResourceManager executionContextResourceManager = getResourceManager(context);
						if (executionContextResourceManager == getResourceManager(null)) {
							// if resource manager is the global one, it is better to use fileResolverCache for performance reason
							file = fileResolverCache.get(filepath);
						} else if (executionContextResourceManager instanceof LayeredResourceManager) {
							// performance hack - if the resource manager is layered, but contains the only one resource manager
							// and this resource manager equals to the global one, we can use cached file resolver
							ResourceManager unwrappedManager = unwrapResourceManager((LayeredResourceManager) executionContextResourceManager);
							if (unwrappedManager == getResourceManager(null)) {
								file = fileResolverCache.get(filepath);
							} else {
								resolvedFromExecutionContext = true;
								file = new FileResolver(executionContextResourceManager).resolve(filepath);
							}
						} else {
							resolvedFromExecutionContext = true;
							file = new FileResolver(executionContextResourceManager).resolve(filepath);
						}

						// just a fallback - if the file is not found in execution context, try to use global file resolver
						if (resolvedFromExecutionContext && file == null) {
							file = fileResolverCache.get(filepath);
						}
					} else {
						// Using the file resolver cache here to avoid performance issues
						// This method might be called at every function execution
						file = fileResolverCache.get(filepath);
					}
				} catch (ExecutionException e) {
					throw new RuntimeException("Error while resolving path "+filepath, e);
				}
				registerFile(file, propertyName, props, cleanable);
			}			
		}
	}

<<<<<<< HEAD
	private ResourceManager unwrapResourceManager(LayeredResourceManager layeredResourceManager) {
		List<ResourceManager> resourceManagers = layeredResourceManager.getResourceManagers();
		if (resourceManagers.size() != 1) {
			return null;
		} else if (resourceManagers.get(0) instanceof LayeredResourceManager) {
			return unwrapResourceManager((LayeredResourceManager) resourceManagers.get(0));
		} else {
			return resourceManagers.get(0);
		}
	}
	
	protected void registerFile(File file, String properyName, Map<String, String> props) {
		FileVersionId fileVersionId = registerFile(file);
		registerFileVersionId(properyName, props, fileVersionId);
=======
	/**
	 * Register the provided file in the grid's file manager for a given property. Enrich the map with the resulting file and version ids.
	 * @deprecated
	 * This method register cleanable resource only, use {@link #registerFile(File, String, Map, boolean)} instead
	 * to specifically define whether the registered file can be cleaned up at runtime
	 *
	 * @param file the {@link File} of the resource to be registered
	 * @param propertyName the {@link String} name of the property for which we register the file
	 * @param props the {@link Map} will be enriched with the propertyName id and version of the registered file that can be later used to retrieve the file
	 * @throws RuntimeException
	 */
	protected void registerFile(File file, String propertyName, Map<String, String> props) {
		registerFile(file, propertyName, props, true);
	}

	/**
	 * Register the provided file in the grid's file manager for a given property. Enrich the map with the resulting file and version ids.
	 *
	 * @param file the {@link File} of the resource to be registered
	 * @param propertyName the name of the property for which we register the file
	 * @param props the {@link Map}  will be enriched with the propertyName id and version of the registered file that can be later used to retrieve the file
	 * @param cleanable whether this version of the file can be cleaned-up at runtime
	 * @throws RuntimeException
	 */
	protected void registerFile(File file, String propertyName, Map<String, String> props, boolean cleanable) {
		FileVersionId fileVersionId = registerFile(file, cleanable);
		registerFileVersionId(propertyName, props, fileVersionId);
>>>>>>> 159f44fa
	}

	private void registerFileVersionId(String properyName, Map<String, String> props, FileVersionId fileVersionId) {
		props.put(properyName +".id", fileVersionId.getFileId());
		props.put(properyName +".version", fileVersionId.getVersion());
	}

	/**
	 * Register the provided file in the grid's file manager
	 *
	 * @param file the {@link File} of the resource to be registered
	 * @param cleanable whether this version of the file can be cleaned-up at runtime
	 * @return the {@link FileVersionId} of the registered file. The {@link FileVersionId} can be used for later retrieval of this version
	 * @throws RuntimeException
	 */
	protected FileVersionId registerFile(File file, boolean cleanable) {
		FileVersion fileVersion;
		try {
			fileVersion = gridFileServices.registerFile(file, cleanable);
			return fileVersion.getVersionId();
		} catch (FileManagerException e) {
			throw new RuntimeException("Error while registering file "+file.getAbsolutePath(), e);
		}
	}

	/**
	 * Register the provided file as resource in the grid's file manager for a given property. Enrich the map with the resulting file and version ids.
	 * @deprecated
	 * This method register cleanable resource only, use {@link #registerResource(ClassLoader, String, boolean, String, Map, boolean)} instead
	 * to specifically define whether the registered file can be cleaned up at runtime
	 * @param cl the {@link ClassLoader} containing the file as resource
	 * @param resourceName the name of the file's resource
	 * @param isDirectory whether this resource is a directory
	 * @param propertyName the name of the property for which we register the file
	 * @param props the {@link Map}  will be enriched with the propertyName id and version of the registered file that can be later used to retrieve the file
	 * @throws RuntimeException
	 */
	protected void registerResource(ClassLoader cl, String resourceName, boolean isDirectory, String propertyName, Map<String, String> props) {
		registerResource(cl, resourceName, isDirectory, propertyName, props, true);
	}

	/**
	 * Register the provided file as resource in the grid's file manager for a given property. Enrich the map with the resulting file and version ids.
	 *
	 * @param cl the {@link ClassLoader} containing the file as resource
	 * @param resourceName the name of the file's resource
	 * @param isDirectory whether this resource is a directory
	 * @param propertyName the name of the property for which we register the file
	 * @param props the {@link Map}  will be enriched with the propertyName id and version of the registered file that can be later used to retrieve the file
	 * @param cleanable whether this version of the file can be cleaned-up at runtime
	 * @throws RuntimeException
	 */
	protected void registerResource(ClassLoader cl, String resourceName, boolean isDirectory, String propertyName, Map<String, String> props, boolean cleanable) {
		FileVersionId fileVersionId = registerResource(cl, resourceName, isDirectory, cleanable);
		registerFileVersionId(propertyName, props, fileVersionId);
	}

	/**
	 * Register the provided file as resource in the grid's file manager.
	 * @deprecated
	 * This method register non-cleanable resource only, use {@link #registerResource(ClassLoader, String, boolean, boolean)} instead
	 * to specifically define whether the registered file can be cleaned up at runtime
	 * @param cl the {@link ClassLoader} containing the file as resource
	 * @param resourceName the name of the file's resource
	 * @param isDirectory whether this resource is a directory
	 * @return the {@link FileVersionId} of the registered file. The {@link FileVersionId} can be used for later retrieval of this version
	 * @throws RuntimeException
	 */
	protected FileVersionId registerResource(ClassLoader cl, String resourceName, boolean isDirectory) {
		return registerResource(cl, resourceName, isDirectory, false);
	}

	/**
	 * Register the provided file as resource in the grid's file manager.
	 *
	 * @param cl the {@link ClassLoader} containing the file as resource
	 * @param resourceName the name of the file's resource
	 * @param isDirectory whether this resource is a directory
	 * @param cleanable whether this version of the file can be cleaned-up at runtime
	 * @return the {@link FileVersionId} of the registered file. The {@link FileVersionId} can be used for later retrieval of this version
	 * @throws RuntimeException
	 */
	protected FileVersionId registerResource(ClassLoader cl, String resourceName, boolean isDirectory, boolean cleanable) {
		try {
			return gridFileServices.registerFile(cl.getResourceAsStream(resourceName), resourceName, isDirectory, cleanable).getVersionId();
		} catch (FileManagerException e) {
			throw new RuntimeException("Error while registering resource "+resourceName, e);
		}
	}
	
	protected FileVersionId registerFile(String filepath, boolean cleanable) {
		return registerFile(new File(filepath), cleanable);
	}

	protected ResourceManager getResourceManager(AbstractStepContext executionContext) {
		if (executionContext != null && executionContext.getResourceManager() != null) {
			return executionContext.getResourceManager();
		} else if (fileResolver != null) {
			return fileResolver.getResourceManager();
		} else {
			return null;
		}
	}
	
	public void deleteFunction(T function) throws FunctionTypeException {

	}

}
<|MERGE_RESOLUTION|>--- conflicted
+++ resolved
@@ -1,351 +1,344 @@
-/*******************************************************************************
- * Copyright (C) 2020, exense GmbH
- *  
- * This file is part of STEP
- *  
- * STEP is free software: you can redistribute it and/or modify
- * it under the terms of the GNU Affero General Public License as published by
- * the Free Software Foundation, either version 3 of the License, or
- * (at your option) any later version.
- *  
- * STEP is distributed in the hope that it will be useful,
- * but WITHOUT ANY WARRANTY; without even the implied warranty of
- * MERCHANTABILITY or FITNESS FOR A PARTICULAR PURPOSE.  See the
- * GNU Affero General Public License for more details.
- *  
- * You should have received a copy of the GNU Affero General Public License
- * along with STEP.  If not, see <http://www.gnu.org/licenses/>.
- ******************************************************************************/
-package step.functions.type;
-
-import java.io.File;
-import java.util.HashMap;
-import java.util.List;
-import java.util.Map;
-import java.util.concurrent.ExecutionException;
-import java.util.concurrent.TimeUnit;
-import java.util.regex.Pattern;
-
-import com.google.common.cache.CacheBuilder;
-import com.google.common.cache.CacheLoader;
-import com.google.common.cache.LoadingCache;
-
-import step.attachments.FileResolver;
-import step.core.AbstractStepContext;
-import step.core.accessors.AbstractOrganizableObject;
-import step.core.dynamicbeans.DynamicValue;
-import step.functions.Function;
-import step.functions.io.Input;
-import step.grid.GridFileService;
-import step.grid.agent.AgentTypes;
-import step.grid.filemanager.FileManagerException;
-import step.grid.filemanager.FileVersion;
-import step.grid.filemanager.FileVersionId;
-import step.grid.tokenpool.Interest;
-import step.resources.LayeredResourceManager;
-import step.resources.ResourceManager;
-
-public abstract class AbstractFunctionType<T extends Function> {
-	
-	protected FileResolver fileResolver;
-	protected LoadingCache<String, File> fileResolverCache;
-	
-	protected GridFileService gridFileServices;
-	
-	protected FunctionTypeConfiguration functionTypeConfiguration;
-
-	protected void setFunctionTypeConfiguration(FunctionTypeConfiguration functionTypeConfiguration) {
-		this.functionTypeConfiguration = functionTypeConfiguration;
-	}
-
-	protected void setFileResolver(FileResolver fileResolver) {
-		this.fileResolver = fileResolver;
-		
-		fileResolverCache = CacheBuilder.newBuilder().concurrencyLevel(functionTypeConfiguration.getFileResolverCacheConcurrencyLevel())
-				.maximumSize(functionTypeConfiguration.getFileResolverCacheMaximumsize())
-				.expireAfterWrite(functionTypeConfiguration.getFileResolverCacheExpireAfter(), TimeUnit.MILLISECONDS)
-				.build(new CacheLoader<String, File>() {
-					public File load(String filepath) {
-						return fileResolver.resolve(filepath);
-					}
-				});
-		
-	}
-	
-	protected void setGridFileServices(GridFileService gridFileServices) {
-		this.gridFileServices = gridFileServices;
-	}
-
-	protected void init() {}
-
-	public Map<String, Interest> getTokenSelectionCriteria(T function) {
-		Map<String, Interest> criteria = new HashMap<>();
-		criteria.put(AgentTypes.AGENT_TYPE_KEY, new Interest(Pattern.compile("default"), true));
-		return criteria;
-	}
-	
-	public abstract String getHandlerChain(T function);
-	
-	public FileVersionId getHandlerPackage(T function) {
-		return null;
-	};
-	
-	public abstract Map<String, String> getHandlerProperties(T function);
-
-	public Map<String, String> getHandlerProperties(T function, AbstractStepContext executionContext){
-		return getHandlerProperties(function);
-	}
-	
-	public void beforeFunctionCall(T function, Input<?> input, Map<String, String> properties) throws FunctionExecutionException {
-		
-	}
-	
-	public abstract T newFunction();
-
-	public T newFunction(Map<String, String> configuration) {
-		return null;
-	}
-
-	public void setupFunction(T function) throws SetupFunctionException {
-		
-	}
-	
-	public T updateFunction(T function) throws FunctionTypeException {
-		return function;
-	}
-	
-	public T copyFunction(T function) throws FunctionTypeException {
-		function.setId(null);
-		function.getAttributes().put(AbstractOrganizableObject.NAME,function.getAttributes().get(AbstractOrganizableObject.NAME)+"_Copy");
-		return function;
-	}
-<<<<<<< HEAD
-	
-	protected void registerFile(DynamicValue<String> dynamicValue, String properyName, Map<String, String> props, AbstractStepContext context) {
-=======
-
-	/**
-	 * Register the provided file in the grid's file manager for a given property. Enrich the map with the resulting file and version ids.
-	 * @deprecated
-	 * This method register cleanable resource only, use {@link #registerFile(DynamicValue, String, Map, boolean)} instead
-	 * to specifically define whether the registered file can be cleaned up at runtime
-	 *
-	 * @param dynamicValue the {@link DynamicValue} of the file's path to be registered
-	 * @param propertyName the name of the property for which we register the file
-	 * @param props the map will be enriched with the propertyName id and version of the registered file that can be later used to retrieve the file
-	 * @throws RuntimeException
-	 */
-	protected void registerFile(DynamicValue<String> dynamicValue, String propertyName, Map<String, String> props) {
-		registerFile(dynamicValue, propertyName, props, true);
-
-	}
-
-	/**
-	 * Register the provided file in the grid's file manager for a given property. Enrich the map with the resulting file and version ids.
-	 *
-	 * @param dynamicValue the {@link DynamicValue} of the file's path to be registered
-	 * @param propertyName the name of the property for which we register the file
-	 * @param props the map will be enriched with the propertyName id and version of the registered file that can be later used to retrieve the file
-	 * @param cleanable whether this version of the file can be cleaned-up at runtime
-	 * @throws RuntimeException
-	 */
-	protected void registerFile(DynamicValue<String> dynamicValue, String propertyName, Map<String, String> props, boolean cleanable) {
->>>>>>> 159f44fa
-		if(dynamicValue!=null) {
-			String filepath = dynamicValue.get();
-			if(filepath!=null && filepath.trim().length()>0) {
-				File file = null;
-				try {
-					// in case of isolated execution, the execution context contains temporary in-memory resource manager
-					// we have to use this manager instead of the global one from fileResolver
-					if (context != null) {
-						boolean resolvedFromExecutionContext = false;
-						ResourceManager executionContextResourceManager = getResourceManager(context);
-						if (executionContextResourceManager == getResourceManager(null)) {
-							// if resource manager is the global one, it is better to use fileResolverCache for performance reason
-							file = fileResolverCache.get(filepath);
-						} else if (executionContextResourceManager instanceof LayeredResourceManager) {
-							// performance hack - if the resource manager is layered, but contains the only one resource manager
-							// and this resource manager equals to the global one, we can use cached file resolver
-							ResourceManager unwrappedManager = unwrapResourceManager((LayeredResourceManager) executionContextResourceManager);
-							if (unwrappedManager == getResourceManager(null)) {
-								file = fileResolverCache.get(filepath);
-							} else {
-								resolvedFromExecutionContext = true;
-								file = new FileResolver(executionContextResourceManager).resolve(filepath);
-							}
-						} else {
-							resolvedFromExecutionContext = true;
-							file = new FileResolver(executionContextResourceManager).resolve(filepath);
-						}
-
-						// just a fallback - if the file is not found in execution context, try to use global file resolver
-						if (resolvedFromExecutionContext && file == null) {
-							file = fileResolverCache.get(filepath);
-						}
-					} else {
-						// Using the file resolver cache here to avoid performance issues
-						// This method might be called at every function execution
-						file = fileResolverCache.get(filepath);
-					}
-				} catch (ExecutionException e) {
-					throw new RuntimeException("Error while resolving path "+filepath, e);
-				}
-				registerFile(file, propertyName, props, cleanable);
-			}			
-		}
-	}
-
-<<<<<<< HEAD
-	private ResourceManager unwrapResourceManager(LayeredResourceManager layeredResourceManager) {
-		List<ResourceManager> resourceManagers = layeredResourceManager.getResourceManagers();
-		if (resourceManagers.size() != 1) {
-			return null;
-		} else if (resourceManagers.get(0) instanceof LayeredResourceManager) {
-			return unwrapResourceManager((LayeredResourceManager) resourceManagers.get(0));
-		} else {
-			return resourceManagers.get(0);
-		}
-	}
-	
-	protected void registerFile(File file, String properyName, Map<String, String> props) {
-		FileVersionId fileVersionId = registerFile(file);
-		registerFileVersionId(properyName, props, fileVersionId);
-=======
-	/**
-	 * Register the provided file in the grid's file manager for a given property. Enrich the map with the resulting file and version ids.
-	 * @deprecated
-	 * This method register cleanable resource only, use {@link #registerFile(File, String, Map, boolean)} instead
-	 * to specifically define whether the registered file can be cleaned up at runtime
-	 *
-	 * @param file the {@link File} of the resource to be registered
-	 * @param propertyName the {@link String} name of the property for which we register the file
-	 * @param props the {@link Map} will be enriched with the propertyName id and version of the registered file that can be later used to retrieve the file
-	 * @throws RuntimeException
-	 */
-	protected void registerFile(File file, String propertyName, Map<String, String> props) {
-		registerFile(file, propertyName, props, true);
-	}
-
-	/**
-	 * Register the provided file in the grid's file manager for a given property. Enrich the map with the resulting file and version ids.
-	 *
-	 * @param file the {@link File} of the resource to be registered
-	 * @param propertyName the name of the property for which we register the file
-	 * @param props the {@link Map}  will be enriched with the propertyName id and version of the registered file that can be later used to retrieve the file
-	 * @param cleanable whether this version of the file can be cleaned-up at runtime
-	 * @throws RuntimeException
-	 */
-	protected void registerFile(File file, String propertyName, Map<String, String> props, boolean cleanable) {
-		FileVersionId fileVersionId = registerFile(file, cleanable);
-		registerFileVersionId(propertyName, props, fileVersionId);
->>>>>>> 159f44fa
-	}
-
-	private void registerFileVersionId(String properyName, Map<String, String> props, FileVersionId fileVersionId) {
-		props.put(properyName +".id", fileVersionId.getFileId());
-		props.put(properyName +".version", fileVersionId.getVersion());
-	}
-
-	/**
-	 * Register the provided file in the grid's file manager
-	 *
-	 * @param file the {@link File} of the resource to be registered
-	 * @param cleanable whether this version of the file can be cleaned-up at runtime
-	 * @return the {@link FileVersionId} of the registered file. The {@link FileVersionId} can be used for later retrieval of this version
-	 * @throws RuntimeException
-	 */
-	protected FileVersionId registerFile(File file, boolean cleanable) {
-		FileVersion fileVersion;
-		try {
-			fileVersion = gridFileServices.registerFile(file, cleanable);
-			return fileVersion.getVersionId();
-		} catch (FileManagerException e) {
-			throw new RuntimeException("Error while registering file "+file.getAbsolutePath(), e);
-		}
-	}
-
-	/**
-	 * Register the provided file as resource in the grid's file manager for a given property. Enrich the map with the resulting file and version ids.
-	 * @deprecated
-	 * This method register cleanable resource only, use {@link #registerResource(ClassLoader, String, boolean, String, Map, boolean)} instead
-	 * to specifically define whether the registered file can be cleaned up at runtime
-	 * @param cl the {@link ClassLoader} containing the file as resource
-	 * @param resourceName the name of the file's resource
-	 * @param isDirectory whether this resource is a directory
-	 * @param propertyName the name of the property for which we register the file
-	 * @param props the {@link Map}  will be enriched with the propertyName id and version of the registered file that can be later used to retrieve the file
-	 * @throws RuntimeException
-	 */
-	protected void registerResource(ClassLoader cl, String resourceName, boolean isDirectory, String propertyName, Map<String, String> props) {
-		registerResource(cl, resourceName, isDirectory, propertyName, props, true);
-	}
-
-	/**
-	 * Register the provided file as resource in the grid's file manager for a given property. Enrich the map with the resulting file and version ids.
-	 *
-	 * @param cl the {@link ClassLoader} containing the file as resource
-	 * @param resourceName the name of the file's resource
-	 * @param isDirectory whether this resource is a directory
-	 * @param propertyName the name of the property for which we register the file
-	 * @param props the {@link Map}  will be enriched with the propertyName id and version of the registered file that can be later used to retrieve the file
-	 * @param cleanable whether this version of the file can be cleaned-up at runtime
-	 * @throws RuntimeException
-	 */
-	protected void registerResource(ClassLoader cl, String resourceName, boolean isDirectory, String propertyName, Map<String, String> props, boolean cleanable) {
-		FileVersionId fileVersionId = registerResource(cl, resourceName, isDirectory, cleanable);
-		registerFileVersionId(propertyName, props, fileVersionId);
-	}
-
-	/**
-	 * Register the provided file as resource in the grid's file manager.
-	 * @deprecated
-	 * This method register non-cleanable resource only, use {@link #registerResource(ClassLoader, String, boolean, boolean)} instead
-	 * to specifically define whether the registered file can be cleaned up at runtime
-	 * @param cl the {@link ClassLoader} containing the file as resource
-	 * @param resourceName the name of the file's resource
-	 * @param isDirectory whether this resource is a directory
-	 * @return the {@link FileVersionId} of the registered file. The {@link FileVersionId} can be used for later retrieval of this version
-	 * @throws RuntimeException
-	 */
-	protected FileVersionId registerResource(ClassLoader cl, String resourceName, boolean isDirectory) {
-		return registerResource(cl, resourceName, isDirectory, false);
-	}
-
-	/**
-	 * Register the provided file as resource in the grid's file manager.
-	 *
-	 * @param cl the {@link ClassLoader} containing the file as resource
-	 * @param resourceName the name of the file's resource
-	 * @param isDirectory whether this resource is a directory
-	 * @param cleanable whether this version of the file can be cleaned-up at runtime
-	 * @return the {@link FileVersionId} of the registered file. The {@link FileVersionId} can be used for later retrieval of this version
-	 * @throws RuntimeException
-	 */
-	protected FileVersionId registerResource(ClassLoader cl, String resourceName, boolean isDirectory, boolean cleanable) {
-		try {
-			return gridFileServices.registerFile(cl.getResourceAsStream(resourceName), resourceName, isDirectory, cleanable).getVersionId();
-		} catch (FileManagerException e) {
-			throw new RuntimeException("Error while registering resource "+resourceName, e);
-		}
-	}
-	
-	protected FileVersionId registerFile(String filepath, boolean cleanable) {
-		return registerFile(new File(filepath), cleanable);
-	}
-
-	protected ResourceManager getResourceManager(AbstractStepContext executionContext) {
-		if (executionContext != null && executionContext.getResourceManager() != null) {
-			return executionContext.getResourceManager();
-		} else if (fileResolver != null) {
-			return fileResolver.getResourceManager();
-		} else {
-			return null;
-		}
-	}
-	
-	public void deleteFunction(T function) throws FunctionTypeException {
-
-	}
-
-}
+/*******************************************************************************
+ * Copyright (C) 2020, exense GmbH
+ *  
+ * This file is part of STEP
+ *  
+ * STEP is free software: you can redistribute it and/or modify
+ * it under the terms of the GNU Affero General Public License as published by
+ * the Free Software Foundation, either version 3 of the License, or
+ * (at your option) any later version.
+ *  
+ * STEP is distributed in the hope that it will be useful,
+ * but WITHOUT ANY WARRANTY; without even the implied warranty of
+ * MERCHANTABILITY or FITNESS FOR A PARTICULAR PURPOSE.  See the
+ * GNU Affero General Public License for more details.
+ *  
+ * You should have received a copy of the GNU Affero General Public License
+ * along with STEP.  If not, see <http://www.gnu.org/licenses/>.
+ ******************************************************************************/
+package step.functions.type;
+
+import java.io.File;
+import java.util.HashMap;
+import java.util.List;
+import java.util.Map;
+import java.util.concurrent.ExecutionException;
+import java.util.concurrent.TimeUnit;
+import java.util.regex.Pattern;
+
+import com.google.common.cache.CacheBuilder;
+import com.google.common.cache.CacheLoader;
+import com.google.common.cache.LoadingCache;
+
+import step.attachments.FileResolver;
+import step.core.AbstractStepContext;
+import step.core.accessors.AbstractOrganizableObject;
+import step.core.dynamicbeans.DynamicValue;
+import step.functions.Function;
+import step.functions.io.Input;
+import step.grid.GridFileService;
+import step.grid.agent.AgentTypes;
+import step.grid.filemanager.FileManagerException;
+import step.grid.filemanager.FileVersion;
+import step.grid.filemanager.FileVersionId;
+import step.grid.tokenpool.Interest;
+import step.resources.LayeredResourceManager;
+import step.resources.ResourceManager;
+
+public abstract class AbstractFunctionType<T extends Function> {
+	
+	protected FileResolver fileResolver;
+	protected LoadingCache<String, File> fileResolverCache;
+	
+	protected GridFileService gridFileServices;
+	
+	protected FunctionTypeConfiguration functionTypeConfiguration;
+
+	protected void setFunctionTypeConfiguration(FunctionTypeConfiguration functionTypeConfiguration) {
+		this.functionTypeConfiguration = functionTypeConfiguration;
+	}
+
+	protected void setFileResolver(FileResolver fileResolver) {
+		this.fileResolver = fileResolver;
+		
+		fileResolverCache = CacheBuilder.newBuilder().concurrencyLevel(functionTypeConfiguration.getFileResolverCacheConcurrencyLevel())
+				.maximumSize(functionTypeConfiguration.getFileResolverCacheMaximumsize())
+				.expireAfterWrite(functionTypeConfiguration.getFileResolverCacheExpireAfter(), TimeUnit.MILLISECONDS)
+				.build(new CacheLoader<String, File>() {
+					public File load(String filepath) {
+						return fileResolver.resolve(filepath);
+					}
+				});
+		
+	}
+	
+	protected void setGridFileServices(GridFileService gridFileServices) {
+		this.gridFileServices = gridFileServices;
+	}
+
+	protected void init() {}
+
+	public Map<String, Interest> getTokenSelectionCriteria(T function) {
+		Map<String, Interest> criteria = new HashMap<>();
+		criteria.put(AgentTypes.AGENT_TYPE_KEY, new Interest(Pattern.compile("default"), true));
+		return criteria;
+	}
+	
+	public abstract String getHandlerChain(T function);
+	
+	public FileVersionId getHandlerPackage(T function) {
+		return null;
+	};
+	
+	public abstract Map<String, String> getHandlerProperties(T function);
+
+	public Map<String, String> getHandlerProperties(T function, AbstractStepContext executionContext){
+		return getHandlerProperties(function);
+	}
+
+	public void beforeFunctionCall(T function, Input<?> input, Map<String, String> properties) throws FunctionExecutionException {
+		
+	}
+	
+	public abstract T newFunction();
+
+	public T newFunction(Map<String, String> configuration) {
+		return null;
+	}
+
+	public void setupFunction(T function) throws SetupFunctionException {
+		
+	}
+	
+	public T updateFunction(T function) throws FunctionTypeException {
+		return function;
+	}
+	
+	public T copyFunction(T function) throws FunctionTypeException {
+		function.setId(null);
+		function.getAttributes().put(AbstractOrganizableObject.NAME,function.getAttributes().get(AbstractOrganizableObject.NAME)+"_Copy");
+		return function;
+	}
+
+	/**
+	 * Register the provided file in the grid's file manager for a given property. Enrich the map with the resulting file and version ids.
+	 * @deprecated
+	 * This method register cleanable resource only, use {@link #registerFile(DynamicValue, String, Map, boolean)} instead
+	 * to specifically define whether the registered file can be cleaned up at runtime
+	 *
+	 * @param dynamicValue the {@link DynamicValue} of the file's path to be registered
+	 * @param propertyName the name of the property for which we register the file
+	 * @param props the map will be enriched with the propertyName id and version of the registered file that can be later used to retrieve the file
+	 * @throws RuntimeException
+	 */
+	protected void registerFile(DynamicValue<String> dynamicValue, String propertyName, Map<String, String> props) {
+		registerFile(dynamicValue, propertyName, props, true);
+
+	}
+
+	/**
+	 * Register the provided file in the grid's file manager for a given property. Enrich the map with the resulting file and version ids.
+	 *
+	 * @param dynamicValue the {@link DynamicValue} of the file's path to be registered
+	 * @param propertyName the name of the property for which we register the file
+	 * @param props the map will be enriched with the propertyName id and version of the registered file that can be later used to retrieve the file
+	 * @param cleanable whether this version of the file can be cleaned-up at runtime
+	 * @throws RuntimeException
+	 */
+	protected void registerFile(DynamicValue<String> dynamicValue, String propertyName, Map<String, String> props, boolean cleanable, AbstractStepContext context) {
+		if(dynamicValue!=null) {
+			String filepath = dynamicValue.get();
+			if(filepath!=null && filepath.trim().length()>0) {
+				File file = null;
+				try {
+					// in case of isolated execution, the execution context contains temporary in-memory resource manager
+					// we have to use this manager instead of the global one from fileResolver
+					if (context != null) {
+						boolean resolvedFromExecutionContext = false;
+						ResourceManager executionContextResourceManager = getResourceManager(context);
+						if (executionContextResourceManager == getResourceManager(null)) {
+							// if resource manager is the global one, it is better to use fileResolverCache for performance reason
+							file = fileResolverCache.get(filepath);
+						} else if (executionContextResourceManager instanceof LayeredResourceManager) {
+							// performance hack - if the resource manager is layered, but contains the only one resource manager
+							// and this resource manager equals to the global one, we can use cached file resolver
+							ResourceManager unwrappedManager = unwrapResourceManager((LayeredResourceManager) executionContextResourceManager);
+							if (unwrappedManager == getResourceManager(null)) {
+								file = fileResolverCache.get(filepath);
+							} else {
+								resolvedFromExecutionContext = true;
+								file = new FileResolver(executionContextResourceManager).resolve(filepath);
+							}
+						} else {
+							resolvedFromExecutionContext = true;
+							file = new FileResolver(executionContextResourceManager).resolve(filepath);
+						}
+
+						// just a fallback - if the file is not found in execution context, try to use global file resolver
+						if (resolvedFromExecutionContext && file == null) {
+							file = fileResolverCache.get(filepath);
+						}
+					} else {
+						// Using the file resolver cache here to avoid performance issues
+						// This method might be called at every function execution
+						file = fileResolverCache.get(filepath);
+					}
+				} catch (ExecutionException e) {
+					throw new RuntimeException("Error while resolving path "+filepath, e);
+				}
+				registerFile(file, propertyName, props, cleanable);
+			}			
+		}
+	}
+
+	private ResourceManager unwrapResourceManager(LayeredResourceManager layeredResourceManager) {
+		List<ResourceManager> resourceManagers = layeredResourceManager.getResourceManagers();
+		if (resourceManagers.size() != 1) {
+			return null;
+		} else if (resourceManagers.get(0) instanceof LayeredResourceManager) {
+			return unwrapResourceManager((LayeredResourceManager) resourceManagers.get(0));
+		} else {
+			return resourceManagers.get(0);
+		}
+	}
+
+	protected void registerFile(File file, String properyName, Map<String, String> props) {
+		FileVersionId fileVersionId = registerFile(file);
+		registerFileVersionId(properyName, props, fileVersionId);
+
+	/**
+	 * Register the provided file in the grid's file manager for a given property. Enrich the map with the resulting file and version ids.
+	 * @deprecated
+	 * This method register cleanable resource only, use {@link #registerFile(File, String, Map, boolean)} instead
+	 * to specifically define whether the registered file can be cleaned up at runtime
+	 *
+	 * @param file the {@link File} of the resource to be registered
+	 * @param propertyName the {@link String} name of the property for which we register the file
+	 * @param props the {@link Map} will be enriched with the propertyName id and version of the registered file that can be later used to retrieve the file
+	 * @throws RuntimeException
+	 */
+	protected void registerFile(File file, String propertyName, Map<String, String> props) {
+		registerFile(file, propertyName, props, true);
+	}
+
+	/**
+	 * Register the provided file in the grid's file manager for a given property. Enrich the map with the resulting file and version ids.
+	 *
+	 * @param file the {@link File} of the resource to be registered
+	 * @param propertyName the name of the property for which we register the file
+	 * @param props the {@link Map}  will be enriched with the propertyName id and version of the registered file that can be later used to retrieve the file
+	 * @param cleanable whether this version of the file can be cleaned-up at runtime
+	 * @throws RuntimeException
+	 */
+	protected void registerFile(File file, String propertyName, Map<String, String> props, boolean cleanable) {
+		FileVersionId fileVersionId = registerFile(file, cleanable);
+		registerFileVersionId(propertyName, props, fileVersionId);
+	}
+
+	private void registerFileVersionId(String properyName, Map<String, String> props, FileVersionId fileVersionId) {
+		props.put(properyName +".id", fileVersionId.getFileId());
+		props.put(properyName +".version", fileVersionId.getVersion());
+	}
+
+	/**
+	 * Register the provided file in the grid's file manager
+	 *
+	 * @param file the {@link File} of the resource to be registered
+	 * @param cleanable whether this version of the file can be cleaned-up at runtime
+	 * @return the {@link FileVersionId} of the registered file. The {@link FileVersionId} can be used for later retrieval of this version
+	 * @throws RuntimeException
+	 */
+	protected FileVersionId registerFile(File file, boolean cleanable) {
+		FileVersion fileVersion;
+		try {
+			fileVersion = gridFileServices.registerFile(file, cleanable);
+			return fileVersion.getVersionId();
+		} catch (FileManagerException e) {
+			throw new RuntimeException("Error while registering file "+file.getAbsolutePath(), e);
+		}
+	}
+
+	/**
+	 * Register the provided file as resource in the grid's file manager for a given property. Enrich the map with the resulting file and version ids.
+	 * @deprecated
+	 * This method register cleanable resource only, use {@link #registerResource(ClassLoader, String, boolean, String, Map, boolean)} instead
+	 * to specifically define whether the registered file can be cleaned up at runtime
+	 * @param cl the {@link ClassLoader} containing the file as resource
+	 * @param resourceName the name of the file's resource
+	 * @param isDirectory whether this resource is a directory
+	 * @param propertyName the name of the property for which we register the file
+	 * @param props the {@link Map}  will be enriched with the propertyName id and version of the registered file that can be later used to retrieve the file
+	 * @throws RuntimeException
+	 */
+	protected void registerResource(ClassLoader cl, String resourceName, boolean isDirectory, String propertyName, Map<String, String> props) {
+		registerResource(cl, resourceName, isDirectory, propertyName, props, true);
+	}
+
+	/**
+	 * Register the provided file as resource in the grid's file manager for a given property. Enrich the map with the resulting file and version ids.
+	 *
+	 * @param cl the {@link ClassLoader} containing the file as resource
+	 * @param resourceName the name of the file's resource
+	 * @param isDirectory whether this resource is a directory
+	 * @param propertyName the name of the property for which we register the file
+	 * @param props the {@link Map}  will be enriched with the propertyName id and version of the registered file that can be later used to retrieve the file
+	 * @param cleanable whether this version of the file can be cleaned-up at runtime
+	 * @throws RuntimeException
+	 */
+	protected void registerResource(ClassLoader cl, String resourceName, boolean isDirectory, String propertyName, Map<String, String> props, boolean cleanable) {
+		FileVersionId fileVersionId = registerResource(cl, resourceName, isDirectory, cleanable);
+		registerFileVersionId(propertyName, props, fileVersionId);
+	}
+
+	/**
+	 * Register the provided file as resource in the grid's file manager.
+	 * @deprecated
+	 * This method register non-cleanable resource only, use {@link #registerResource(ClassLoader, String, boolean, boolean)} instead
+	 * to specifically define whether the registered file can be cleaned up at runtime
+	 * @param cl the {@link ClassLoader} containing the file as resource
+	 * @param resourceName the name of the file's resource
+	 * @param isDirectory whether this resource is a directory
+	 * @return the {@link FileVersionId} of the registered file. The {@link FileVersionId} can be used for later retrieval of this version
+	 * @throws RuntimeException
+	 */
+	protected FileVersionId registerResource(ClassLoader cl, String resourceName, boolean isDirectory) {
+		return registerResource(cl, resourceName, isDirectory, false);
+	}
+
+	/**
+	 * Register the provided file as resource in the grid's file manager.
+	 *
+	 * @param cl the {@link ClassLoader} containing the file as resource
+	 * @param resourceName the name of the file's resource
+	 * @param isDirectory whether this resource is a directory
+	 * @param cleanable whether this version of the file can be cleaned-up at runtime
+	 * @return the {@link FileVersionId} of the registered file. The {@link FileVersionId} can be used for later retrieval of this version
+	 * @throws RuntimeException
+	 */
+	protected FileVersionId registerResource(ClassLoader cl, String resourceName, boolean isDirectory, boolean cleanable) {
+		try {
+			return gridFileServices.registerFile(cl.getResourceAsStream(resourceName), resourceName, isDirectory, cleanable).getVersionId();
+		} catch (FileManagerException e) {
+			throw new RuntimeException("Error while registering resource "+resourceName, e);
+		}
+	}
+	
+	protected FileVersionId registerFile(String filepath, boolean cleanable) {
+		return registerFile(new File(filepath), cleanable);
+	}
+
+	protected ResourceManager getResourceManager(AbstractStepContext executionContext) {
+		if (executionContext != null && executionContext.getResourceManager() != null) {
+			return executionContext.getResourceManager();
+		} else if (fileResolver != null) {
+			return fileResolver.getResourceManager();
+		} else {
+			return null;
+		}
+	}
+	
+	public void deleteFunction(T function) throws FunctionTypeException {
+
+	}
+
+}