--- conflicted
+++ resolved
@@ -1,151 +1,148 @@
-/*******************************************************************************
- * (C) Copyright 2016 Jerome Comte and Dorian Cransac
- *  
- * This file is part of STEP
- *  
- * STEP is free software: you can redistribute it and/or modify
- * it under the terms of the GNU Affero General Public License as published by
- * the Free Software Foundation, either version 3 of the License, or
- * (at your option) any later version.
- *  
- * STEP is distributed in the hope that it will be useful,
- * but WITHOUT ANY WARRANTY; without even the implied warranty of
- * MERCHANTABILITY or FITNESS FOR A PARTICULAR PURPOSE.  See the
- * GNU Affero General Public License for more details.
- *  
- * You should have received a copy of the GNU Affero General Public License
- * along with STEP.  If not, see <http://www.gnu.org/licenses/>.
- *******************************************************************************/
-package step.grid;
-
-import java.util.Map;
-
-import com.fasterxml.jackson.annotation.JsonIgnore;
-
-import step.grid.tokenpool.Identity;
-import step.grid.tokenpool.Interest;
-
-public class TokenWrapper implements Identity {
+/*******************************************************************************
+ * (C) Copyright 2016 Jerome Comte and Dorian Cransac
+ *  
+ * This file is part of STEP
+ *  
+ * STEP is free software: you can redistribute it and/or modify
+ * it under the terms of the GNU Affero General Public License as published by
+ * the Free Software Foundation, either version 3 of the License, or
+ * (at your option) any later version.
+ *  
+ * STEP is distributed in the hope that it will be useful,
+ * but WITHOUT ANY WARRANTY; without even the implied warranty of
+ * MERCHANTABILITY or FITNESS FOR A PARTICULAR PURPOSE.  See the
+ * GNU Affero General Public License for more details.
+ *  
+ * You should have received a copy of the GNU Affero General Public License
+ * along with STEP.  If not, see <http://www.gnu.org/licenses/>.
+ *******************************************************************************/
+package step.grid;
+
+import java.util.Map;
+
+import com.fasterxml.jackson.annotation.JsonIgnore;
+
+import step.grid.tokenpool.Identity;
+import step.grid.tokenpool.Interest;
+
+public class TokenWrapper implements Identity {
+	
+	private Token token;
+	
+	private AgentRef agent;
+	
+	private final TokenHealth tokenHealth = new TokenHealth();
 	
-	private Token token;
+	private volatile TokenWrapperState state = TokenWrapperState.FREE;
 	
-	private AgentRef agent;
-	
-	private final TokenHealth tokenHealth = new TokenHealth();
-	
-<<<<<<< HEAD
-	private volatile TokenWrapperState state = TokenWrapperState.FREE;
-	
-=======
 	@JsonIgnore
->>>>>>> 0797974d
-	private TokenWrapperOwner currentOwner;
-	
-	private boolean hasSession = false;
-	
-	public TokenWrapper() {
-		super();
-	}
-
-	public TokenWrapper(Token token, AgentRef agent) {
-		super();
-		this.token = token;	
-		this.agent = agent;
-	}
-
-	@Override
-	public Map<String, String> getAttributes() {
-		return token.getAttributes();
-	}
-
-	@Override
-	public Map<String, Interest> getInterests() {
-		return token.getSelectionPatterns();
-	}
-
-	@JsonIgnore
-	@Override
-	public String getID() {
-		return token.getId();
-	}
-
-	public Token getToken() {
-		return token;
-	}
-
-	public AgentRef getAgent() {
-		return agent;
-	}
-
-	public TokenWrapperOwner getCurrentOwner() {
-		return currentOwner;
-	}
-
-	public void setCurrentOwner(TokenWrapperOwner currentOwner) {
-		this.currentOwner = currentOwner;
-	}
-
-	public void setToken(Token token) {
-		this.token = token;
-	}
-
-	public void setAgent(AgentRef agent) {
-		this.agent = agent;
-	}
-
-	public boolean hasSession() {
-		return hasSession;
-	}
-
-	public void setHasSession(boolean hasSession) {
-		this.hasSession = hasSession;
-	}
-
-	public TokenHealth getTokenHealth() {
-		return tokenHealth;
-	}
-
-	public TokenWrapperState getState() {
-		return state;
-	}
-
-	protected void setState(TokenWrapperState state) {
-		this.state = state;
-	}
-
-	@Override
-	public String toString() {
-		return "AdapterToken [id=" + getID() + ", attributes=" + getAttributes() + ", interests=" + getInterests() + "]";
-	}
-
-	@Override
-	public int hashCode() {
-		final int prime = 31;
-		int result = 1;
-		result = prime * result + ((getAttributes() == null) ? 0 : getAttributes().hashCode());
-		result = prime * result + ((getInterests() == null) ? 0 : getInterests().hashCode());
-		return result;
-	}
-
-	@Override
-	public boolean equals(Object obj) {
-		if (this == obj)
-			return true;
-		if (obj == null)
-			return false;
-		if (getClass() != obj.getClass())
-			return false;
-		TokenWrapper other = (TokenWrapper) obj;
-		if (getAttributes() == null) {
-			if (other.getAttributes() != null)
-				return false;
-		} else if (!getAttributes().equals(other.getAttributes()))
-			return false;
-		if (getInterests() == null) {
-			if (other.getInterests() != null)
-				return false;
-		} else if (!getInterests().equals(other.getInterests()))
-			return false;
-		return true;
-	}
-}
+	private TokenWrapperOwner currentOwner;
+	
+	private boolean hasSession = false;
+	
+	public TokenWrapper() {
+		super();
+	}
+
+	public TokenWrapper(Token token, AgentRef agent) {
+		super();
+		this.token = token;	
+		this.agent = agent;
+	}
+
+	@Override
+	public Map<String, String> getAttributes() {
+		return token.getAttributes();
+	}
+
+	@Override
+	public Map<String, Interest> getInterests() {
+		return token.getSelectionPatterns();
+	}
+
+	@JsonIgnore
+	@Override
+	public String getID() {
+		return token.getId();
+	}
+
+	public Token getToken() {
+		return token;
+	}
+
+	public AgentRef getAgent() {
+		return agent;
+	}
+
+	public TokenWrapperOwner getCurrentOwner() {
+		return currentOwner;
+	}
+
+	public void setCurrentOwner(TokenWrapperOwner currentOwner) {
+		this.currentOwner = currentOwner;
+	}
+
+	public void setToken(Token token) {
+		this.token = token;
+	}
+
+	public void setAgent(AgentRef agent) {
+		this.agent = agent;
+	}
+
+	public boolean hasSession() {
+		return hasSession;
+	}
+
+	public void setHasSession(boolean hasSession) {
+		this.hasSession = hasSession;
+	}
+
+	public TokenHealth getTokenHealth() {
+		return tokenHealth;
+	}
+
+	public TokenWrapperState getState() {
+		return state;
+	}
+
+	protected void setState(TokenWrapperState state) {
+		this.state = state;
+	}
+
+	@Override
+	public String toString() {
+		return "AdapterToken [id=" + getID() + ", attributes=" + getAttributes() + ", interests=" + getInterests() + "]";
+	}
+
+	@Override
+	public int hashCode() {
+		final int prime = 31;
+		int result = 1;
+		result = prime * result + ((getAttributes() == null) ? 0 : getAttributes().hashCode());
+		result = prime * result + ((getInterests() == null) ? 0 : getInterests().hashCode());
+		return result;
+	}
+
+	@Override
+	public boolean equals(Object obj) {
+		if (this == obj)
+			return true;
+		if (obj == null)
+			return false;
+		if (getClass() != obj.getClass())
+			return false;
+		TokenWrapper other = (TokenWrapper) obj;
+		if (getAttributes() == null) {
+			if (other.getAttributes() != null)
+				return false;
+		} else if (!getAttributes().equals(other.getAttributes()))
+			return false;
+		if (getInterests() == null) {
+			if (other.getInterests() != null)
+				return false;
+		} else if (!getInterests().equals(other.getInterests()))
+			return false;
+		return true;
+	}
+}