--- conflicted
+++ resolved
@@ -1,29 +1,17 @@
 package step.plugins.timeseries;
 
 import ch.exense.commons.app.Configuration;
+import org.slf4j.Logger;
+import org.slf4j.LoggerFactory;
 import step.core.GlobalContext;
-import step.core.accessors.Accessor;
 import step.core.collections.CollectionFactory;
 import step.core.deployment.WebApplicationConfigurationManager;
-<<<<<<< HEAD
-import step.core.entities.EntityManager;
-=======
 import step.core.execution.ExecutionContext;
->>>>>>> 95c748a4
 import step.core.plugins.AbstractControllerPlugin;
 import step.core.plugins.Plugin;
 import step.core.timeseries.TimeSeries;
 import step.core.timeseries.TimeSeriesIngestionPipeline;
 import step.core.timeseries.aggregation.TimeSeriesAggregationPipeline;
-<<<<<<< HEAD
-import step.core.timeseries.metric.MetricAggregation;
-import step.core.timeseries.metric.MetricAttribute;
-import step.core.timeseries.metric.MetricType;
-import step.core.timeseries.metric.MetricTypeAccessor;
-=======
-import step.engine.plugins.AbstractExecutionEnginePlugin;
-import step.engine.plugins.ExecutionEnginePlugin;
->>>>>>> 95c748a4
 import step.plugins.measurements.GaugeCollectorRegistry;
 import step.plugins.measurements.MeasurementPlugin;
 
@@ -32,17 +20,17 @@
 import java.util.Map;
 import java.util.Set;
 
-import static step.plugins.timeseries.TimeSeriesExecutionPlugin.*;
-
 @Plugin
 public class TimeSeriesControllerPlugin extends AbstractControllerPlugin {
 
     public static String RESOLUTION_PERIOD_PROPERTY = "plugins.timeseries.resolution.period";
     public static String TIME_SERIES_SAMPLING_LIMIT = "plugins.timeseries.sampling.limit";
     public static String TIME_SERIES_COLLECTION_PROPERTY = "timeseries";
+
     public static String TIME_SERIES_ATTRIBUTES_PROPERTY = "plugins.timeseries.attributes";
     public static String TIME_SERIES_ATTRIBUTES_DEFAULT = EXECUTION_ID + "," + TASK_ID + "," + PLAN_ID + ",metricType,origin,name,rnStatus,project,type";
 
+    private static final Logger logger = LoggerFactory.getLogger(TimeSeriesControllerPlugin.class);
     private TimeSeriesIngestionPipeline mainIngestionPipeline;
     private TimeSeriesAggregationPipeline aggregationPipeline;
 
@@ -57,12 +45,9 @@
         TimeSeries timeSeries = new TimeSeries(collectionFactory, TIME_SERIES_COLLECTION_PROPERTY, Set.of(), resolutionPeriod);
         context.put(TimeSeries.class, timeSeries);
         mainIngestionPipeline = timeSeries.newIngestionPipeline(flushPeriod);
-<<<<<<< HEAD
+        aggregationPipeline = timeSeries.getAggregationPipeline();
         TimeSeriesAggregationPipeline aggregationPipeline = timeSeries.getAggregationPipeline();
         MetricTypeAccessor metricTypeAccessor = new MetricTypeAccessor(context.getCollectionFactory().getCollection(EntityManager.metricTypes, MetricType.class));
-=======
-        aggregationPipeline = timeSeries.getAggregationPipeline();
->>>>>>> 95c748a4
 
         context.put(TimeSeriesIngestionPipeline.class, mainIngestionPipeline);
         context.put(TimeSeriesAggregationPipeline.class, aggregationPipeline);
@@ -76,8 +61,27 @@
 
         WebApplicationConfigurationManager configurationManager = context.require(WebApplicationConfigurationManager.class);
         configurationManager.registerHook(s -> Map.of(RESOLUTION_PERIOD_PROPERTY, resolutionPeriod.toString()));
+
     }
+    
+    @Override
+    public ExecutionEnginePlugin getExecutionEnginePlugin() {
+        return new AbstractExecutionEnginePlugin() {
+            @Override
+            public void executionStart(ExecutionContext context) {
+                context.put(TimeSeriesAggregationPipeline.class, aggregationPipeline);
+                context.put(TimeSeriesIngestionPipeline.class, mainIngestionPipeline);
+            }
 
+            @Override
+            public void afterExecutionEnd(ExecutionContext context) {
+                // Ensure that all measurements have been flushed before the execution ends
+                // This is critical for the SchedulerTaskAssertions to work properly
+                mainIngestionPipeline.flush();
+            }
+        };
+    }
+    
     @Override
     public void initializeData(GlobalContext context) throws Exception {
         MetricAttribute taskAttribute = new MetricAttribute().setValue("").setLabel("");
@@ -126,24 +130,6 @@
     }
 
     @Override
-    public ExecutionEnginePlugin getExecutionEnginePlugin() {
-        return new AbstractExecutionEnginePlugin() {
-            @Override
-            public void executionStart(ExecutionContext context) {
-                context.put(TimeSeriesAggregationPipeline.class, aggregationPipeline);
-                context.put(TimeSeriesIngestionPipeline.class, mainIngestionPipeline);
-            }
-
-            @Override
-            public void afterExecutionEnd(ExecutionContext context) {
-                // Ensure that all measurements have been flushed before the execution ends
-                // This is critical for the SchedulerTaskAssertions to work properly
-                mainIngestionPipeline.flush();
-            }
-        };
-    }
-
-    @Override
     public void serverStop(GlobalContext context) {
         mainIngestionPipeline.close();
     }
