package step.plugins.timeseries;

import ch.exense.commons.app.Configuration;
import org.apache.commons.lang3.RandomStringUtils;
import org.apache.commons.lang3.RandomUtils;
import org.junit.Assert;
import org.junit.BeforeClass;
import org.junit.Test;
import step.controller.services.async.AsyncTaskManager;
import step.core.artefacts.reports.aggregated.ReportNodeTimeSeries;
import step.core.collections.Collection;
import step.core.collections.inmemory.InMemoryCollection;
import step.core.collections.inmemory.InMemoryCollectionFactory;
import step.core.execution.model.Execution;
import step.core.execution.model.InMemoryExecutionAccessor;
import step.core.timeseries.TimeSeries;
import step.core.timeseries.TimeSeriesBuilder;
import step.core.timeseries.TimeSeriesCollection;
import step.core.timeseries.aggregation.TimeSeriesAggregationPipeline;
import step.core.timeseries.bucket.Bucket;
import step.core.timeseries.bucket.BucketAttributes;
import step.plugins.measurements.Measurement;
import step.plugins.timeseries.api.BucketResponse;
import step.plugins.timeseries.api.FetchBucketsRequest;
import step.plugins.timeseries.api.OQLVerifyResponse;
import step.plugins.timeseries.api.TimeSeriesAPIResponse;

import java.util.*;

import static step.plugins.timeseries.TimeSeriesExecutionPlugin.TIMESERIES_FLAG;

public class TimeSeriesHandlerTest {

    private static final int BUCKET_RESOLUTION = 200;
    private static final long BUCKET_DURATION = 500;
    private static final int SAMPLING_LIMIT = 1000;
    private static final List<String> TS_ATTRIBUTES = Arrays.asList("key", "field1", "field2", "field3");
    private static TimeSeriesHandler handler;

    private static InMemoryExecutionAccessor executionAccessor;
    private static Collection<Bucket> bucketsCollection;
    private static Collection<Measurement> measurementsCollection;

    @BeforeClass
    public static void init() {
        measurementsCollection = new InMemoryCollection<>();
        executionAccessor = new InMemoryExecutionAccessor();
        bucketsCollection = new InMemoryCollection<>();
        TimeSeriesCollection tsCollection = new TimeSeriesCollection(bucketsCollection, BUCKET_RESOLUTION);
        TimeSeries timeSeries = new TimeSeriesBuilder()
                .registerCollection(tsCollection)
                .build();
        AsyncTaskManager asyncTaskManager = new AsyncTaskManager();
<<<<<<< HEAD
        handler = new TimeSeriesHandler(BUCKET_RESOLUTION, TS_ATTRIBUTES, measurementsCollection, executionAccessor, timeSeries, null, asyncTaskManager, SAMPLING_LIMIT);
=======
        ReportNodeTimeSeries reportNodeTimeSeries = new ReportNodeTimeSeries(new InMemoryCollectionFactory(null), new Configuration());
        handler = new TimeSeriesHandler(BUCKET_RESOLUTION, TS_ATTRIBUTES, measurementsCollection, executionAccessor, timeSeries, reportNodeTimeSeries, asyncTaskManager, SAMPLING_LIMIT);
>>>>>>> bf10e579
    }

    @Test
    public void verifyEmptyOQLTest() {
        String oql = "";
        OQLVerifyResponse response = handler.verifyOql(oql);
        Assert.assertTrue(response.isValid());
        Assert.assertFalse(response.hasUnknownFields());
        Assert.assertTrue(response.getFields().isEmpty());
    }

    @Test
    public void invalidOqlTest() {
        String oql = "(abcdef = 1234)dsfsdfds";
        OQLVerifyResponse response = handler.verifyOql(oql);
        Assert.assertFalse(response.isValid());
        Assert.assertFalse(response.hasUnknownFields());
        Assert.assertTrue(response.getFields().isEmpty());
    }

    @Test
    public void oqlKnownFieldsTest() {
        String oql = "(attributes.field1 = attributes.abcd and attributes.field2 = abcd)";
        OQLVerifyResponse response = handler.verifyOql(oql);
        Assert.assertTrue(response.isValid());
        Assert.assertFalse(response.hasUnknownFields());
        Assert.assertTrue(response.getFields().containsAll(Arrays.asList("attributes.field1", "attributes.field2")));
    }

    @Test
    public void oqlUnknownFieldsTest() {
        String oql = "(attributes.field3 = 1234) and attributes.field4 = 456";
        OQLVerifyResponse response = handler.verifyOql(oql);
        Assert.assertTrue(response.isValid());
        Assert.assertTrue(response.hasUnknownFields());
        Assert.assertTrue(response.getFields().containsAll(Arrays.asList("attributes.field3", "attributes.field4")));
    }

    @Test
    public void checkIfTimeSeriesExistsTest() {
        Execution noTimeseriesExecution = new Execution();
        executionAccessor.save(noTimeseriesExecution);
        Execution execution = new Execution();
        executionAccessor.save(execution);
        Assert.assertFalse(handler.timeSeriesIsBuilt(noTimeseriesExecution.getId().toString()));
        Assert.assertFalse(handler.timeSeriesIsBuilt(execution.getId().toString()));
        execution.addCustomField(TIMESERIES_FLAG, true);
        executionAccessor.save(execution);
        Assert.assertTrue(handler.timeSeriesIsBuilt(execution.getId().toString()));
    }

    @Test
    public void fetchEmptyBucketsTest() {
        FetchBucketsRequest request = new FetchBucketsRequest();
        request.setStart(0);
        request.setEnd(9);
        request.setGroupDimensions(Collections.emptySet());
        request.setNumberOfBuckets(1);
        request.setPercentiles(Arrays.asList(10D, 20D, 50D));
        request.setOqlFilter("");
        request.setParams(Map.of("eId", "abc"));
        request.setMaxNumberOfSeries(100);
        TimeSeriesAPIResponse response = handler.getOrBuildTimeSeries(request);
        Assert.assertEquals(0, response.getStart());
        Assert.assertEquals(BUCKET_RESOLUTION, response.getEnd());
        Assert.assertTrue(response.getMatrix().isEmpty());
        Assert.assertTrue(response.getMatrixKeys().isEmpty());
    }

    @Test
    public void fetchShrinkBucketsTest() {
        String key = RandomStringUtils.randomAlphabetic(5);
        int bucketsCount = 10;
        List<Bucket> buckets = generateBuckets(key, bucketsCount);
        bucketsCollection.save(buckets);
        FetchBucketsRequest request = new FetchBucketsRequest();
        request.setStart(0);
        request.setEnd(bucketsCount * 1000);
        request.setGroupDimensions(Collections.emptySet());
        request.setNumberOfBuckets(1);
        request.setPercentiles(Arrays.asList(10D, 20D, 50D));
        request.setOqlFilter("");
        request.setParams(Map.of("key", key));
        request.setMaxNumberOfSeries(100);

        TimeSeriesAPIResponse response = handler.getOrBuildTimeSeries(request);
        Assert.assertEquals(0, response.getStart());
        Assert.assertEquals(bucketsCount * 1000, response.getEnd());
        Assert.assertEquals(1, response.getMatrix().size());
        Assert.assertEquals(1, response.getMatrixKeys().size());
        Assert.assertTrue(response.getMatrixKeys().get(0).isEmpty());

        long sumValue = 0;
        long countValue = 0;
        for (Bucket bucket : buckets) {
            sumValue += bucket.getSum();
            countValue += bucket.getCount();
        }
        ;
        BucketResponse aggregatedBucket = response.getMatrix().get(0).get(0);
        Assert.assertEquals(sumValue, aggregatedBucket.getSum());
        Assert.assertEquals(countValue, aggregatedBucket.getCount());
        Assert.assertEquals(3, aggregatedBucket.getPclValues().size());
    }

    @Test
    public void fetchMultipleBucketsTest() {
        String key = RandomStringUtils.randomAlphabetic(5);
        int bucketsCount = 10;
        List<Bucket> buckets = generateBuckets(key, bucketsCount);
        bucketsCollection.save(buckets);
        FetchBucketsRequest request = new FetchBucketsRequest();
        request.setStart(0);
        request.setEnd(bucketsCount * 1000);
        request.setGroupDimensions(Collections.emptySet());
        request.setMaxNumberOfSeries(100);
        int responseBucketsCount = bucketsCount / 2;
        request.setNumberOfBuckets(responseBucketsCount); // 5
        request.setPercentiles(Arrays.asList(10D, 20D, 50D));
        request.setOqlFilter("attributes.key = " + key);

        TimeSeriesAPIResponse response = handler.getOrBuildTimeSeries(request);
        Assert.assertEquals(0, response.getStart());
        Assert.assertEquals(bucketsCount * 1000, response.getEnd());
        Assert.assertEquals(responseBucketsCount, response.getMatrix().get(0).size());
        Assert.assertEquals(1, response.getMatrixKeys().size());

        long sumValue = 0;
        long countValue = 0;
        for (Bucket bucket : buckets) {
            sumValue += bucket.getSum();
            countValue += bucket.getCount();
        }
        ;
        long responseTotalSum = 0;
        long responseTotalCount = 0;
        for (BucketResponse b : response.getMatrix().get(0)) {
            responseTotalSum += b.getSum();
            responseTotalCount += b.getCount();
        }
        Assert.assertEquals(sumValue, responseTotalSum);
        Assert.assertEquals(countValue, responseTotalCount);
    }

    @Test
    public void fetchMultipleBucketsWithGroupingTest() {
        String key = RandomStringUtils.randomAlphabetic(5);
        int bucketsCount = 10;
        List<Bucket> buckets = generateBuckets(key, bucketsCount);
        bucketsCollection.save(buckets);
        String key2 = RandomStringUtils.randomAlphabetic(5);
        buckets = generateBuckets(key2, bucketsCount);
        bucketsCollection.save(buckets);
        FetchBucketsRequest request = new FetchBucketsRequest();
        request.setStart(0);
        request.setEnd(bucketsCount * 1000);
        request.setGroupDimensions(Set.of("key"));
        request.setMaxNumberOfSeries(100);
        int responseBucketsCount = bucketsCount / 2;
        request.setNumberOfBuckets(responseBucketsCount); // 5
        request.setPercentiles(Arrays.asList(10D, 20D, 50D));
        request.setOqlFilter("attributes.key = " + key + " or attributes.key = " + key2);

        TimeSeriesAPIResponse response = handler.getOrBuildTimeSeries(request);
        Assert.assertEquals(0, response.getStart());
        Assert.assertEquals(bucketsCount * 1000, response.getEnd());
        Assert.assertEquals(responseBucketsCount, response.getMatrix().get(0).size());
        Assert.assertEquals(2, response.getMatrixKeys().size());

        //Test with a limit of 1
        request = new FetchBucketsRequest();
        request.setStart(0);
        request.setEnd(bucketsCount * 1000);
        request.setGroupDimensions(Set.of("key"));
        request.setMaxNumberOfSeries(1);
        request.setNumberOfBuckets(responseBucketsCount); // 5
        request.setPercentiles(Arrays.asList(10D, 20D, 50D));
        request.setOqlFilter("attributes.key = " + key);

        response = handler.getOrBuildTimeSeries(request);
        Assert.assertEquals(0, response.getStart());
        Assert.assertEquals(bucketsCount * 1000, response.getEnd());
        Assert.assertEquals(responseBucketsCount, response.getMatrix().get(0).size());
        Assert.assertEquals(1, response.getMatrixKeys().size());
    }

    @Test
    public void fetchRawMeasurementsTest() {
        String key = RandomStringUtils.randomAlphabetic(5);
        int bucketsCount = 10;
        int responseBucketsCount = bucketsCount / 2;
        List<Bucket> buckets = generateBuckets(key, bucketsCount);
        bucketsCollection.save(buckets);
        FetchBucketsRequest request = new FetchBucketsRequest();
        request.setStart(0);
        request.setEnd(100_000);
        request.setGroupDimensions(Collections.emptySet());

        request.setNumberOfBuckets(responseBucketsCount); // 5
        request.setPercentiles(Arrays.asList(10D, 20D, 50D));
        request.setOqlFilter("attributes.unknownKey = " + key); // this is not a known field, so it will fall over on RAW data.
        request.setMaxNumberOfSeries(100);

        TimeSeriesAPIResponse response = handler.getOrBuildTimeSeries(request);
        Assert.assertEquals(0, response.getMatrix().size()); // we don't have measurements with unknown key
        Assert.assertEquals(0, response.getMatrixKeys().size());

        List<Measurement> measurements = generateMeasurements(100, "unknownKey", key);
        measurementsCollection.save(measurements);
        response = handler.getOrBuildTimeSeries(request);
        Assert.assertEquals(1, response.getMatrix().size()); // w have measurements with unknown key
        Assert.assertEquals(1, response.getMatrixKeys().size());

    }

    @Test
    public void bucketsThroughputTest() {
        String key = RandomStringUtils.randomAlphabetic(5);
        int bucketsCount = 10;
        int responseBucketsCount = bucketsCount / 2;
        List<Bucket> buckets = generateBuckets(key, bucketsCount);
        bucketsCollection.save(buckets);
        FetchBucketsRequest request = new FetchBucketsRequest();
        int start = 0;
        request.setStart(start);
        int end = bucketsCount * 1000;
        request.setEnd(end);
        request.setGroupDimensions(Collections.emptySet());

        request.setNumberOfBuckets(responseBucketsCount); // 5
        request.setPercentiles(Arrays.asList(10D, 20D, 50D));
        request.setOqlFilter("attributes.key = " + key);
        request.setMaxNumberOfSeries(100);

        TimeSeriesAPIResponse response = handler.getOrBuildTimeSeries(request);
        Assert.assertEquals(1, response.getMatrix().size());
        Assert.assertEquals(responseBucketsCount, response.getMatrix().get(0).size());
        Assert.assertEquals(1, response.getMatrixKeys().size());
        Assert.assertEquals(responseBucketsCount, response.getMatrix().get(0).size());
        long expectedResolution = (end - start) / responseBucketsCount;
        response.getMatrix().get(0).forEach(b -> {
            Assert.assertEquals(b.getThroughputPerHour(), b.getCount() * 1000 * 3600 / expectedResolution);
        });
    }

    /**
     * Every bucket has a 500ms duration (end - start)
     */
    private List<Bucket> generateBuckets(String key, int bucketsCount) {
        List<Bucket> buckets = new ArrayList<>();
        for (int i = 0; i < bucketsCount; i++) {
            Bucket bucket = new Bucket();
            bucket.setBegin(i * 1000L);
            bucket.setEnd(bucket.getBegin() + BUCKET_DURATION);
            int count = RandomUtils.nextInt(0, 100);
            bucket.setCount(count);
            bucket.setSum(count * 3L);
            BucketAttributes attributes = new BucketAttributes();
            attributes.put("key", key);
            bucket.setAttributes(attributes);
            bucket.setDistribution(Map.of(10L, 10L, 30L, 30L, 50L, 50L, 70L, 70L));
            buckets.add(bucket);
        }
        return buckets;
    }


    private List<Measurement> generateMeasurements(int count, String keyAttribute, String keyValue) {
        List<Measurement> measurements = new ArrayList<>();
        for (int i = 0; i < count; i++) {
            Measurement measurement = new Measurement();
            measurement.put(keyAttribute, keyValue);
            measurement.setBegin(i + 1000);
            measurement.setType("test-measurement");
            measurement.setValue(RandomUtils.nextLong());
            measurements.add(measurement);
        }
        return measurements;
    }


}<|MERGE_RESOLUTION|>--- conflicted
+++ resolved
@@ -51,12 +51,8 @@
                 .registerCollection(tsCollection)
                 .build();
         AsyncTaskManager asyncTaskManager = new AsyncTaskManager();
-<<<<<<< HEAD
-        handler = new TimeSeriesHandler(BUCKET_RESOLUTION, TS_ATTRIBUTES, measurementsCollection, executionAccessor, timeSeries, null, asyncTaskManager, SAMPLING_LIMIT);
-=======
         ReportNodeTimeSeries reportNodeTimeSeries = new ReportNodeTimeSeries(new InMemoryCollectionFactory(null), new Configuration());
         handler = new TimeSeriesHandler(BUCKET_RESOLUTION, TS_ATTRIBUTES, measurementsCollection, executionAccessor, timeSeries, reportNodeTimeSeries, asyncTaskManager, SAMPLING_LIMIT);
->>>>>>> bf10e579
     }
 
     @Test
