<<<<<<< HEAD
//package step.plugins.timeseries;
//
//import jakarta.servlet.DispatcherType;
//import jakarta.servlet.Filter;
//import junit.framework.Assert;
//import org.eclipse.jetty.server.Handler;
//import org.eclipse.jetty.servlet.FilterHolder;
//import org.eclipse.jetty.servlet.ServletHolder;
//import org.junit.Before;
//import org.junit.Test;
//import step.artefacts.BaseArtefactPlugin;
//import step.artefacts.ThreadGroup;
//import step.core.GlobalContext;
//import step.core.GlobalContextBuilder;
//import step.core.artefacts.reports.ReportNodeStatus;
//import step.core.collections.inmemory.InMemoryCollectionFactory;
//import step.core.deployment.WebApplicationConfigurationManager;
//import step.core.dynamicbeans.DynamicValue;
//import step.core.entities.EntityManager;
//import step.core.execution.ExecutionEngine;
//import step.core.execution.model.Execution;
//import step.core.execution.type.ExecutionTypePlugin;
//import step.core.plans.Plan;
//import step.core.plans.builder.PlanBuilder;
//import step.core.plans.runner.PlanRunnerResult;
//import step.core.timeseries.TimeSeriesFilterBuilder;
//import step.core.timeseries.TimeSeriesIngestionPipeline;
//import step.core.timeseries.aggregation.TimeSeriesAggregationPipeline;
//import step.core.timeseries.aggregation.TimeSeriesAggregationResponse;
//import step.core.views.ViewPlugin;
//import step.engine.plugins.FunctionPlugin;
//import step.engine.plugins.LocalFunctionPlugin;
//import step.framework.server.ServiceRegistrationCallback;
//import step.framework.server.tables.TableRegistry;
//import step.handlers.javahandler.AbstractKeyword;
//import step.handlers.javahandler.Keyword;
//import step.migration.MigrationManager;
//import step.planbuilder.BaseArtefacts;
//import step.planbuilder.FunctionArtefacts;
//import step.plugins.measurements.GaugeCollectorRegistry;
//import step.plugins.measurements.MeasurementControllerPlugin;
//import step.plugins.measurements.MeasurementPlugin;
//import step.threadpool.ThreadPoolPlugin;
//
//import java.util.EnumSet;
//import java.util.Map;
//import java.util.Set;
//import java.util.concurrent.atomic.AtomicInteger;
//import java.util.concurrent.atomic.AtomicReference;
//
//import static step.plugins.timeseries.TimeSeriesExecutionPlugin.TIMESERIES_FLAG;
//
//public class TimeSeriesExecutionPluginTest extends AbstractKeyword {
//
//	ExecutionEngine engine;
//
//	TimeSeriesAggregationPipeline timeSeriesAggregationPipeline;
//
//	TimeSeriesControllerPlugin tsPlugin;
//	private GlobalContext globalContext;
//
//	@Before
//	public void setUp() throws Exception {
//		globalContext = GlobalContextBuilder.createGlobalContext();
//		globalContext.put(MigrationManager.class, new MigrationManager());
//		globalContext.setEntityManager(new EntityManager());
//		globalContext.put(TableRegistry.class, new TableRegistry());
//		globalContext.setCollectionFactory(new InMemoryCollectionFactory(null));
//		globalContext.setServiceRegistrationCallback(new ServiceRegistrationCallback() {
//			@Override
//			public void register(Object o) {			}
//			@Override
//			public void registerService(Class<?> aClass) {			}
//			@Override
//			public void registerHandler(Handler handler) {			}
//			@Override
//			public void registerServlet(ServletHolder servletHolder, String s) {			}
//			@Override
//			public FilterHolder registerServletFilter(Class<? extends Filter> aClass, String s, EnumSet<DispatcherType> enumSet) {
//				return null;
//			}
//			@Override
//			public void stop() {		}
//			@Override
//			public void registerPackage(Package aPackage) {			}
//
//			@Override
//			public void registerWebAppRoot(String webAppRoot) {}
//
//
//		});
//		globalContext.put(WebApplicationConfigurationManager.class, new WebApplicationConfigurationManager());
//		MeasurementControllerPlugin mc = new MeasurementControllerPlugin();
//		mc.serverStart(globalContext);
//		tsPlugin = new TimeSeriesControllerPlugin();
//		tsPlugin.serverStart(globalContext);
//		timeSeriesAggregationPipeline = globalContext.get(TimeSeriesAggregationPipeline.class);
//		TimeSeriesIngestionPipeline timeSeriesIngestionPipeline = globalContext.get(TimeSeriesIngestionPipeline.class);
//		engine = ExecutionEngine.builder()
//				.withPlugin(new MeasurementPlugin(GaugeCollectorRegistry.getInstance()))
//				.withPlugin(new FunctionPlugin())
//                .withPlugin(new ThreadPoolPlugin())
//				.withPlugin(new LocalFunctionPlugin())
//                .withPlugin(new BaseArtefactPlugin())
//				.withPlugin(new ExecutionTypePlugin())
//				.withPlugin(new ViewPlugin())
//                .withPlugin(new TimeSeriesExecutionPlugin(timeSeriesIngestionPipeline, timeSeriesAggregationPipeline))
//				.withPlugin(new ViewPlugin())
//				.build();
//
//	}
//
//
//	@Test
//	public void testTimeSeriesPlugins() throws InterruptedException {
//
//		ThreadGroup threadGroup = new ThreadGroup();
//		threadGroup.setIterations(new DynamicValue<Integer>(10));
//		threadGroup.setPacing(new DynamicValue<Integer>(0));
//		threadGroup.setUsers(new DynamicValue<Integer>(5));
//
//		AtomicInteger iterations = new AtomicInteger(0);
//
//		Plan plan = PlanBuilder.create()
//				.startBlock(BaseArtefacts.sequence())
//				.startBlock(threadGroup)
//				.startBlock(FunctionArtefacts.keyword("TestKeywordWithMeasurements"))
//				.endBlock()
//				.endBlock()
//				.endBlock()
//				.build();
//
//		long t1 = System.currentTimeMillis();
//		AtomicReference<String> execId = new AtomicReference<>();
//		PlanRunnerResult planRunnerResult = engine.execute(plan).visitReportNodes(node->{
//			Assert.assertEquals(ReportNodeStatus.PASSED, node.getStatus());
//			execId.set(node.getExecutionID());
//		});
//		long t2 = System.currentTimeMillis();
//		String executionId = planRunnerResult.getExecutionId();
//		Execution execution = engine.getExecutionEngineContext().getExecutionAccessor().get(executionId);
//		boolean tsFlag = (boolean) execution.getCustomField(TIMESERIES_FLAG);
//		Assert.assertTrue(tsFlag);
//
//		tsPlugin.serverStop(globalContext);
//
//		//Thread.sleep(20000);
//
//		TimeSeriesAggregationResponse keywordsBuckets = timeSeriesAggregationPipeline
//                .newQueryBuilder()
//                .range(t1, t2)
//                .withFilter(TimeSeriesFilterBuilder.buildFilter(Map.of("type", "keyword")))
//                .withGroupDimensions(Set.of("name"))
//                .build()
//                .run();
//		Assert.assertEquals(1,keywordsBuckets.getSeries().size());
//		//assertEquals(50,keywordsBuckets.getSeries().values().stream().findFirst().get().values().stream().findFirst().get().getCount());
//		TimeSeriesAggregationResponse customBuckets = timeSeriesAggregationPipeline
//                .newQueryBuilder()
//                .range(t1, t2)
//                .withFilter(TimeSeriesFilterBuilder.buildFilter(Map.of("type", "custom")))
//                .withGroupDimensions(Set.of("name","customAttr"))
//                .build()
//                .run();
//		Assert.assertEquals(2,customBuckets.getSeries().size());
//	}
//
//	@Keyword
//	public void TestKeywordWithMeasurements() {
//		output.addMeasure("myMeasure1", 1000, Map.of("customAttr","val1"));
//		output.addMeasure("myMeasure2", 1000,Map.of("customAttr","val2"));
//		output.addMeasure("myMeasure2", 100,Map.of("customAttr","val3"));
//		output.addMeasure("myMeasure2", 10,Map.of("customAttr","val4"));
//	}
//}
=======
package step.plugins.timeseries;

import jakarta.servlet.DispatcherType;
import jakarta.servlet.Filter;
import org.junit.Assert;
import org.eclipse.jetty.server.Handler;
import org.eclipse.jetty.servlet.FilterHolder;
import org.eclipse.jetty.servlet.ServletHolder;
import org.junit.Before;
import org.junit.Test;
import step.artefacts.BaseArtefactPlugin;
import step.artefacts.ThreadGroup;
import step.core.GlobalContext;
import step.core.GlobalContextBuilder;
import step.core.artefacts.reports.ReportNodeStatus;
import step.core.collections.inmemory.InMemoryCollectionFactory;
import step.core.deployment.WebApplicationConfigurationManager;
import step.core.dynamicbeans.DynamicValue;
import step.core.entities.EntityManager;
import step.core.execution.ExecutionEngine;
import step.core.execution.model.Execution;
import step.core.execution.type.ExecutionTypePlugin;
import step.core.plans.Plan;
import step.core.plans.builder.PlanBuilder;
import step.core.plans.runner.PlanRunnerResult;
import step.core.timeseries.TimeSeriesFilterBuilder;
import step.core.timeseries.TimeSeriesIngestionPipeline;
import step.core.timeseries.aggregation.TimeSeriesAggregationPipeline;
import step.core.timeseries.aggregation.TimeSeriesAggregationResponse;
import step.core.views.ViewPlugin;
import step.engine.plugins.FunctionPlugin;
import step.engine.plugins.LocalFunctionPlugin;
import step.framework.server.ServiceRegistrationCallback;
import step.framework.server.tables.TableRegistry;
import step.handlers.javahandler.AbstractKeyword;
import step.handlers.javahandler.Keyword;
import step.migration.MigrationManager;
import step.planbuilder.BaseArtefacts;
import step.planbuilder.FunctionArtefacts;
import step.plugins.measurements.GaugeCollectorRegistry;
import step.plugins.measurements.MeasurementControllerPlugin;
import step.plugins.measurements.MeasurementPlugin;
import step.threadpool.ThreadPoolPlugin;

import java.util.EnumSet;
import java.util.Map;
import java.util.Set;
import java.util.concurrent.atomic.AtomicInteger;
import java.util.concurrent.atomic.AtomicReference;

import static step.plugins.timeseries.TimeSeriesExecutionPlugin.TIMESERIES_FLAG;

public class TimeSeriesExecutionPluginTest extends AbstractKeyword {

	ExecutionEngine engine;

	TimeSeriesAggregationPipeline timeSeriesAggregationPipeline;

	TimeSeriesControllerPlugin tsPlugin;
	private GlobalContext globalContext;

	@Before
	public void setUp() throws Exception {
		globalContext = GlobalContextBuilder.createGlobalContext();
		globalContext.put(MigrationManager.class, new MigrationManager());
		globalContext.setEntityManager(new EntityManager());
		globalContext.put(TableRegistry.class, new TableRegistry());
		globalContext.setCollectionFactory(new InMemoryCollectionFactory(null));
		globalContext.setServiceRegistrationCallback(new ServiceRegistrationCallback() {
			@Override
			public void register(Object o) {			}
			@Override
			public void registerService(Class<?> aClass) {			}
			@Override
			public void registerHandler(Handler handler) {			}
			@Override
			public void registerServlet(ServletHolder servletHolder, String s) {			}
			@Override
			public FilterHolder registerServletFilter(Class<? extends Filter> aClass, String s, EnumSet<DispatcherType> enumSet) {
				return null;
			}
			@Override
			public void stop() {		}
			@Override
			public void registerPackage(Package aPackage) {			}

			@Override
			public void registerWebAppRoot(String webAppRoot) {}


		});
		globalContext.put(WebApplicationConfigurationManager.class, new WebApplicationConfigurationManager());
		MeasurementControllerPlugin mc = new MeasurementControllerPlugin();
		mc.serverStart(globalContext);
		tsPlugin = new TimeSeriesControllerPlugin();
		tsPlugin.serverStart(globalContext);
		timeSeriesAggregationPipeline = globalContext.get(TimeSeriesAggregationPipeline.class);
		TimeSeriesIngestionPipeline timeSeriesIngestionPipeline = globalContext.get(TimeSeriesIngestionPipeline.class);
		engine = ExecutionEngine.builder()
				.withPlugin(new MeasurementPlugin(GaugeCollectorRegistry.getInstance()))
				.withPlugin(new FunctionPlugin())
                .withPlugin(new ThreadPoolPlugin())
				.withPlugin(new LocalFunctionPlugin())
                .withPlugin(new BaseArtefactPlugin())
				.withPlugin(new ExecutionTypePlugin())
				.withPlugin(new ViewPlugin())
                .withPlugin(new TimeSeriesExecutionPlugin(timeSeriesIngestionPipeline, timeSeriesAggregationPipeline))
				.withPlugin(new ViewPlugin())
				.build();

	}


	@Test
	public void testTimeSeriesPlugins() throws InterruptedException {

		ThreadGroup threadGroup = new ThreadGroup();
		threadGroup.setIterations(new DynamicValue<Integer>(10));
		threadGroup.setPacing(new DynamicValue<Integer>(0));
		threadGroup.setUsers(new DynamicValue<Integer>(5));

		AtomicInteger iterations = new AtomicInteger(0);

		Plan plan = PlanBuilder.create()
				.startBlock(BaseArtefacts.sequence())
				.startBlock(threadGroup)
				.startBlock(FunctionArtefacts.keyword("TestKeywordWithMeasurements"))
				.endBlock()
				.endBlock()
				.endBlock()
				.build();

		long t1 = System.currentTimeMillis();
		AtomicReference<String> execId = new AtomicReference<>();
		PlanRunnerResult planRunnerResult = engine.execute(plan).visitReportNodes(node->{
			Assert.assertEquals(ReportNodeStatus.PASSED, node.getStatus());
			execId.set(node.getExecutionID());
		});
		long t2 = System.currentTimeMillis();
		String executionId = planRunnerResult.getExecutionId();
		Execution execution = engine.getExecutionEngineContext().getExecutionAccessor().get(executionId);
		boolean tsFlag = (boolean) execution.getCustomField(TIMESERIES_FLAG);
		Assert.assertTrue(tsFlag);

		tsPlugin.serverStop(globalContext);

		//Thread.sleep(20000);

		TimeSeriesAggregationResponse keywordsBuckets = timeSeriesAggregationPipeline
                .newQueryBuilder()
                .range(t1, t2)
                .withFilter(TimeSeriesFilterBuilder.buildFilter(Map.of("type", "keyword")))
                .withGroupDimensions(Set.of("name"))
                .build()
                .run();
		Assert.assertEquals(1,keywordsBuckets.getSeries().size());
		//assertEquals(50,keywordsBuckets.getSeries().values().stream().findFirst().get().values().stream().findFirst().get().getCount());
		TimeSeriesAggregationResponse customBuckets = timeSeriesAggregationPipeline
                .newQueryBuilder()
                .range(t1, t2)
                .withFilter(TimeSeriesFilterBuilder.buildFilter(Map.of("type", "custom")))
                .withGroupDimensions(Set.of("name","customAttr"))
                .build()
                .run();
		Assert.assertEquals(2,customBuckets.getSeries().size());
	}

	@Keyword
	public void TestKeywordWithMeasurements() {
		output.addMeasure("myMeasure1", 1000, Map.of("customAttr","val1"));
		output.addMeasure("myMeasure2", 1000,Map.of("customAttr","val2"));
		output.addMeasure("myMeasure2", 100,Map.of("customAttr","val3"));
		output.addMeasure("myMeasure2", 10,Map.of("customAttr","val4"));
	}
}
>>>>>>> 711a7bee
<|MERGE_RESOLUTION|>--- conflicted
+++ resolved
@@ -1,180 +1,3 @@
-<<<<<<< HEAD
-//package step.plugins.timeseries;
-//
-//import jakarta.servlet.DispatcherType;
-//import jakarta.servlet.Filter;
-//import junit.framework.Assert;
-//import org.eclipse.jetty.server.Handler;
-//import org.eclipse.jetty.servlet.FilterHolder;
-//import org.eclipse.jetty.servlet.ServletHolder;
-//import org.junit.Before;
-//import org.junit.Test;
-//import step.artefacts.BaseArtefactPlugin;
-//import step.artefacts.ThreadGroup;
-//import step.core.GlobalContext;
-//import step.core.GlobalContextBuilder;
-//import step.core.artefacts.reports.ReportNodeStatus;
-//import step.core.collections.inmemory.InMemoryCollectionFactory;
-//import step.core.deployment.WebApplicationConfigurationManager;
-//import step.core.dynamicbeans.DynamicValue;
-//import step.core.entities.EntityManager;
-//import step.core.execution.ExecutionEngine;
-//import step.core.execution.model.Execution;
-//import step.core.execution.type.ExecutionTypePlugin;
-//import step.core.plans.Plan;
-//import step.core.plans.builder.PlanBuilder;
-//import step.core.plans.runner.PlanRunnerResult;
-//import step.core.timeseries.TimeSeriesFilterBuilder;
-//import step.core.timeseries.TimeSeriesIngestionPipeline;
-//import step.core.timeseries.aggregation.TimeSeriesAggregationPipeline;
-//import step.core.timeseries.aggregation.TimeSeriesAggregationResponse;
-//import step.core.views.ViewPlugin;
-//import step.engine.plugins.FunctionPlugin;
-//import step.engine.plugins.LocalFunctionPlugin;
-//import step.framework.server.ServiceRegistrationCallback;
-//import step.framework.server.tables.TableRegistry;
-//import step.handlers.javahandler.AbstractKeyword;
-//import step.handlers.javahandler.Keyword;
-//import step.migration.MigrationManager;
-//import step.planbuilder.BaseArtefacts;
-//import step.planbuilder.FunctionArtefacts;
-//import step.plugins.measurements.GaugeCollectorRegistry;
-//import step.plugins.measurements.MeasurementControllerPlugin;
-//import step.plugins.measurements.MeasurementPlugin;
-//import step.threadpool.ThreadPoolPlugin;
-//
-//import java.util.EnumSet;
-//import java.util.Map;
-//import java.util.Set;
-//import java.util.concurrent.atomic.AtomicInteger;
-//import java.util.concurrent.atomic.AtomicReference;
-//
-//import static step.plugins.timeseries.TimeSeriesExecutionPlugin.TIMESERIES_FLAG;
-//
-//public class TimeSeriesExecutionPluginTest extends AbstractKeyword {
-//
-//	ExecutionEngine engine;
-//
-//	TimeSeriesAggregationPipeline timeSeriesAggregationPipeline;
-//
-//	TimeSeriesControllerPlugin tsPlugin;
-//	private GlobalContext globalContext;
-//
-//	@Before
-//	public void setUp() throws Exception {
-//		globalContext = GlobalContextBuilder.createGlobalContext();
-//		globalContext.put(MigrationManager.class, new MigrationManager());
-//		globalContext.setEntityManager(new EntityManager());
-//		globalContext.put(TableRegistry.class, new TableRegistry());
-//		globalContext.setCollectionFactory(new InMemoryCollectionFactory(null));
-//		globalContext.setServiceRegistrationCallback(new ServiceRegistrationCallback() {
-//			@Override
-//			public void register(Object o) {			}
-//			@Override
-//			public void registerService(Class<?> aClass) {			}
-//			@Override
-//			public void registerHandler(Handler handler) {			}
-//			@Override
-//			public void registerServlet(ServletHolder servletHolder, String s) {			}
-//			@Override
-//			public FilterHolder registerServletFilter(Class<? extends Filter> aClass, String s, EnumSet<DispatcherType> enumSet) {
-//				return null;
-//			}
-//			@Override
-//			public void stop() {		}
-//			@Override
-//			public void registerPackage(Package aPackage) {			}
-//
-//			@Override
-//			public void registerWebAppRoot(String webAppRoot) {}
-//
-//
-//		});
-//		globalContext.put(WebApplicationConfigurationManager.class, new WebApplicationConfigurationManager());
-//		MeasurementControllerPlugin mc = new MeasurementControllerPlugin();
-//		mc.serverStart(globalContext);
-//		tsPlugin = new TimeSeriesControllerPlugin();
-//		tsPlugin.serverStart(globalContext);
-//		timeSeriesAggregationPipeline = globalContext.get(TimeSeriesAggregationPipeline.class);
-//		TimeSeriesIngestionPipeline timeSeriesIngestionPipeline = globalContext.get(TimeSeriesIngestionPipeline.class);
-//		engine = ExecutionEngine.builder()
-//				.withPlugin(new MeasurementPlugin(GaugeCollectorRegistry.getInstance()))
-//				.withPlugin(new FunctionPlugin())
-//                .withPlugin(new ThreadPoolPlugin())
-//				.withPlugin(new LocalFunctionPlugin())
-//                .withPlugin(new BaseArtefactPlugin())
-//				.withPlugin(new ExecutionTypePlugin())
-//				.withPlugin(new ViewPlugin())
-//                .withPlugin(new TimeSeriesExecutionPlugin(timeSeriesIngestionPipeline, timeSeriesAggregationPipeline))
-//				.withPlugin(new ViewPlugin())
-//				.build();
-//
-//	}
-//
-//
-//	@Test
-//	public void testTimeSeriesPlugins() throws InterruptedException {
-//
-//		ThreadGroup threadGroup = new ThreadGroup();
-//		threadGroup.setIterations(new DynamicValue<Integer>(10));
-//		threadGroup.setPacing(new DynamicValue<Integer>(0));
-//		threadGroup.setUsers(new DynamicValue<Integer>(5));
-//
-//		AtomicInteger iterations = new AtomicInteger(0);
-//
-//		Plan plan = PlanBuilder.create()
-//				.startBlock(BaseArtefacts.sequence())
-//				.startBlock(threadGroup)
-//				.startBlock(FunctionArtefacts.keyword("TestKeywordWithMeasurements"))
-//				.endBlock()
-//				.endBlock()
-//				.endBlock()
-//				.build();
-//
-//		long t1 = System.currentTimeMillis();
-//		AtomicReference<String> execId = new AtomicReference<>();
-//		PlanRunnerResult planRunnerResult = engine.execute(plan).visitReportNodes(node->{
-//			Assert.assertEquals(ReportNodeStatus.PASSED, node.getStatus());
-//			execId.set(node.getExecutionID());
-//		});
-//		long t2 = System.currentTimeMillis();
-//		String executionId = planRunnerResult.getExecutionId();
-//		Execution execution = engine.getExecutionEngineContext().getExecutionAccessor().get(executionId);
-//		boolean tsFlag = (boolean) execution.getCustomField(TIMESERIES_FLAG);
-//		Assert.assertTrue(tsFlag);
-//
-//		tsPlugin.serverStop(globalContext);
-//
-//		//Thread.sleep(20000);
-//
-//		TimeSeriesAggregationResponse keywordsBuckets = timeSeriesAggregationPipeline
-//                .newQueryBuilder()
-//                .range(t1, t2)
-//                .withFilter(TimeSeriesFilterBuilder.buildFilter(Map.of("type", "keyword")))
-//                .withGroupDimensions(Set.of("name"))
-//                .build()
-//                .run();
-//		Assert.assertEquals(1,keywordsBuckets.getSeries().size());
-//		//assertEquals(50,keywordsBuckets.getSeries().values().stream().findFirst().get().values().stream().findFirst().get().getCount());
-//		TimeSeriesAggregationResponse customBuckets = timeSeriesAggregationPipeline
-//                .newQueryBuilder()
-//                .range(t1, t2)
-//                .withFilter(TimeSeriesFilterBuilder.buildFilter(Map.of("type", "custom")))
-//                .withGroupDimensions(Set.of("name","customAttr"))
-//                .build()
-//                .run();
-//		Assert.assertEquals(2,customBuckets.getSeries().size());
-//	}
-//
-//	@Keyword
-//	public void TestKeywordWithMeasurements() {
-//		output.addMeasure("myMeasure1", 1000, Map.of("customAttr","val1"));
-//		output.addMeasure("myMeasure2", 1000,Map.of("customAttr","val2"));
-//		output.addMeasure("myMeasure2", 100,Map.of("customAttr","val3"));
-//		output.addMeasure("myMeasure2", 10,Map.of("customAttr","val4"));
-//	}
-//}
-=======
 package step.plugins.timeseries;
 
 import jakarta.servlet.DispatcherType;
@@ -349,5 +172,4 @@
 		output.addMeasure("myMeasure2", 100,Map.of("customAttr","val3"));
 		output.addMeasure("myMeasure2", 10,Map.of("customAttr","val4"));
 	}
-}
->>>>>>> 711a7bee
+}